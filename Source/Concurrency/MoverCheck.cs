--- conflicted
+++ resolved
@@ -107,7 +107,7 @@
             if (!commutativityCheckerCache.Add(Tuple.Create(first, second)))
                 return;
 
-            string checkerName = string.Format("CommutativityChecker_{0}_{1}", first.proc.Name, second.proc.Name);
+            string checkerName = $"CommutativityChecker_{first.proc.Name}_{second.proc.Name}";
 
             HashSet<Variable> frame = new HashSet<Variable>();
             frame.UnionWith(first.gateUsedGlobalVars);
@@ -132,13 +132,6 @@
 
             List<Cmd> cmds = new List<Cmd>
             {
-<<<<<<< HEAD
-                List<Block> bs = new List<Block> { blocks[0] };
-                List<string> ls = new List<string> { blocks[0].Label };
-                var initBlock = new Block(Token.NoToken, $"{first.proc.Name}_{second.proc.Name}_init", transitionRelationComputation.TriggerAssumes(), new GotoCmd(Token.NoToken, ls, bs));
-                blocks.Insert(0, initBlock);
-            }
-=======
                 new CallCmd(Token.NoToken,
                         first.proc.Name,
                         first.firstInParams.Select(Expr.Ident).ToList<Expr>(),
@@ -151,26 +144,17 @@
                     ) { Proc = second.proc }
             };
             var block = new Block(Token.NoToken, "init", cmds, new ReturnCmd(Token.NoToken));
->>>>>>> 83854f83
 
             var secondInParamsFiltered = second.secondInParams.Where(v => linearTypeChecker.FindLinearKind(v) != LinearKind.LINEAR_IN);
             IEnumerable<Expr> linearityAssumes = Enumerable.Union(
                 DisjointnessExpr(first.firstOutParams.Union(secondInParamsFiltered), frame),
                 DisjointnessExpr(first.firstOutParams.Union(second.secondOutParams), frame));
             // TODO: add further disjointness expressions?
-<<<<<<< HEAD
-            Ensures ensureCheck = new Ensures(first.proc.tok, false, Expr.Imp(Expr.And(linearityAssumes), transitionRelation), null);
-            ensureCheck.ErrorData = $"Commutativity check between {first.proc.Name} and {second.proc.Name} failed";
+            Ensures ensureCheck = new Ensures(first.proc.tok, false, Expr.Imp(Expr.And(linearityAssumes), transitionRelation), null)
+            {
+                ErrorData = $"Commutativity check between {first.proc.Name} and {second.proc.Name} failed"
+            };
             List<Ensures> ensures = new List<Ensures> { ensureCheck };
-            
-            string checkerName = $"CommutativityChecker_{first.proc.Name}_{second.proc.Name}";
-=======
-            Ensures ensureCheck = new Ensures(first.proc.tok, false, Expr.Imp(Expr.And(linearityAssumes), transitionRelation), null)
-            {
-                ErrorData = string.Format("Commutativity check between {0} and {1} failed", first.proc.Name, second.proc.Name)
-            };
-            List<Ensures> ensures = new List<Ensures> { ensureCheck };
->>>>>>> 83854f83
 
             List<Variable> inputs = Enumerable.Union(first.firstInParams, second.secondInParams).ToList();
             List<Variable> outputs = Enumerable.Union(first.firstOutParams, second.secondOutParams).ToList();
@@ -202,22 +186,13 @@
             foreach (AssertCmd assertCmd in first.firstGate)
             {
                 requires.Add(new Requires(false, assertCmd.Expr));
-<<<<<<< HEAD
-                Ensures ensureCheck = new Ensures(assertCmd.tok, false, Expr.Imp(Expr.And(linearityAssumes), assertCmd.Expr), null);
-                ensureCheck.ErrorData = $"Gate of {first.proc.Name} not preserved by {second.proc.Name}";
-                ensures.Add(ensureCheck);
-            }
-            string checkerName = $"GatePreservationChecker_{first.proc.Name}_{second.proc.Name}";
-            
-            AddChecker(checkerName, inputs, outputs, locals, requires, ensures, blocks);
-=======
                 Ensures ensureCheck = new Ensures(assertCmd.tok, false, Expr.Imp(Expr.And(linearityAssumes), assertCmd.Expr), null)
                 {
-                    ErrorData = string.Format("Gate of {0} not preserved by {1}", first.proc.Name, second.proc.Name)
+                    ErrorData = $"Gate of {first.proc.Name} not preserved by {second.proc.Name}"
                 };
                 ensures.Add(ensureCheck);
             }
-            string checkerName = string.Format("GatePreservationChecker_{0}_{1}", first.proc.Name, second.proc.Name);
+            string checkerName = $"GatePreservationChecker_{first.proc.Name}_{second.proc.Name}";
 
             List<Variable> inputs = Enumerable.Union(first.firstInParams, second.secondInParams).ToList();
             List<Variable> outputs = Enumerable.Union(first.firstOutParams, second.secondOutParams).ToList();
@@ -233,7 +208,6 @@
                 new ReturnCmd(Token.NoToken));
 
             AddChecker(checkerName, inputs, outputs, new List<Variable>(), requires, ensures, new List<Block> { block });
->>>>>>> 83854f83
         }
 
         private void CreateFailurePreservationChecker(AtomicActionCopy first, AtomicActionCopy second)
@@ -259,15 +233,10 @@
                 requires.Add(new Requires(false, assertCmd.Expr));
 
             IEnumerable<Expr> linearityAssumes = DisjointnessExpr(first.firstInParams.Union(second.secondOutParams), frame);
-<<<<<<< HEAD
-            Ensures ensureCheck = new Ensures(first.proc.tok, false, Expr.Imp(Expr.And(linearityAssumes), firstNegatedGate), null);
-            ensureCheck.ErrorData = $"Gate failure of {first.proc.Name} not preserved by {second.proc.Name}";
-=======
             Ensures ensureCheck = new Ensures(first.proc.tok, false, Expr.Imp(Expr.And(linearityAssumes), firstNegatedGate), null)
             {
-                ErrorData = string.Format("Gate failure of {0} not preserved by {1}", first.proc.Name, second.proc.Name)
-            };
->>>>>>> 83854f83
+                ErrorData = $"Gate failure of {first.proc.Name} not preserved by {second.proc.Name}"
+            };
             List<Ensures> ensures = new List<Ensures> { ensureCheck };
             
             string checkerName = $"FailurePreservationChecker_{first.proc.Name}_{second.proc.Name}";
@@ -292,7 +261,7 @@
         {
             if (!action.HasAssumeCmd) return;
 
-            string checkerName = string.Format("NonBlockingChecker_{0}", action.proc.Name);
+            string checkerName = $"NonBlockingChecker_{action.proc.Name}";
 
             Implementation impl = action.impl;
             HashSet<Variable> frame = new HashSet<Variable>();
@@ -309,24 +278,11 @@
                 requires.Add(new Requires(false, assertCmd.Expr));
             }
 
-<<<<<<< HEAD
-            HashSet<Variable> postExistVars = new HashSet<Variable>();
-            postExistVars.UnionWith(frame);
-            postExistVars.UnionWith(second.secondOutParams);
-            Expr nonBlockingExpr = (new TransitionRelationComputation(second, frame, postExistVars)).TransitionRelationCompute();
-            AssertCmd nonBlockingAssert = new AssertCmd(second.proc.tok, nonBlockingExpr);
-            nonBlockingAssert.ErrorData = $"Non-blocking check for {second.proc.Name} failed";
-            List<Block> blocks = new List<Block>{ new Block(second.proc.tok, "L", new List<Cmd>() { nonBlockingAssert }, new ReturnCmd(Token.NoToken)) };
-
-            string checkerName = $"NonBlockingChecker_{second.proc.Name}";
-            
-            AddChecker(checkerName, inputs, outputs, locals, requires, ensures, blocks);
-=======
             Expr nonBlockingExpr = TransitionRelationComputation.
                 Nonblocking(action, frame);
             AssertCmd nonBlockingAssert = new AssertCmd(action.proc.tok, nonBlockingExpr)
             {
-                ErrorData = string.Format("Non-blocking check for {0} failed", action.proc.Name)
+                ErrorData = $"Non-blocking check for {action.proc.Name} failed"
             };
 
             Block block = new Block(action.proc.tok, "L", new List<Cmd> { nonBlockingAssert },
@@ -334,7 +290,6 @@
 
             AddChecker(checkerName, new List<Variable>(impl.InParams), new List<Variable>(),
                 new List<Variable>(), requires, new List<Ensures>(), new List<Block> { block });
->>>>>>> 83854f83
         }
     }
 }