using System.Collections.Generic;
using System.Numerics;
using Microsoft.Boogie;
using System.IO;
using System.Text;


using System;
using System.Diagnostics.Contracts;

namespace Microsoft.Dafny {



public class Parser {
	public const int _EOF = 0;
	public const int _ident = 1;
	public const int _digits = 2;
	public const int _arrayToken = 3;
	public const int _string = 4;
	public const int _colon = 5;
	public const int _lbrace = 6;
	public const int _rbrace = 7;
	public const int maxT = 107;

	const bool T = true;
	const bool x = false;
	const int minErrDist = 2;

	public Scanner/*!*/ scanner;
	public Errors/*!*/  errors;

	public Token/*!*/ t;    // last recognized token
	public Token/*!*/ la;   // lookahead token
	int errDist = minErrDist;

static ModuleDecl theModule;
static BuiltIns theBuiltIns;
static Expression/*!*/ dummyExpr = new LiteralExpr(Token.NoToken);
static FrameExpression/*!*/ dummyFrameExpr = new FrameExpression(dummyExpr, null);
static Statement/*!*/ dummyStmt = new ReturnStmt(Token.NoToken, null);
static Attributes.Argument/*!*/ dummyAttrArg = new Attributes.Argument(Token.NoToken, "dummyAttrArg");
static int anonymousIds = 0;
struct MemberModifiers {
  public bool IsGhost;
  public bool IsStatic;
}
// helper routine for parsing call statements
///<summary>
/// Parses top-level things (modules, classes, datatypes, class members) from "filename"
/// and appends them in appropriate form to "module".
/// Returns the number of parsing errors encountered.
/// Note: first initialize the Scanner.
///</summary>
public static int Parse (string/*!*/ filename, ModuleDecl module, BuiltIns builtIns) /* throws System.IO.IOException */ {
  Contract.Requires(filename != null);
  Contract.Requires(module != null);
  string s;
  if (filename == "stdin.dfy") {
    s = Microsoft.Boogie.ParserHelper.Fill(System.Console.In, new List<string>());
    return Parse(s, filename, module, builtIns);
  } else {
    using (System.IO.StreamReader reader = new System.IO.StreamReader(filename)) {
      s = Microsoft.Boogie.ParserHelper.Fill(reader, new List<string>());
      return Parse(s, filename, module, builtIns);
    }
  }
}
///<summary>
/// Parses top-level things (modules, classes, datatypes, class members)
/// and appends them in appropriate form to "module".
/// Returns the number of parsing errors encountered.
/// Note: first initialize the Scanner.
///</summary>
public static int Parse (string/*!*/ s, string/*!*/ filename, ModuleDecl module, BuiltIns builtIns) {
  Contract.Requires(s != null);
  Contract.Requires(filename != null);
  Contract.Requires(module != null);
  Errors errors = new Errors();
  return Parse(s, filename, module, builtIns, errors);
}
///<summary>
/// Parses top-level things (modules, classes, datatypes, class members)
/// and appends them in appropriate form to "module".
/// Returns the number of parsing errors encountered.
/// Note: first initialize the Scanner with the given Errors sink.
///</summary>
public static int Parse (string/*!*/ s, string/*!*/ filename, ModuleDecl module, BuiltIns builtIns,
                         Errors/*!*/ errors) {
  Contract.Requires(s != null);
  Contract.Requires(filename != null);
  Contract.Requires(module != null);
  Contract.Requires(errors != null);
  var oldModule = theModule;
  theModule = module;
  BuiltIns oldBuiltIns = builtIns;
  theBuiltIns = builtIns;
  byte[]/*!*/ buffer = cce.NonNull( UTF8Encoding.Default.GetBytes(s));
  MemoryStream ms = new MemoryStream(buffer,false);
  Scanner scanner = new Scanner(ms, errors, filename);
  Parser parser = new Parser(scanner, errors);
  parser.Parse();
  theModule = oldModule;
  theBuiltIns = oldBuiltIns;
  return parser.errors.count;
}
bool IsAttribute() {
  Token x = scanner.Peek();
  return la.kind == _lbrace && x.kind == _colon;
}
/*--------------------------------------------------------------------------*/


	public Parser(Scanner/*!*/ scanner, Errors/*!*/ errors) {
		this.scanner = scanner;
		this.errors = errors;
		Token/*!*/ tok = new Token();
		tok.val = "";
		this.la = tok;
		this.t = new Token(); // just to satisfy its non-null constraint
	}

	void SynErr (int n) {
		if (errDist >= minErrDist) errors.SynErr(la.filename, la.line, la.col, n);
		errDist = 0;
	}

	public void SemErr (string/*!*/ msg) {
		Contract.Requires(msg != null);
		if (errDist >= minErrDist) errors.SemErr(t, msg);
		errDist = 0;
	}

	public void SemErr(IToken/*!*/ tok, string/*!*/ msg) {
	  Contract.Requires(tok != null);
	  Contract.Requires(msg != null);
	  errors.SemErr(tok, msg);
	}

	void Get () {
		for (;;) {
			t = la;
			la = scanner.Scan();
			if (la.kind <= maxT) { ++errDist; break; }

			la = t;
		}
	}

	void Expect (int n) {
		if (la.kind==n) Get(); else { SynErr(n); }
	}

	bool StartOf (int s) {
		return set[s, la.kind];
	}

	void ExpectWeak (int n, int follow) {
		if (la.kind == n) Get();
		else {
			SynErr(n);
			while (!StartOf(follow)) Get();
		}
	}


	bool WeakSeparator(int n, int syFol, int repFol) {
		int kind = la.kind;
		if (kind == n) {Get(); return true;}
		else if (StartOf(repFol)) {return false;}
		else {
			SynErr(n);
			while (!(set[syFol, kind] || set[repFol, kind] || set[0, kind])) {
				Get();
				kind = la.kind;
			}
			return StartOf(syFol);
		}
	}


	void Dafny() {
		ClassDecl/*!*/ c; DatatypeDecl/*!*/ dt; ArbitraryTypeDecl at;
		List<MemberDecl/*!*/> membersDefaultClass = new List<MemberDecl/*!*/>();
		ModuleDecl submodule;
		// to support multiple files, create a default module only if theModule is null
		DefaultModuleDecl defaultModule = (DefaultModuleDecl)((LiteralModuleDecl)theModule).ModuleDef;
		// theModule should be a DefaultModuleDecl (actually, the singular DefaultModuleDecl)
		Contract.Assert(defaultModule != null);
		bool isGhost;
		
		while (StartOf(1)) {
			isGhost = false; 
			if (la.kind == 8) {
				Get();
				isGhost = true; 
			}
			if (la.kind == 9) {
				SubModuleDecl(defaultModule, isGhost, out submodule);
				defaultModule.TopLevelDecls.Add(submodule); 
			} else if (la.kind == 15) {
				if (isGhost) { SemErr(t, "a class is not allowed to be declared as 'ghost'"); } 
				ClassDecl(defaultModule, out c);
				defaultModule.TopLevelDecls.Add(c); 
			} else if (la.kind == 17 || la.kind == 18) {
				if (isGhost) { SemErr(t, "a datatype/codatatype is not allowed to be declared as 'ghost'"); } 
				DatatypeDecl(defaultModule, out dt);
				defaultModule.TopLevelDecls.Add(dt); 
			} else if (la.kind == 22) {
				if (isGhost) { SemErr(t, "a type is not allowed to be declared as 'ghost'"); } 
				ArbitraryTypeDecl(defaultModule, out at);
				defaultModule.TopLevelDecls.Add(at); 
			} else if (StartOf(2)) {
				ClassMemberDecl(membersDefaultClass, isGhost, false);
			} else SynErr(108);
		}
		DefaultClassDecl defaultClass = null;
		foreach (TopLevelDecl topleveldecl in defaultModule.TopLevelDecls) {
		 defaultClass = topleveldecl as DefaultClassDecl;
		 if (defaultClass != null) {
		   defaultClass.Members.AddRange(membersDefaultClass);
		   break;
		 }
		}
		if (defaultClass == null) { // create the default class here, because it wasn't found
      defaultClass = new DefaultClassDecl(defaultModule, membersDefaultClass);
		  defaultModule.TopLevelDecls.Add(defaultClass);
		} 
		Expect(0);
	}

	void SubModuleDecl(ModuleDefinition parent, bool isOverallModuleGhost, out ModuleDecl submodule) {
		ClassDecl/*!*/ c; DatatypeDecl/*!*/ dt; ArbitraryTypeDecl at;
		Attributes attrs = null;  IToken/*!*/ id; 
		List<MemberDecl/*!*/> namedModuleDefaultClassMembers = new List<MemberDecl>();;
		List<IToken> idRefined = null, idPath = null;
		bool isGhost = false;
		ModuleDefinition module;
		ModuleDecl sm;
		submodule = null; // appease compiler
		
		Expect(9);
		while (la.kind == 6) {
			Attribute(ref attrs);
		}
		NoUSIdent(out id);
		if (la.kind == 6 || la.kind == 10) {
			if (la.kind == 10) {
				Get();
				QualifiedName(out idRefined);
			}
			module = new ModuleDefinition(id, id.val, isOverallModuleGhost, false, idRefined == null ? null : idRefined, attrs); 
			Expect(6);
			module.BodyStartTok = t; 
			while (StartOf(1)) {
				isGhost = false; 
				if (la.kind == 8) {
					Get();
					isGhost = true; 
				}
				if (la.kind == 9) {
					SubModuleDecl(module, isGhost, out sm);
					module.TopLevelDecls.Add(sm); 
				} else if (la.kind == 15) {
					if (isGhost) { SemErr(t, "a class is not allowed to be declared as 'ghost'"); } 
					ClassDecl(module, out c);
					module.TopLevelDecls.Add(c); 
				} else if (la.kind == 17 || la.kind == 18) {
					if (isGhost) { SemErr(t, "a datatype/codatatype is not allowed to be declared as 'ghost'"); } 
					DatatypeDecl(module, out dt);
					module.TopLevelDecls.Add(dt); 
				} else if (la.kind == 22) {
					if (isGhost) { SemErr(t, "a type is not allowed to be declared as 'ghost'"); } 
					ArbitraryTypeDecl(module, out at);
					module.TopLevelDecls.Add(at); 
				} else if (StartOf(2)) {
					ClassMemberDecl(namedModuleDefaultClassMembers, isGhost, false);
				} else SynErr(109);
			}
			Expect(7);
			module.BodyEndTok = t;
			module.TopLevelDecls.Add(new DefaultClassDecl(module, namedModuleDefaultClassMembers));
			submodule = new LiteralModuleDecl(module, parent); 
		} else if (la.kind == 11) {
			Get();
			QualifiedName(out idPath);
			Expect(12);
			submodule = new AliasModuleDecl(idPath, id, parent); 
		} else if (la.kind == 13) {
			Get();
			QualifiedName(out idPath);
			Expect(12);
			submodule = new AbstractModuleDecl(idPath, id, parent); 
		} else SynErr(110);
	}

	void ClassDecl(ModuleDefinition/*!*/ module, out ClassDecl/*!*/ c) {
		Contract.Requires(module != null);
		Contract.Ensures(Contract.ValueAtReturn(out c) != null);
		IToken/*!*/ id;
		Attributes attrs = null;
		List<TypeParameter/*!*/> typeArgs = new List<TypeParameter/*!*/>();
		List<MemberDecl/*!*/> members = new List<MemberDecl/*!*/>();
		IToken bodyStart;
		
		while (!(la.kind == 0 || la.kind == 15)) {SynErr(111); Get();}
		Expect(15);
		while (la.kind == 6) {
			Attribute(ref attrs);
		}
<<<<<<< HEAD
		NoUSIdent(out id);
		if (la.kind == 23) {
=======
		Ident(out id);
		if (la.kind == 25) {
>>>>>>> a6890cd1
			GenericParameters(typeArgs);
		}
		Expect(6);
		bodyStart = t; 
		while (StartOf(2)) {
			ClassMemberDecl(members, false, true);
		}
		Expect(7);
		c = new ClassDecl(id, id.val, module, typeArgs, members, attrs);
		c.BodyStartTok = bodyStart;
		c.BodyEndTok = t;
		
	}

	void DatatypeDecl(ModuleDefinition/*!*/ module, out DatatypeDecl/*!*/ dt) {
		Contract.Requires(module != null);
		Contract.Ensures(Contract.ValueAtReturn(out dt)!=null);
		IToken/*!*/ id;
		Attributes attrs = null;
		List<TypeParameter/*!*/> typeArgs = new List<TypeParameter/*!*/>();
		List<DatatypeCtor/*!*/> ctors = new List<DatatypeCtor/*!*/>();
		IToken bodyStart = Token.NoToken;  // dummy assignment
		bool co = false;
		
		while (!(la.kind == 0 || la.kind == 17 || la.kind == 18)) {SynErr(112); Get();}
		if (la.kind == 17) {
			Get();
		} else if (la.kind == 18) {
			Get();
			co = true; 
		} else SynErr(113);
		while (la.kind == 6) {
			Attribute(ref attrs);
		}
<<<<<<< HEAD
		NoUSIdent(out id);
		if (la.kind == 23) {
=======
		Ident(out id);
		if (la.kind == 25) {
>>>>>>> a6890cd1
			GenericParameters(typeArgs);
		}
		Expect(11);
		bodyStart = t; 
		DatatypeMemberDecl(ctors);
		while (la.kind == 19) {
			Get();
			DatatypeMemberDecl(ctors);
		}
		while (!(la.kind == 0 || la.kind == 12)) {SynErr(114); Get();}
		Expect(12);
		if (co) {
		 dt = new CoDatatypeDecl(id, id.val, module, typeArgs, ctors, attrs);
		} else {
		 dt = new IndDatatypeDecl(id, id.val, module, typeArgs, ctors, attrs);
		}
		dt.BodyStartTok = bodyStart;
		dt.BodyEndTok = t;
		
	}

	void ArbitraryTypeDecl(ModuleDefinition/*!*/ module, out ArbitraryTypeDecl at) {
		IToken/*!*/ id;
		Attributes attrs = null;
		var eqSupport = TypeParameter.EqualitySupportValue.Unspecified;
		
		Expect(22);
		while (la.kind == 6) {
			Attribute(ref attrs);
		}
<<<<<<< HEAD
		NoUSIdent(out id);
		at = new ArbitraryTypeDecl(id, id.val, module, attrs); 
		while (!(la.kind == 0 || la.kind == 12)) {SynErr(115); Get();}
		Expect(12);
=======
		Ident(out id);
		if (la.kind == 22) {
			Get();
			Expect(23);
			Expect(24);
			eqSupport = TypeParameter.EqualitySupportValue.Required; 
		}
		at = new ArbitraryTypeDecl(id, id.val, module, eqSupport, attrs); 
		while (!(la.kind == 0 || la.kind == 18)) {SynErr(113); Get();}
		Expect(18);
>>>>>>> a6890cd1
	}

	void ClassMemberDecl(List<MemberDecl/*!*/>/*!*/ mm, bool isAlreadyGhost, bool allowConstructors) {
		Contract.Requires(cce.NonNullElements(mm));
		Method/*!*/ m;
		Function/*!*/ f;
		MemberModifiers mmod = new MemberModifiers();
		mmod.IsGhost = isAlreadyGhost;
		
		while (la.kind == 8 || la.kind == 16) {
			if (la.kind == 8) {
				Get();
				mmod.IsGhost = true; 
			} else {
				Get();
				mmod.IsStatic = true; 
			}
		}
		if (la.kind == 20) {
			FieldDecl(mmod, mm);
		} else if (la.kind == 45 || la.kind == 46) {
			FunctionDecl(mmod, out f);
			mm.Add(f); 
<<<<<<< HEAD
		} else if (la.kind == 25 || la.kind == 26) {
=======
		} else if (la.kind == 27 || la.kind == 28) {
>>>>>>> a6890cd1
			MethodDecl(mmod, allowConstructors, out m);
			mm.Add(m); 
		} else SynErr(116);
	}

	void Attribute(ref Attributes attrs) {
		Expect(6);
		AttributeBody(ref attrs);
		Expect(7);
	}

	void NoUSIdent(out IToken/*!*/ x) {
		Contract.Ensures(Contract.ValueAtReturn(out x) != null); 
		Expect(1);
		x = t; 
		if (x.val.Length > 0 && x.val.StartsWith("_")) {
		 SemErr("cannot declare identifier beginning with underscore");
		}
		
	}

	void QualifiedName(out List<IToken> ids) {
		IToken id; ids = new List<IToken>(); 
		Ident(out id);
		ids.Add(id); 
		while (la.kind == 14) {
			Get();
			Ident(out id);
			ids.Add(id); 
		}
	}

	void Ident(out IToken/*!*/ x) {
		Contract.Ensures(Contract.ValueAtReturn(out x) != null); 
		Expect(1);
		x = t; 
	}

	void GenericParameters(List<TypeParameter/*!*/>/*!*/ typeArgs) {
		Contract.Requires(cce.NonNullElements(typeArgs));
<<<<<<< HEAD
		IToken/*!*/ id; 
		Expect(23);
		NoUSIdent(out id);
		typeArgs.Add(new TypeParameter(id, id.val)); 
		while (la.kind == 21) {
			Get();
			NoUSIdent(out id);
			typeArgs.Add(new TypeParameter(id, id.val)); 
		}
		Expect(24);
=======
		IToken/*!*/ id;
		TypeParameter.EqualitySupportValue eqSupport;
		
		Expect(25);
		Ident(out id);
		eqSupport = TypeParameter.EqualitySupportValue.Unspecified; 
		if (la.kind == 22) {
			Get();
			Expect(23);
			Expect(24);
			eqSupport = TypeParameter.EqualitySupportValue.Required; 
		}
		typeArgs.Add(new TypeParameter(id, id.val, eqSupport)); 
		while (la.kind == 20) {
			Get();
			Ident(out id);
			eqSupport = TypeParameter.EqualitySupportValue.Unspecified; 
			if (la.kind == 22) {
				Get();
				Expect(23);
				Expect(24);
				eqSupport = TypeParameter.EqualitySupportValue.Required; 
			}
			typeArgs.Add(new TypeParameter(id, id.val, eqSupport)); 
		}
		Expect(26);
>>>>>>> a6890cd1
	}

	void FieldDecl(MemberModifiers mmod, List<MemberDecl/*!*/>/*!*/ mm) {
		Contract.Requires(cce.NonNullElements(mm));
		Attributes attrs = null;
		IToken/*!*/ id;  Type/*!*/ ty;
		
		while (!(la.kind == 0 || la.kind == 20)) {SynErr(117); Get();}
		Expect(20);
		if (mmod.IsStatic) { SemErr(t, "fields cannot be declared 'static'"); }
		
		while (la.kind == 6) {
			Attribute(ref attrs);
		}
		IdentType(out id, out ty);
		mm.Add(new Field(id, id.val, mmod.IsGhost, ty, attrs)); 
		while (la.kind == 21) {
			Get();
			IdentType(out id, out ty);
			mm.Add(new Field(id, id.val, mmod.IsGhost, ty, attrs)); 
		}
		while (!(la.kind == 0 || la.kind == 12)) {SynErr(118); Get();}
		Expect(12);
	}

	void FunctionDecl(MemberModifiers mmod, out Function/*!*/ f) {
		Contract.Ensures(Contract.ValueAtReturn(out f)!=null);
		Attributes attrs = null;
		IToken/*!*/ id = Token.NoToken;  // to please compiler
		List<TypeParameter/*!*/> typeArgs = new List<TypeParameter/*!*/>();
		List<Formal/*!*/> formals = new List<Formal/*!*/>();
		Type/*!*/ returnType = new BoolType();
		List<Expression/*!*/> reqs = new List<Expression/*!*/>();
		List<Expression/*!*/> ens = new List<Expression/*!*/>();
		List<FrameExpression/*!*/> reads = new List<FrameExpression/*!*/>();
		List<Expression/*!*/> decreases = new List<Expression/*!*/>();
		Expression body = null;
		bool isPredicate = false;
		bool isFunctionMethod = false;
		IToken openParen = null;
		IToken bodyStart = Token.NoToken;
		IToken bodyEnd = Token.NoToken;
		bool signatureOmitted = false;
		
		if (la.kind == 45) {
			Get();
<<<<<<< HEAD
			if (la.kind == 25) {
=======
			if (la.kind == 27) {
>>>>>>> a6890cd1
				Get();
				isFunctionMethod = true; 
			}
			if (mmod.IsGhost) { SemErr(t, "functions cannot be declared 'ghost' (they are ghost by default)"); }
			
			while (la.kind == 6) {
				Attribute(ref attrs);
			}
<<<<<<< HEAD
			NoUSIdent(out id);
			if (la.kind == 23 || la.kind == 34) {
				if (la.kind == 23) {
=======
			Ident(out id);
			if (la.kind == 22 || la.kind == 25) {
				if (la.kind == 25) {
>>>>>>> a6890cd1
					GenericParameters(typeArgs);
				}
				Formals(true, isFunctionMethod, formals, out openParen);
				Expect(5);
				Type(out returnType);
<<<<<<< HEAD
			} else if (la.kind == 28) {
				Get();
				signatureOmitted = true;
				openParen = Token.NoToken; 
			} else SynErr(119);
		} else if (la.kind == 45) {
			Get();
			isPredicate = true; 
			if (la.kind == 25) {
=======
			} else if (la.kind == 30) {
				Get();
				signatureOmitted = true;
				openParen = Token.NoToken; 
			} else SynErr(117);
		} else if (la.kind == 46) {
			Get();
			isPredicate = true; 
			if (la.kind == 27) {
>>>>>>> a6890cd1
				Get();
				isFunctionMethod = true; 
			}
			if (mmod.IsGhost) { SemErr(t, "predicates cannot be declared 'ghost' (they are ghost by default)"); }
			
			while (la.kind == 6) {
				Attribute(ref attrs);
			}
<<<<<<< HEAD
			NoUSIdent(out id);
			if (StartOf(3)) {
				if (la.kind == 23) {
					GenericParameters(typeArgs);
				}
				if (la.kind == 34) {
=======
			Ident(out id);
			if (StartOf(4)) {
				if (la.kind == 25) {
					GenericParameters(typeArgs);
				}
				if (la.kind == 22) {
>>>>>>> a6890cd1
					Formals(true, isFunctionMethod, formals, out openParen);
					if (la.kind == 5) {
						Get();
						SemErr(t, "predicates do not have an explicitly declared return type; it is always bool"); 
					}
				}
<<<<<<< HEAD
			} else if (la.kind == 28) {
=======
			} else if (la.kind == 30) {
>>>>>>> a6890cd1
				Get();
				signatureOmitted = true;
				openParen = Token.NoToken; 
			} else SynErr(120);
		} else SynErr(121);
		while (StartOf(4)) {
			FunctionSpec(reqs, reads, ens, decreases);
		}
		if (la.kind == 6) {
			FunctionBody(out body, out bodyStart, out bodyEnd);
		}
		if (isPredicate) {
		  f = new Predicate(id, id.val, mmod.IsStatic, !isFunctionMethod, typeArgs, openParen, formals,
		                    reqs, reads, ens, new Specification<Expression>(decreases, null), body, false, attrs, signatureOmitted);
		} else {
		  f = new Function(id, id.val, mmod.IsStatic, !isFunctionMethod, typeArgs, openParen, formals, returnType,
		                   reqs, reads, ens, new Specification<Expression>(decreases, null), body, attrs, signatureOmitted);
		}
		f.BodyStartTok = bodyStart;
		f.BodyEndTok = bodyEnd;
		
	}

	void MethodDecl(MemberModifiers mmod, bool allowConstructor, out Method/*!*/ m) {
		Contract.Ensures(Contract.ValueAtReturn(out m) !=null);
		IToken/*!*/ id;
		Attributes attrs = null;
		List<TypeParameter/*!*/>/*!*/ typeArgs = new List<TypeParameter/*!*/>();
		IToken openParen;
		List<Formal/*!*/> ins = new List<Formal/*!*/>();
		List<Formal/*!*/> outs = new List<Formal/*!*/>();
		List<MaybeFreeExpression/*!*/> req = new List<MaybeFreeExpression/*!*/>();
		List<FrameExpression/*!*/> mod = new List<FrameExpression/*!*/>();
		List<MaybeFreeExpression/*!*/> ens = new List<MaybeFreeExpression/*!*/>();
		List<Expression/*!*/> dec = new List<Expression/*!*/>();
		Attributes decAttrs = null;
		Attributes modAttrs = null;
		BlockStmt body = null;
		bool isConstructor = false;
		bool signatureOmitted = false;
		IToken bodyStart = Token.NoToken;
		IToken bodyEnd = Token.NoToken;
		
<<<<<<< HEAD
		while (!(la.kind == 0 || la.kind == 25 || la.kind == 26)) {SynErr(122); Get();}
		if (la.kind == 25) {
			Get();
		} else if (la.kind == 26) {
=======
		while (!(la.kind == 0 || la.kind == 27 || la.kind == 28)) {SynErr(120); Get();}
		if (la.kind == 27) {
			Get();
		} else if (la.kind == 28) {
>>>>>>> a6890cd1
			Get();
			if (allowConstructor) {
			 isConstructor = true;
			} else {
			 SemErr(t, "constructors are only allowed in classes");
			}
			
		} else SynErr(123);
		if (isConstructor) {
		 if (mmod.IsGhost) {
		   SemErr(t, "constructors cannot be declared 'ghost'");
		 }
		 if (mmod.IsStatic) {
		   SemErr(t, "constructors cannot be declared 'static'");
		 }
		}
		
		while (la.kind == 6) {
			Attribute(ref attrs);
		}
<<<<<<< HEAD
		NoUSIdent(out id);
		if (la.kind == 23 || la.kind == 34) {
			if (la.kind == 23) {
				GenericParameters(typeArgs);
			}
			Formals(true, !mmod.IsGhost, ins, out openParen);
			if (la.kind == 27) {
=======
		Ident(out id);
		if (la.kind == 22 || la.kind == 25) {
			if (la.kind == 25) {
				GenericParameters(typeArgs);
			}
			Formals(true, !mmod.IsGhost, ins, out openParen);
			if (la.kind == 29) {
>>>>>>> a6890cd1
				Get();
				if (isConstructor) { SemErr(t, "constructors cannot have out-parameters"); } 
				Formals(false, !mmod.IsGhost, outs, out openParen);
			}
<<<<<<< HEAD
		} else if (la.kind == 28) {
=======
		} else if (la.kind == 30) {
>>>>>>> a6890cd1
			Get();
			signatureOmitted = true; openParen = Token.NoToken; 
		} else SynErr(124);
		while (StartOf(5)) {
			MethodSpec(req, mod, ens, dec, ref decAttrs, ref modAttrs);
		}
		if (la.kind == 6) {
			BlockStmt(out body, out bodyStart, out bodyEnd);
		}
		if (isConstructor) {
		 m = new Constructor(id, id.val, typeArgs, ins,
		                     req, new Specification<FrameExpression>(mod, modAttrs), ens, new Specification<Expression>(dec, decAttrs), body, attrs, signatureOmitted);
		} else {
		 m = new Method(id, id.val, mmod.IsStatic, mmod.IsGhost, typeArgs, ins, outs,
		                req, new Specification<FrameExpression>(mod, modAttrs), ens, new Specification<Expression>(dec, decAttrs), body, attrs, signatureOmitted);
		}
		m.BodyStartTok = bodyStart;
		m.BodyEndTok = bodyEnd;
		
	}

	void DatatypeMemberDecl(List<DatatypeCtor/*!*/>/*!*/ ctors) {
		Contract.Requires(cce.NonNullElements(ctors));
		Attributes attrs = null;
		IToken/*!*/ id;
		List<Formal/*!*/> formals = new List<Formal/*!*/>();
		
		while (la.kind == 6) {
			Attribute(ref attrs);
		}
<<<<<<< HEAD
		NoUSIdent(out id);
		if (la.kind == 34) {
=======
		Ident(out id);
		if (la.kind == 22) {
>>>>>>> a6890cd1
			FormalsOptionalIds(formals);
		}
		ctors.Add(new DatatypeCtor(id, id.val, formals, attrs)); 
	}

	void FormalsOptionalIds(List<Formal/*!*/>/*!*/ formals) {
		Contract.Requires(cce.NonNullElements(formals)); IToken/*!*/ id;  Type/*!*/ ty;  string/*!*/ name;  bool isGhost; 
<<<<<<< HEAD
		Expect(34);
		if (StartOf(6)) {
=======
		Expect(22);
		if (StartOf(7)) {
>>>>>>> a6890cd1
			TypeIdentOptional(out id, out name, out ty, out isGhost);
			formals.Add(new Formal(id, name, ty, true, isGhost)); 
			while (la.kind == 21) {
				Get();
				TypeIdentOptional(out id, out name, out ty, out isGhost);
				formals.Add(new Formal(id, name, ty, true, isGhost)); 
			}
		}
<<<<<<< HEAD
		Expect(35);
=======
		Expect(24);
>>>>>>> a6890cd1
	}

	void IdentType(out IToken/*!*/ id, out Type/*!*/ ty) {
		Contract.Ensures(Contract.ValueAtReturn(out id) != null); Contract.Ensures(Contract.ValueAtReturn(out ty) != null);
		NoUSIdent(out id);
		Expect(5);
		Type(out ty);
	}

	void GIdentType(bool allowGhostKeyword, out IToken/*!*/ id, out Type/*!*/ ty, out bool isGhost) {
		Contract.Ensures(Contract.ValueAtReturn(out id)!=null);
		Contract.Ensures(Contract.ValueAtReturn(out ty)!=null);
		isGhost = false; 
		if (la.kind == 8) {
			Get();
			if (allowGhostKeyword) { isGhost = true; } else { SemErr(t, "formal cannot be declared 'ghost' in this context"); } 
		}
		IdentType(out id, out ty);
	}

	void Type(out Type/*!*/ ty) {
		Contract.Ensures(Contract.ValueAtReturn(out ty) != null); IToken/*!*/ tok; 
		TypeAndToken(out tok, out ty);
	}

	void LocalIdentTypeOptional(out VarDecl/*!*/ var, bool isGhost) {
		IToken/*!*/ id;  Type/*!*/ ty;  Type optType = null;
		
		NoUSIdent(out id);
		if (la.kind == 5) {
			Get();
			Type(out ty);
			optType = ty; 
		}
		var = new VarDecl(id, id.val, optType == null ? new InferredTypeProxy() : optType, isGhost); 
	}

	void IdentTypeOptional(out BoundVar/*!*/ var) {
		Contract.Ensures(Contract.ValueAtReturn(out var)!=null); IToken/*!*/ id;  Type/*!*/ ty;  Type optType = null;
		
		NoUSIdent(out id);
		if (la.kind == 5) {
			Get();
			Type(out ty);
			optType = ty; 
		}
		var = new BoundVar(id, id.val, optType == null ? new InferredTypeProxy() : optType); 
	}

	void TypeIdentOptional(out IToken/*!*/ id, out string/*!*/ identName, out Type/*!*/ ty, out bool isGhost) {
		Contract.Ensures(Contract.ValueAtReturn(out id)!=null);
		Contract.Ensures(Contract.ValueAtReturn(out ty)!=null);
		Contract.Ensures(Contract.ValueAtReturn(out identName)!=null);
		string name = null;  isGhost = false; 
		if (la.kind == 8) {
			Get();
			isGhost = true; 
		}
		TypeAndToken(out id, out ty);
		if (la.kind == 5) {
			Get();
			UserDefinedType udt = ty as UserDefinedType;
			if (udt != null && udt.TypeArgs.Count == 0) {
			 name = udt.Name;
			} else {
			 SemErr(id, "invalid formal-parameter name in datatype constructor");
			}
			
			Type(out ty);
		}
		if (name != null) {
		 identName = name;
		} else {
		 identName = "#" + anonymousIds++;
		}
		
	}

	void TypeAndToken(out IToken/*!*/ tok, out Type/*!*/ ty) {
		Contract.Ensures(Contract.ValueAtReturn(out tok)!=null); Contract.Ensures(Contract.ValueAtReturn(out ty) != null); tok = Token.NoToken;  ty = new BoolType();  /*keep compiler happy*/
		List<Type/*!*/>/*!*/ gt;
		
		switch (la.kind) {
		case 36: {
			Get();
			tok = t; 
			break;
		}
		case 37: {
			Get();
			tok = t;  ty = new NatType(); 
			break;
		}
		case 38: {
			Get();
			tok = t;  ty = new IntType(); 
			break;
		}
		case 39: {
			Get();
			tok = t;  gt = new List<Type/*!*/>(); 
			GenericInstantiation(gt);
			if (gt.Count != 1) {
			 SemErr("set type expects exactly one type argument");
			}
			ty = new SetType(gt[0]);
			
			break;
		}
		case 40: {
			Get();
			tok = t;  gt = new List<Type/*!*/>(); 
			GenericInstantiation(gt);
			if (gt.Count != 1) {
			 SemErr("multiset type expects exactly one type argument");
			}
			ty = new MultiSetType(gt[0]);
			
			break;
		}
		case 41: {
			Get();
			tok = t;  gt = new List<Type/*!*/>(); 
			GenericInstantiation(gt);
			if (gt.Count != 1) {
			 SemErr("seq type expects exactly one type argument");
			}
			ty = new SeqType(gt[0]);
			
			break;
		}
		case 42: {
			Get();
			tok = t;  gt = new List<Type/*!*/>(); 
			GenericInstantiation(gt);
			if (gt.Count != 2) {
			 SemErr("map type expects exactly two type arguments");
			}
			else { ty = new MapType(gt[0], gt[1]); }
			
			break;
		}
		case 1: case 3: case 43: {
			ReferenceType(out tok, out ty);
			break;
		}
		default: SynErr(125); break;
		}
	}

	void Formals(bool incoming, bool allowGhostKeyword, List<Formal/*!*/>/*!*/ formals, out IToken openParen) {
		Contract.Requires(cce.NonNullElements(formals)); IToken/*!*/ id;  Type/*!*/ ty;  bool isGhost; 
<<<<<<< HEAD
		Expect(34);
=======
		Expect(22);
>>>>>>> a6890cd1
		openParen = t; 
		if (la.kind == 1 || la.kind == 8) {
			GIdentType(allowGhostKeyword, out id, out ty, out isGhost);
			formals.Add(new Formal(id, id.val, ty, incoming, isGhost)); 
			while (la.kind == 21) {
				Get();
				GIdentType(allowGhostKeyword, out id, out ty, out isGhost);
				formals.Add(new Formal(id, id.val, ty, incoming, isGhost)); 
			}
		}
<<<<<<< HEAD
		Expect(35);
=======
		Expect(24);
>>>>>>> a6890cd1
	}

	void MethodSpec(List<MaybeFreeExpression/*!*/>/*!*/ req, List<FrameExpression/*!*/>/*!*/ mod, List<MaybeFreeExpression/*!*/>/*!*/ ens,
List<Expression/*!*/>/*!*/ decreases, ref Attributes decAttrs, ref Attributes modAttrs) {
		Contract.Requires(cce.NonNullElements(req)); Contract.Requires(cce.NonNullElements(mod)); Contract.Requires(cce.NonNullElements(ens)); Contract.Requires(cce.NonNullElements(decreases));
		Expression/*!*/ e;  FrameExpression/*!*/ fe;  bool isFree = false; Attributes ensAttrs = null;
		
<<<<<<< HEAD
		while (!(StartOf(7))) {SynErr(126); Get();}
		if (la.kind == 29) {
=======
		while (!(StartOf(8))) {SynErr(124); Get();}
		if (la.kind == 31) {
>>>>>>> a6890cd1
			Get();
			while (IsAttribute()) {
				Attribute(ref modAttrs);
			}
			if (StartOf(8)) {
				FrameExpression(out fe);
				mod.Add(fe); 
				while (la.kind == 21) {
					Get();
					FrameExpression(out fe);
					mod.Add(fe); 
				}
			}
<<<<<<< HEAD
			while (!(la.kind == 0 || la.kind == 12)) {SynErr(127); Get();}
			Expect(12);
		} else if (la.kind == 30 || la.kind == 31 || la.kind == 32) {
			if (la.kind == 30) {
				Get();
				isFree = true; 
			}
			if (la.kind == 31) {
=======
			while (!(la.kind == 0 || la.kind == 18)) {SynErr(125); Get();}
			Expect(18);
		} else if (la.kind == 32 || la.kind == 33 || la.kind == 34) {
			if (la.kind == 32) {
				Get();
				isFree = true; 
			}
			if (la.kind == 33) {
>>>>>>> a6890cd1
				Get();
				Expression(out e);
				while (!(la.kind == 0 || la.kind == 12)) {SynErr(128); Get();}
				Expect(12);
				req.Add(new MaybeFreeExpression(e, isFree)); 
<<<<<<< HEAD
			} else if (la.kind == 32) {
=======
			} else if (la.kind == 34) {
>>>>>>> a6890cd1
				Get();
				while (IsAttribute()) {
					Attribute(ref ensAttrs);
				}
				Expression(out e);
				while (!(la.kind == 0 || la.kind == 12)) {SynErr(129); Get();}
				Expect(12);
				ens.Add(new MaybeFreeExpression(e, isFree, ensAttrs)); 
<<<<<<< HEAD
			} else SynErr(130);
		} else if (la.kind == 33) {
=======
			} else SynErr(128);
		} else if (la.kind == 35) {
>>>>>>> a6890cd1
			Get();
			while (IsAttribute()) {
				Attribute(ref decAttrs);
			}
			DecreasesList(decreases, false);
			while (!(la.kind == 0 || la.kind == 12)) {SynErr(131); Get();}
			Expect(12);
		} else SynErr(132);
	}

	void BlockStmt(out BlockStmt/*!*/ block, out IToken bodyStart, out IToken bodyEnd) {
		Contract.Ensures(Contract.ValueAtReturn(out block) != null);
		List<Statement/*!*/> body = new List<Statement/*!*/>();
		
		Expect(6);
		bodyStart = t; 
		while (StartOf(9)) {
			Stmt(body);
		}
		Expect(7);
		bodyEnd = t;
		block = new BlockStmt(bodyStart, body); 
	}

	void FrameExpression(out FrameExpression/*!*/ fe) {
		Contract.Ensures(Contract.ValueAtReturn(out fe) != null); Expression/*!*/ e;  IToken/*!*/ id;  string fieldName = null; 
		Expression(out e);
		if (la.kind == 49) {
			Get();
			Ident(out id);
			fieldName = id.val; 
		}
		fe = new FrameExpression(e, fieldName); 
	}

	void Expression(out Expression/*!*/ e) {
		EquivExpression(out e);
	}

	void DecreasesList(List<Expression/*!*/> decreases, bool allowWildcard) {
		Expression/*!*/ e; 
		PossiblyWildExpression(out e);
		if (!allowWildcard && e is WildcardExpr) {
		 SemErr(e.tok, "'decreases *' is only allowed on loops");
		} else {
		 decreases.Add(e);
		}
		
		while (la.kind == 21) {
			Get();
			PossiblyWildExpression(out e);
			if (!allowWildcard && e is WildcardExpr) {
			 SemErr(e.tok, "'decreases *' is only allowed on loops");
			} else {
			 decreases.Add(e);
			}
			
		}
	}

	void GenericInstantiation(List<Type/*!*/>/*!*/ gt) {
		Contract.Requires(cce.NonNullElements(gt)); Type/*!*/ ty; 
<<<<<<< HEAD
		Expect(23);
=======
		Expect(25);
>>>>>>> a6890cd1
		Type(out ty);
		gt.Add(ty); 
		while (la.kind == 21) {
			Get();
			Type(out ty);
			gt.Add(ty); 
		}
<<<<<<< HEAD
		Expect(24);
=======
		Expect(26);
>>>>>>> a6890cd1
	}

	void ReferenceType(out IToken/*!*/ tok, out Type/*!*/ ty) {
		Contract.Ensures(Contract.ValueAtReturn(out tok) != null); Contract.Ensures(Contract.ValueAtReturn(out ty) != null);
		tok = Token.NoToken;  ty = new BoolType();  /*keep compiler happy*/
		IToken moduleName = null;
		List<Type/*!*/>/*!*/ gt;
		
		if (la.kind == 43) {
			Get();
			tok = t;  ty = new ObjectType(); 
		} else if (la.kind == 3) {
			Get();
			tok = t;  gt = new List<Type/*!*/>(); 
			GenericInstantiation(gt);
			if (gt.Count != 1) {
			 SemErr("array type expects exactly one type argument");
			}
			int dims = 1;
			if (tok.val.Length != 5) {
			 dims = int.Parse(tok.val.Substring(5));
			}
			ty = theBuiltIns.ArrayType(tok, dims, gt[0], true);
			
		} else if (la.kind == 1) {
			Ident(out tok);
			gt = new List<Type/*!*/>(); 
<<<<<<< HEAD
			if (la.kind == 14) {
=======
			if (la.kind == 44) {
>>>>>>> a6890cd1
				moduleName = tok; 
				Get();
				Ident(out tok);
			}
<<<<<<< HEAD
			if (la.kind == 23) {
=======
			if (la.kind == 25) {
>>>>>>> a6890cd1
				GenericInstantiation(gt);
			}
			ty = new UserDefinedType(tok, tok.val, gt, moduleName); 
		} else SynErr(133);
	}

	void FunctionSpec(List<Expression/*!*/>/*!*/ reqs, List<FrameExpression/*!*/>/*!*/ reads, List<Expression/*!*/>/*!*/ ens, List<Expression/*!*/>/*!*/ decreases) {
		Contract.Requires(cce.NonNullElements(reqs)); Contract.Requires(cce.NonNullElements(reads)); Contract.Requires(cce.NonNullElements(decreases));
		Expression/*!*/ e;  FrameExpression/*!*/ fe; 
<<<<<<< HEAD
		if (la.kind == 31) {
			while (!(la.kind == 0 || la.kind == 31)) {SynErr(134); Get();}
=======
		if (la.kind == 33) {
			while (!(la.kind == 0 || la.kind == 33)) {SynErr(132); Get();}
>>>>>>> a6890cd1
			Get();
			Expression(out e);
			while (!(la.kind == 0 || la.kind == 12)) {SynErr(135); Get();}
			Expect(12);
			reqs.Add(e); 
		} else if (la.kind == 47) {
			Get();
			if (StartOf(10)) {
				PossiblyWildFrameExpression(out fe);
				reads.Add(fe); 
				while (la.kind == 21) {
					Get();
					PossiblyWildFrameExpression(out fe);
					reads.Add(fe); 
				}
			}
<<<<<<< HEAD
			while (!(la.kind == 0 || la.kind == 12)) {SynErr(136); Get();}
			Expect(12);
		} else if (la.kind == 32) {
=======
			while (!(la.kind == 0 || la.kind == 18)) {SynErr(134); Get();}
			Expect(18);
		} else if (la.kind == 34) {
>>>>>>> a6890cd1
			Get();
			Expression(out e);
			while (!(la.kind == 0 || la.kind == 12)) {SynErr(137); Get();}
			Expect(12);
			ens.Add(e); 
<<<<<<< HEAD
		} else if (la.kind == 33) {
=======
		} else if (la.kind == 35) {
>>>>>>> a6890cd1
			Get();
			DecreasesList(decreases, false);
			while (!(la.kind == 0 || la.kind == 12)) {SynErr(138); Get();}
			Expect(12);
		} else SynErr(139);
	}

	void FunctionBody(out Expression/*!*/ e, out IToken bodyStart, out IToken bodyEnd) {
		Contract.Ensures(Contract.ValueAtReturn(out e) != null); e = dummyExpr; 
		Expect(6);
		bodyStart = t; 
		Expression(out e);
		Expect(7);
		bodyEnd = t; 
	}

	void PossiblyWildFrameExpression(out FrameExpression/*!*/ fe) {
		Contract.Ensures(Contract.ValueAtReturn(out fe) != null); fe = dummyFrameExpr; 
		if (la.kind == 48) {
			Get();
			fe = new FrameExpression(new WildcardExpr(t), null); 
		} else if (StartOf(8)) {
			FrameExpression(out fe);
		} else SynErr(140);
	}

	void PossiblyWildExpression(out Expression/*!*/ e) {
		Contract.Ensures(Contract.ValueAtReturn(out e)!=null);
		e = dummyExpr; 
		if (la.kind == 48) {
			Get();
			e = new WildcardExpr(t); 
		} else if (StartOf(8)) {
			Expression(out e);
		} else SynErr(141);
	}

	void Stmt(List<Statement/*!*/>/*!*/ ss) {
		Statement/*!*/ s;
		
		OneStmt(out s);
		ss.Add(s); 
	}

	void OneStmt(out Statement/*!*/ s) {
		Contract.Ensures(Contract.ValueAtReturn(out s) != null); IToken/*!*/ x;  IToken/*!*/ id;  string label = null;
		s = dummyStmt;  /* to please the compiler */
		BlockStmt bs;
		IToken bodyStart, bodyEnd;
		int breakCount;
		
		while (!(StartOf(11))) {SynErr(142); Get();}
		switch (la.kind) {
		case 6: {
			BlockStmt(out bs, out bodyStart, out bodyEnd);
			s = bs; 
			break;
		}
		case 67: {
			AssertStmt(out s);
			break;
		}
		case 55: {
			AssumeStmt(out s);
			break;
		}
		case 68: {
			PrintStmt(out s);
			break;
		}
<<<<<<< HEAD
		case 1: case 2: case 19: case 34: case 92: case 93: case 94: case 95: case 96: case 97: case 98: {
=======
		case 1: case 2: case 17: case 22: case 92: case 93: case 94: case 95: case 96: case 97: case 98: {
>>>>>>> a6890cd1
			UpdateStmt(out s);
			break;
		}
		case 8: case 20: {
			VarDeclStatement(out s);
			break;
		}
		case 60: {
			IfStmt(out s);
			break;
		}
		case 64: {
			WhileStmt(out s);
			break;
		}
		case 66: {
			MatchStmt(out s);
			break;
		}
		case 69: {
			ParallelStmt(out s);
			break;
		}
		case 50: {
			Get();
			x = t; 
			NoUSIdent(out id);
			Expect(5);
			OneStmt(out s);
			s.Labels = new LList<Label>(new Label(x, id.val), s.Labels); 
			break;
		}
		case 51: {
			Get();
			x = t; breakCount = 1; label = null; 
			if (la.kind == 1) {
				NoUSIdent(out id);
				label = id.val; 
<<<<<<< HEAD
			} else if (la.kind == 12 || la.kind == 50) {
				while (la.kind == 50) {
=======
			} else if (la.kind == 18 || la.kind == 51) {
				while (la.kind == 51) {
>>>>>>> a6890cd1
					Get();
					breakCount++; 
				}
			} else SynErr(143);
			while (!(la.kind == 0 || la.kind == 12)) {SynErr(144); Get();}
			Expect(12);
			s = label != null ? new BreakStmt(x, label) : new BreakStmt(x, breakCount); 
			break;
		}
		case 52: {
			ReturnStmt(out s);
			break;
		}
<<<<<<< HEAD
		case 28: {
=======
		case 30: {
>>>>>>> a6890cd1
			Get();
			s = new SkeletonStatement(t); 
			Expect(12);
			break;
		}
		default: SynErr(145); break;
		}
	}

	void AssertStmt(out Statement/*!*/ s) {
		Contract.Ensures(Contract.ValueAtReturn(out s) != null); IToken/*!*/ x;
		Expression e = null; Attributes attrs = null;
		
		Expect(67);
		x = t; 
		while (IsAttribute()) {
			Attribute(ref attrs);
		}
		if (StartOf(8)) {
			Expression(out e);
<<<<<<< HEAD
		} else if (la.kind == 28) {
=======
		} else if (la.kind == 30) {
>>>>>>> a6890cd1
			Get();
		} else SynErr(146);
		Expect(12);
		if (e == null) {
		 s = new SkeletonStatement(new AssertStmt(x, new LiteralExpr(x, true), attrs), true, false);
		} else {
		 s = new AssertStmt(x, e, attrs);
		}
		
	}

	void AssumeStmt(out Statement/*!*/ s) {
		Contract.Ensures(Contract.ValueAtReturn(out s) != null); IToken/*!*/ x;
		Expression e = null; Attributes attrs = null;
		
		Expect(55);
		x = t; 
<<<<<<< HEAD
		Expression(out e);
		Expect(12);
		s = new AssumeStmt(x, e); 
=======
		while (IsAttribute()) {
			Attribute(ref attrs);
		}
		if (StartOf(9)) {
			Expression(out e);
		} else if (la.kind == 30) {
			Get();
		} else SynErr(145);
		if (e == null) {
		 s = new SkeletonStatement(new AssumeStmt(x, new LiteralExpr(x, true), attrs), true, false);
		} else {
		 s = new AssumeStmt(x, e, attrs);
		}
		
		Expect(18);
>>>>>>> a6890cd1
	}

	void PrintStmt(out Statement/*!*/ s) {
		Contract.Ensures(Contract.ValueAtReturn(out s) != null); IToken/*!*/ x;  Attributes.Argument/*!*/ arg;
		List<Attributes.Argument/*!*/> args = new List<Attributes.Argument/*!*/>();
		
		Expect(68);
		x = t; 
		AttributeArg(out arg);
		args.Add(arg); 
		while (la.kind == 21) {
			Get();
			AttributeArg(out arg);
			args.Add(arg); 
		}
		Expect(12);
		s = new PrintStmt(x, args); 
	}

	void UpdateStmt(out Statement/*!*/ s) {
		List<Expression> lhss = new List<Expression>();
		List<AssignmentRhs> rhss = new List<AssignmentRhs>();
		Expression e;  AssignmentRhs r;
		Expression lhs0;
		IToken x;
		Attributes attrs = null;
		IToken suchThatAssume = null;
		Expression suchThat = null;
		
		Lhs(out e);
		x = e.tok; 
		if (la.kind == 6 || la.kind == 12) {
			while (la.kind == 6) {
				Attribute(ref attrs);
			}
			Expect(12);
			rhss.Add(new ExprRhs(e, attrs)); 
<<<<<<< HEAD
		} else if (la.kind == 21 || la.kind == 52 || la.kind == 53) {
=======
		} else if (la.kind == 20 || la.kind == 53 || la.kind == 54) {
>>>>>>> a6890cd1
			lhss.Add(e);  lhs0 = e; 
			while (la.kind == 21) {
				Get();
				Lhs(out e);
				lhss.Add(e); 
			}
			if (la.kind == 53) {
				Get();
				x = t; 
				Rhs(out r, lhs0);
				rhss.Add(r); 
				while (la.kind == 21) {
					Get();
					Rhs(out r, lhs0);
					rhss.Add(r); 
				}
			} else if (la.kind == 54) {
				Get();
				x = t; 
				if (la.kind == 55) {
					Get();
					suchThatAssume = t; 
				}
				Expression(out suchThat);
<<<<<<< HEAD
			} else SynErr(147);
			Expect(12);
		} else if (la.kind == 5) {
			Get();
			SemErr(t, "invalid statement (did you forget the 'label' keyword?)"); 
		} else SynErr(148);
=======
			} else SynErr(146);
			Expect(18);
		} else if (la.kind == 5) {
			Get();
			SemErr(t, "invalid statement (did you forget the 'label' keyword?)"); 
		} else SynErr(147);
>>>>>>> a6890cd1
		if (suchThat != null) {
		 s = new AssignSuchThatStmt(x, lhss, suchThat, suchThatAssume);
		} else {
		 s = new UpdateStmt(x, lhss, rhss);
		}
		
	}

	void VarDeclStatement(out Statement/*!*/ s) {
		IToken x = null, assignTok = null;  bool isGhost = false;
		VarDecl/*!*/ d;
		AssignmentRhs r;  IdentifierExpr lhs0;
		List<VarDecl> lhss = new List<VarDecl>();
		List<AssignmentRhs> rhss = new List<AssignmentRhs>();
		IToken suchThatAssume = null;
		Expression suchThat = null;
		
		if (la.kind == 8) {
			Get();
			isGhost = true;  x = t; 
		}
		Expect(20);
		if (!isGhost) { x = t; } 
		LocalIdentTypeOptional(out d, isGhost);
		lhss.Add(d); 
		while (la.kind == 21) {
			Get();
			LocalIdentTypeOptional(out d, isGhost);
			lhss.Add(d); 
		}
		if (la.kind == 53 || la.kind == 54) {
			if (la.kind == 53) {
				Get();
				assignTok = t;
				lhs0 = new IdentifierExpr(lhss[0].Tok, lhss[0].Name);
				lhs0.Var = lhss[0];  lhs0.Type = lhss[0].OptionalType;  // resolve here
				
				Rhs(out r, lhs0);
				rhss.Add(r); 
				while (la.kind == 21) {
					Get();
					Rhs(out r, lhs0);
					rhss.Add(r); 
				}
			} else {
				Get();
				assignTok = t; 
				if (la.kind == 55) {
					Get();
					suchThatAssume = t; 
				}
				Expression(out suchThat);
			}
		}
		Expect(12);
		ConcreteUpdateStatement update;
		if (suchThat != null) {
		 var ies = new List<Expression>();
		 foreach (var lhs in lhss) {
		   ies.Add(new IdentifierExpr(lhs.Tok, lhs.Name));
		 }
		 update = new AssignSuchThatStmt(assignTok, ies, suchThat, suchThatAssume);
		} else if (rhss.Count == 0) {
		 update = null;
		} else {
		 var ies = new List<Expression>();
		 foreach (var lhs in lhss) {
		   ies.Add(new AutoGhostIdentifierExpr(lhs.Tok, lhs.Name));
		 }
		 update = new UpdateStmt(assignTok, ies, rhss);
		}
		s = new VarDeclStmt(x, lhss, update);
		
	}

	void IfStmt(out Statement/*!*/ ifStmt) {
		Contract.Ensures(Contract.ValueAtReturn(out ifStmt) != null); IToken/*!*/ x;
		Expression guard = null;  bool guardOmitted = false;
		BlockStmt/*!*/ thn;
		BlockStmt/*!*/ bs;
		Statement/*!*/ s;
		Statement els = null;
		IToken bodyStart, bodyEnd;
		List<GuardedAlternative> alternatives;
		ifStmt = dummyStmt;  // to please the compiler
		
		Expect(60);
		x = t; 
<<<<<<< HEAD
		if (la.kind == 28 || la.kind == 34) {
			if (la.kind == 34) {
=======
		if (la.kind == 22 || la.kind == 30) {
			if (la.kind == 22) {
>>>>>>> a6890cd1
				Guard(out guard);
			} else {
				Get();
				guardOmitted = true; 
			}
			BlockStmt(out thn, out bodyStart, out bodyEnd);
			if (la.kind == 61) {
				Get();
				if (la.kind == 60) {
					IfStmt(out s);
					els = s; 
				} else if (la.kind == 6) {
					BlockStmt(out bs, out bodyStart, out bodyEnd);
					els = bs; 
<<<<<<< HEAD
				} else SynErr(149);
=======
				} else SynErr(148);
>>>>>>> a6890cd1
			}
			if (guardOmitted) {
			 ifStmt = new SkeletonStatement(new IfStmt(x, guard, thn, els), true, false);
			} else {
			 ifStmt = new IfStmt(x, guard, thn, els);
			}
			
		} else if (la.kind == 6) {
			AlternativeBlock(out alternatives);
			ifStmt = new AlternativeStmt(x, alternatives); 
<<<<<<< HEAD
		} else SynErr(150);
=======
		} else SynErr(149);
>>>>>>> a6890cd1
	}

	void WhileStmt(out Statement/*!*/ stmt) {
		Contract.Ensures(Contract.ValueAtReturn(out stmt) != null); IToken/*!*/ x;
		Expression guard = null;  bool guardOmitted = false;
		List<MaybeFreeExpression/*!*/> invariants = new List<MaybeFreeExpression/*!*/>();
		List<Expression/*!*/> decreases = new List<Expression/*!*/>();
		Attributes decAttrs = null;
		Attributes modAttrs = null;
		List<FrameExpression/*!*/> mod = null;
		BlockStmt/*!*/ body = null;  bool bodyOmitted = false;
		IToken bodyStart = null, bodyEnd = null;
		List<GuardedAlternative> alternatives;
		stmt = dummyStmt;  // to please the compiler
		
		Expect(64);
		x = t; 
<<<<<<< HEAD
		if (la.kind == 28 || la.kind == 34) {
			if (la.kind == 34) {
=======
		if (la.kind == 22 || la.kind == 30) {
			if (la.kind == 22) {
>>>>>>> a6890cd1
				Guard(out guard);
				Contract.Assume(guard == null || cce.Owner.None(guard)); 
			} else {
				Get();
				guardOmitted = true; 
			}
			LoopSpec(out invariants, out decreases, out mod, ref decAttrs, ref modAttrs);
			if (la.kind == 6) {
				BlockStmt(out body, out bodyStart, out bodyEnd);
<<<<<<< HEAD
			} else if (la.kind == 28) {
				Get();
				bodyOmitted = true; 
			} else SynErr(151);
=======
			} else if (la.kind == 30) {
				Get();
				bodyOmitted = true; 
			} else SynErr(150);
>>>>>>> a6890cd1
			if (guardOmitted || bodyOmitted) {
			 if (mod != null) {
			   SemErr(mod[0].E.tok, "'modifies' clauses are not allowed on refining loops");
			 }
			 if (body == null) {
			   body = new BlockStmt(x, new List<Statement>());
			 }
			 stmt = new WhileStmt(x, guard, invariants, new Specification<Expression>(decreases, decAttrs), new Specification<FrameExpression>(null, null), body);
			 stmt = new SkeletonStatement(stmt, guardOmitted, bodyOmitted);
			} else {
			 stmt = new WhileStmt(x, guard, invariants, new Specification<Expression>(decreases, decAttrs), new Specification<FrameExpression>(mod, modAttrs), body);
			}
			
		} else if (StartOf(12)) {
			LoopSpec(out invariants, out decreases, out mod, ref decAttrs, ref modAttrs);
			AlternativeBlock(out alternatives);
			stmt = new AlternativeLoopStmt(x, invariants, new Specification<Expression>(decreases, decAttrs), new Specification<FrameExpression>(mod, modAttrs), alternatives); 
<<<<<<< HEAD
		} else SynErr(152);
=======
		} else SynErr(151);
>>>>>>> a6890cd1
	}

	void MatchStmt(out Statement/*!*/ s) {
		Contract.Ensures(Contract.ValueAtReturn(out s) != null);
		Token x;  Expression/*!*/ e;  MatchCaseStmt/*!*/ c;
		List<MatchCaseStmt/*!*/> cases = new List<MatchCaseStmt/*!*/>(); 
		Expect(66);
		x = t; 
		Expression(out e);
		Expect(6);
		while (la.kind == 62) {
			CaseStatement(out c);
			cases.Add(c); 
		}
		Expect(7);
		s = new MatchStmt(x, e, cases); 
	}

	void ParallelStmt(out Statement/*!*/ s) {
		Contract.Ensures(Contract.ValueAtReturn(out s) != null);
		IToken/*!*/ x;
		List<BoundVar/*!*/> bvars = null;
		Attributes attrs = null;
		Expression range = null;
		var ens = new List<MaybeFreeExpression/*!*/>();
		bool isFree;
		Expression/*!*/ e;
		BlockStmt/*!*/ block;
		IToken bodyStart, bodyEnd;
		
		Expect(69);
		x = t; 
<<<<<<< HEAD
		Expect(34);
=======
		Expect(22);
>>>>>>> a6890cd1
		if (la.kind == 1) {
			List<BoundVar/*!*/> bvarsX;  Attributes attrsX;  Expression rangeX; 
			QuantifierDomain(out bvarsX, out attrsX, out rangeX);
			bvars = bvarsX; attrs = attrsX; range = rangeX;
			
		}
		if (bvars == null) { bvars = new List<BoundVar>(); }
		if (range == null) { range = new LiteralExpr(x, true); }
		
<<<<<<< HEAD
		Expect(35);
		while (la.kind == 30 || la.kind == 32) {
			isFree = false; 
			if (la.kind == 30) {
				Get();
				isFree = true; 
			}
			Expect(32);
=======
		Expect(24);
		while (la.kind == 32 || la.kind == 34) {
			isFree = false; 
			if (la.kind == 32) {
				Get();
				isFree = true; 
			}
			Expect(34);
>>>>>>> a6890cd1
			Expression(out e);
			Expect(12);
			ens.Add(new MaybeFreeExpression(e, isFree)); 
		}
		BlockStmt(out block, out bodyStart, out bodyEnd);
		s = new ParallelStmt(x, bvars, attrs, range, ens, block); 
	}

	void ReturnStmt(out Statement/*!*/ s) {
		IToken returnTok = null;
		List<AssignmentRhs> rhss = null;
		AssignmentRhs r;
		
		Expect(52);
		returnTok = t; 
		if (StartOf(13)) {
			Rhs(out r, null);
			rhss = new List<AssignmentRhs>(); rhss.Add(r); 
			while (la.kind == 21) {
				Get();
				Rhs(out r, null);
				rhss.Add(r); 
			}
		}
		Expect(12);
		s = new ReturnStmt(returnTok, rhss); 
	}

	void Rhs(out AssignmentRhs r, Expression receiverForInitCall) {
		IToken/*!*/ x, newToken;  Expression/*!*/ e;
		List<Expression> ee = null;
		Type ty = null;
		CallStmt initCall = null;
		List<Expression> args;
		r = null;  // to please compiler
		Attributes attrs = null;
		
		if (la.kind == 56) {
			Get();
			newToken = t; 
			TypeAndToken(out x, out ty);
<<<<<<< HEAD
			if (la.kind == 14 || la.kind == 34 || la.kind == 56) {
				if (la.kind == 56) {
=======
			if (la.kind == 22 || la.kind == 44 || la.kind == 57) {
				if (la.kind == 57) {
>>>>>>> a6890cd1
					Get();
					ee = new List<Expression>(); 
					Expressions(ee);
					Expect(58);
					UserDefinedType tmp = theBuiltIns.ArrayType(x, ee.Count, new IntType(), true);
					
<<<<<<< HEAD
				} else if (la.kind == 14) {
					Get();
					Ident(out x);
					Expect(34);
=======
				} else if (la.kind == 44) {
					Get();
					Ident(out x);
					Expect(22);
>>>>>>> a6890cd1
					args = new List<Expression/*!*/>(); 
					if (StartOf(8)) {
						Expressions(args);
					}
<<<<<<< HEAD
					Expect(35);
=======
					Expect(24);
>>>>>>> a6890cd1
					initCall = new CallStmt(x, new List<Expression>(), receiverForInitCall, x.val, args); 
				} else {
					Get();
					var udf = ty as UserDefinedType;
					if (udf != null && udf.ModuleName != null && udf.TypeArgs.Count == 0) {
					 // The parsed name had the form "A.B", so treat "A" as the name of the type and "B" as
					 // the name of the constructor that's being invoked.
					 x = udf.tok;
					 ty = new UserDefinedType(udf.ModuleName, udf.ModuleName.val, new List<Type>(), null);
					} else {
					 SemErr(t, "expected '.'");
					 x = null;
					}
					args = new List<Expression/*!*/>(); 
					if (StartOf(8)) {
						Expressions(args);
					}
<<<<<<< HEAD
					Expect(35);
=======
					Expect(24);
>>>>>>> a6890cd1
					if (x != null) {
					 initCall = new CallStmt(x, new List<Expression>(), receiverForInitCall, x.val, args);
					}
					
				}
			}
			if (ee != null) {
			 r = new TypeRhs(newToken, ty, ee);
			} else {
			 r = new TypeRhs(newToken, ty, initCall);
			}
			
		} else if (la.kind == 59) {
			Get();
			x = t; 
			Expression(out e);
			r = new ExprRhs(new UnaryExpr(x, UnaryExpr.Opcode.SetChoose, e)); 
		} else if (la.kind == 48) {
			Get();
			r = new HavocRhs(t); 
		} else if (StartOf(8)) {
			Expression(out e);
			r = new ExprRhs(e); 
<<<<<<< HEAD
		} else SynErr(153);
=======
		} else SynErr(152);
>>>>>>> a6890cd1
		while (la.kind == 6) {
			Attribute(ref attrs);
		}
		if (r != null) r.Attributes = attrs; 
	}

	void Lhs(out Expression e) {
		e = null;  // to please the compiler
		
		if (la.kind == 1) {
			DottedIdentifiersAndFunction(out e);
<<<<<<< HEAD
			while (la.kind == 14 || la.kind == 56) {
=======
			while (la.kind == 44 || la.kind == 57) {
>>>>>>> a6890cd1
				Suffix(ref e);
			}
		} else if (StartOf(14)) {
			ConstAtomExpression(out e);
			Suffix(ref e);
<<<<<<< HEAD
			while (la.kind == 14 || la.kind == 56) {
				Suffix(ref e);
			}
		} else SynErr(154);
=======
			while (la.kind == 44 || la.kind == 57) {
				Suffix(ref e);
			}
		} else SynErr(153);
>>>>>>> a6890cd1
	}

	void Expressions(List<Expression/*!*/>/*!*/ args) {
		Contract.Requires(cce.NonNullElements(args)); Expression/*!*/ e; 
		Expression(out e);
		args.Add(e); 
		while (la.kind == 21) {
			Get();
			Expression(out e);
			args.Add(e); 
		}
	}

	void Guard(out Expression e) {
		Expression/*!*/ ee;  e = null; 
<<<<<<< HEAD
		Expect(34);
		if (la.kind == 47) {
=======
		Expect(22);
		if (la.kind == 48) {
>>>>>>> a6890cd1
			Get();
			e = null; 
		} else if (StartOf(8)) {
			Expression(out ee);
			e = ee; 
<<<<<<< HEAD
		} else SynErr(155);
		Expect(35);
=======
		} else SynErr(154);
		Expect(24);
>>>>>>> a6890cd1
	}

	void AlternativeBlock(out List<GuardedAlternative> alternatives) {
		alternatives = new List<GuardedAlternative>();
		IToken x;
		Expression e;
		List<Statement> body;
		
		Expect(6);
		while (la.kind == 62) {
			Get();
			x = t; 
			Expression(out e);
			Expect(63);
			body = new List<Statement>(); 
			while (StartOf(9)) {
				Stmt(body);
			}
			alternatives.Add(new GuardedAlternative(x, e, body)); 
		}
		Expect(7);
	}

	void LoopSpec(out List<MaybeFreeExpression/*!*/> invariants, out List<Expression/*!*/> decreases, out List<FrameExpression/*!*/> mod, ref Attributes decAttrs, ref Attributes modAttrs) {
		FrameExpression/*!*/ fe;
		invariants = new List<MaybeFreeExpression/*!*/>();
		MaybeFreeExpression invariant = null;
		decreases = new List<Expression/*!*/>();
		mod = null;
		
<<<<<<< HEAD
		while (StartOf(15)) {
			if (la.kind == 30 || la.kind == 64) {
				Invariant(out invariant);
				while (!(la.kind == 0 || la.kind == 12)) {SynErr(156); Get();}
				Expect(12);
				invariants.Add(invariant); 
			} else if (la.kind == 33) {
				while (!(la.kind == 0 || la.kind == 33)) {SynErr(157); Get();}
=======
		while (StartOf(16)) {
			if (la.kind == 32 || la.kind == 65) {
				Invariant(out invariant);
				while (!(la.kind == 0 || la.kind == 18)) {SynErr(155); Get();}
				Expect(18);
				invariants.Add(invariant); 
			} else if (la.kind == 35) {
				while (!(la.kind == 0 || la.kind == 35)) {SynErr(156); Get();}
>>>>>>> a6890cd1
				Get();
				while (IsAttribute()) {
					Attribute(ref decAttrs);
				}
				DecreasesList(decreases, true);
<<<<<<< HEAD
				while (!(la.kind == 0 || la.kind == 12)) {SynErr(158); Get();}
				Expect(12);
			} else {
				while (!(la.kind == 0 || la.kind == 29)) {SynErr(159); Get();}
=======
				while (!(la.kind == 0 || la.kind == 18)) {SynErr(157); Get();}
				Expect(18);
			} else {
				while (!(la.kind == 0 || la.kind == 31)) {SynErr(158); Get();}
>>>>>>> a6890cd1
				Get();
				while (IsAttribute()) {
					Attribute(ref modAttrs);
				}
				mod = mod ?? new List<FrameExpression>(); 
				if (StartOf(8)) {
					FrameExpression(out fe);
					mod.Add(fe); 
					while (la.kind == 21) {
						Get();
						FrameExpression(out fe);
						mod.Add(fe); 
					}
				}
<<<<<<< HEAD
				while (!(la.kind == 0 || la.kind == 12)) {SynErr(160); Get();}
				Expect(12);
=======
				while (!(la.kind == 0 || la.kind == 18)) {SynErr(159); Get();}
				Expect(18);
>>>>>>> a6890cd1
			}
		}
	}

	void Invariant(out MaybeFreeExpression/*!*/ invariant) {
		bool isFree = false; Expression/*!*/ e; List<string> ids = new List<string>(); invariant = null; Attributes attrs = null; 
<<<<<<< HEAD
		while (!(la.kind == 0 || la.kind == 30 || la.kind == 64)) {SynErr(161); Get();}
		if (la.kind == 30) {
=======
		while (!(la.kind == 0 || la.kind == 32 || la.kind == 65)) {SynErr(160); Get();}
		if (la.kind == 32) {
>>>>>>> a6890cd1
			Get();
			isFree = true; 
		}
		Expect(65);
		while (IsAttribute()) {
			Attribute(ref attrs);
		}
		Expression(out e);
		invariant = new MaybeFreeExpression(e, isFree, attrs); 
	}

	void CaseStatement(out MatchCaseStmt/*!*/ c) {
		Contract.Ensures(Contract.ValueAtReturn(out c) != null);
		IToken/*!*/ x, id;
		List<BoundVar/*!*/> arguments = new List<BoundVar/*!*/>();
		BoundVar/*!*/ bv;
		List<Statement/*!*/> body = new List<Statement/*!*/>();
		
		Expect(62);
		x = t; 
		Ident(out id);
<<<<<<< HEAD
		if (la.kind == 34) {
=======
		if (la.kind == 22) {
>>>>>>> a6890cd1
			Get();
			IdentTypeOptional(out bv);
			arguments.Add(bv); 
			while (la.kind == 21) {
				Get();
				IdentTypeOptional(out bv);
				arguments.Add(bv); 
			}
<<<<<<< HEAD
			Expect(35);
		}
		Expect(62);
		while (StartOf(9)) {
=======
			Expect(24);
		}
		Expect(63);
		while (StartOf(10)) {
>>>>>>> a6890cd1
			Stmt(body);
		}
		c = new MatchCaseStmt(x, id.val, arguments, body); 
	}

	void AttributeArg(out Attributes.Argument/*!*/ arg) {
		Contract.Ensures(Contract.ValueAtReturn(out arg) != null); Expression/*!*/ e;  arg = dummyAttrArg; 
		if (la.kind == 4) {
			Get();
			arg = new Attributes.Argument(t, t.val.Substring(1, t.val.Length-2)); 
		} else if (StartOf(8)) {
			Expression(out e);
			arg = new Attributes.Argument(t, e); 
<<<<<<< HEAD
		} else SynErr(162);
=======
		} else SynErr(161);
>>>>>>> a6890cd1
	}

	void QuantifierDomain(out List<BoundVar/*!*/> bvars, out Attributes attrs, out Expression range) {
		bvars = new List<BoundVar/*!*/>();
		BoundVar/*!*/ bv;
		attrs = null;
		range = null;
		
		IdentTypeOptional(out bv);
		bvars.Add(bv); 
		while (la.kind == 21) {
			Get();
			IdentTypeOptional(out bv);
			bvars.Add(bv); 
		}
		while (la.kind == 6) {
			Attribute(ref attrs);
		}
		if (la.kind == 19) {
			Get();
			Expression(out range);
		}
	}

	void EquivExpression(out Expression/*!*/ e0) {
		Contract.Ensures(Contract.ValueAtReturn(out e0) != null); IToken/*!*/ x;  Expression/*!*/ e1; 
		ImpliesExpression(out e0);
		while (la.kind == 70 || la.kind == 71) {
			EquivOp();
			x = t; 
			ImpliesExpression(out e1);
			e0 = new BinaryExpr(x, BinaryExpr.Opcode.Iff, e0, e1); 
		}
	}

	void ImpliesExpression(out Expression/*!*/ e0) {
		Contract.Ensures(Contract.ValueAtReturn(out e0) != null); IToken/*!*/ x;  Expression/*!*/ e1; 
		LogicalExpression(out e0);
		if (la.kind == 72 || la.kind == 73) {
			ImpliesOp();
			x = t; 
			ImpliesExpression(out e1);
			e0 = new BinaryExpr(x, BinaryExpr.Opcode.Imp, e0, e1); 
		}
	}

	void EquivOp() {
		if (la.kind == 70) {
			Get();
		} else if (la.kind == 71) {
			Get();
<<<<<<< HEAD
		} else SynErr(163);
=======
		} else SynErr(162);
>>>>>>> a6890cd1
	}

	void LogicalExpression(out Expression/*!*/ e0) {
		Contract.Ensures(Contract.ValueAtReturn(out e0) != null); IToken/*!*/ x;  Expression/*!*/ e1; 
		RelationalExpression(out e0);
<<<<<<< HEAD
		if (StartOf(16)) {
			if (la.kind == 73 || la.kind == 74) {
=======
		if (StartOf(17)) {
			if (la.kind == 74 || la.kind == 75) {
>>>>>>> a6890cd1
				AndOp();
				x = t; 
				RelationalExpression(out e1);
				e0 = new BinaryExpr(x, BinaryExpr.Opcode.And, e0, e1); 
				while (la.kind == 74 || la.kind == 75) {
					AndOp();
					x = t; 
					RelationalExpression(out e1);
					e0 = new BinaryExpr(x, BinaryExpr.Opcode.And, e0, e1); 
				}
			} else {
				OrOp();
				x = t; 
				RelationalExpression(out e1);
				e0 = new BinaryExpr(x, BinaryExpr.Opcode.Or, e0, e1); 
				while (la.kind == 76 || la.kind == 77) {
					OrOp();
					x = t; 
					RelationalExpression(out e1);
					e0 = new BinaryExpr(x, BinaryExpr.Opcode.Or, e0, e1); 
				}
			}
		}
	}

	void ImpliesOp() {
		if (la.kind == 72) {
			Get();
		} else if (la.kind == 73) {
			Get();
<<<<<<< HEAD
		} else SynErr(164);
=======
		} else SynErr(163);
>>>>>>> a6890cd1
	}

	void RelationalExpression(out Expression/*!*/ e) {
		Contract.Ensures(Contract.ValueAtReturn(out e) != null);
		IToken x, firstOpTok = null;  Expression e0, e1, acc = null;  BinaryExpr.Opcode op;
		List<Expression> chain = null;
		List<BinaryExpr.Opcode> ops = null;
		int kind = 0;  // 0 ("uncommitted") indicates chain of ==, possibly with one !=
		              // 1 ("ascending")   indicates chain of ==, <, <=, possibly with one !=
		              // 2 ("descending")  indicates chain of ==, >, >=, possibly with one !=
		              // 3 ("illegal")     indicates illegal chain
		              // 4 ("disjoint")    indicates chain of disjoint set operators
		bool hasSeenNeq = false;
		
		Term(out e0);
		e = e0; 
		if (StartOf(17)) {
			RelOp(out x, out op);
			firstOpTok = x; 
			Term(out e1);
			e = new BinaryExpr(x, op, e0, e1);
			if (op == BinaryExpr.Opcode.Disjoint)
			 acc = new BinaryExpr(x, BinaryExpr.Opcode.Add, e0, e1); // accumulate first two operands.
			
			while (StartOf(17)) {
				if (chain == null) {
				 chain = new List<Expression>();
				 ops = new List<BinaryExpr.Opcode>();
				 chain.Add(e0);  ops.Add(op);  chain.Add(e1);
				 switch (op) {
				   case BinaryExpr.Opcode.Eq:
				     kind = 0;  break;
				   case BinaryExpr.Opcode.Neq:
				     kind = 0;  hasSeenNeq = true;  break;
				   case BinaryExpr.Opcode.Lt:
				   case BinaryExpr.Opcode.Le:
				     kind = 1;  break;
				   case BinaryExpr.Opcode.Gt:
				   case BinaryExpr.Opcode.Ge:
				     kind = 2;  break;
				   case BinaryExpr.Opcode.Disjoint:
				     kind = 4;  break;
				   default:
				     kind = 3;  break;
				 }
				}
				e0 = e1;
				
				RelOp(out x, out op);
				switch (op) {
				 case BinaryExpr.Opcode.Eq:
				   if (kind != 0 && kind != 1 && kind != 2) { SemErr(x, "chaining not allowed from the previous operator"); }
				   break;
				 case BinaryExpr.Opcode.Neq:
				   if (hasSeenNeq) { SemErr(x, "a chain cannot have more than one != operator"); }
				   if (kind != 0 && kind != 1 && kind != 2) { SemErr(x, "this operator cannot continue this chain"); }
				   hasSeenNeq = true;  break;
				 case BinaryExpr.Opcode.Lt:
				 case BinaryExpr.Opcode.Le:
				   if (kind == 0) { kind = 1; }
				   else if (kind != 1) { SemErr(x, "this operator chain cannot continue with an ascending operator"); }
				   break;
				 case BinaryExpr.Opcode.Gt:
				 case BinaryExpr.Opcode.Ge:
				   if (kind == 0) { kind = 2; }
				   else if (kind != 2) { SemErr(x, "this operator chain cannot continue with a descending operator"); }
				   break;
				 case BinaryExpr.Opcode.Disjoint:
				   if (kind != 4) { SemErr(x, "can only chain disjoint (!!) with itself."); kind = 3; }
				   break;
				 default:
				   SemErr(x, "this operator cannot be part of a chain");
				   kind = 3;  break;
				}
				
				Term(out e1);
				ops.Add(op); chain.Add(e1);
				if (op == BinaryExpr.Opcode.Disjoint) {
				 e = new BinaryExpr(x, BinaryExpr.Opcode.And, e, new BinaryExpr(x, op, acc, e1));
				 acc = new BinaryExpr(x, BinaryExpr.Opcode.Add, acc, e1); //e0 has already been added.
				}
				else
				 e = new BinaryExpr(x, BinaryExpr.Opcode.And, e, new BinaryExpr(x, op, e0, e1));
				
			}
		}
		if (chain != null) {
		 e = new ChainingExpression(firstOpTok, chain, ops, e);
		}
		
	}

	void AndOp() {
		if (la.kind == 74) {
			Get();
		} else if (la.kind == 75) {
			Get();
<<<<<<< HEAD
		} else SynErr(165);
=======
		} else SynErr(164);
>>>>>>> a6890cd1
	}

	void OrOp() {
		if (la.kind == 76) {
			Get();
		} else if (la.kind == 77) {
			Get();
<<<<<<< HEAD
		} else SynErr(166);
=======
		} else SynErr(165);
>>>>>>> a6890cd1
	}

	void Term(out Expression/*!*/ e0) {
		Contract.Ensures(Contract.ValueAtReturn(out e0) != null); IToken/*!*/ x;  Expression/*!*/ e1;  BinaryExpr.Opcode op; 
		Factor(out e0);
		while (la.kind == 87 || la.kind == 88) {
			AddOp(out x, out op);
			Factor(out e1);
			e0 = new BinaryExpr(x, op, e0, e1); 
		}
	}

	void RelOp(out IToken/*!*/ x, out BinaryExpr.Opcode op) {
		Contract.Ensures(Contract.ValueAtReturn(out x) != null);
		x = Token.NoToken;  op = BinaryExpr.Opcode.Add/*(dummy)*/;
		IToken y;
		
		switch (la.kind) {
		case 23: {
			Get();
			x = t;  op = BinaryExpr.Opcode.Eq; 
			break;
		}
<<<<<<< HEAD
		case 23: {
=======
		case 25: {
>>>>>>> a6890cd1
			Get();
			x = t;  op = BinaryExpr.Opcode.Lt; 
			break;
		}
<<<<<<< HEAD
		case 24: {
=======
		case 26: {
>>>>>>> a6890cd1
			Get();
			x = t;  op = BinaryExpr.Opcode.Gt; 
			break;
		}
		case 78: {
			Get();
			x = t;  op = BinaryExpr.Opcode.Le; 
			break;
		}
		case 79: {
			Get();
			x = t;  op = BinaryExpr.Opcode.Ge; 
			break;
		}
		case 80: {
			Get();
			x = t;  op = BinaryExpr.Opcode.Neq; 
			break;
		}
		case 81: {
			Get();
			x = t;  op = BinaryExpr.Opcode.Disjoint; 
			break;
		}
		case 82: {
			Get();
			x = t;  op = BinaryExpr.Opcode.In; 
			break;
		}
		case 83: {
			Get();
			x = t;  y = Token.NoToken; 
			if (la.kind == 82) {
				Get();
				y = t; 
			}
			if (y == Token.NoToken) {
			 SemErr(x, "invalid RelOp");
			} else if (y.pos != x.pos + 1) {
			 SemErr(x, "invalid RelOp (perhaps you intended \"!in\" with no intervening whitespace?)");
			} else {
			 x.val = "!in";
			 op = BinaryExpr.Opcode.NotIn;
			}
			
			break;
		}
		case 84: {
			Get();
			x = t;  op = BinaryExpr.Opcode.Neq; 
			break;
		}
		case 85: {
			Get();
			x = t;  op = BinaryExpr.Opcode.Le; 
			break;
		}
		case 86: {
			Get();
			x = t;  op = BinaryExpr.Opcode.Ge; 
			break;
		}
<<<<<<< HEAD
		default: SynErr(167); break;
=======
		default: SynErr(166); break;
>>>>>>> a6890cd1
		}
	}

	void Factor(out Expression/*!*/ e0) {
		Contract.Ensures(Contract.ValueAtReturn(out e0) != null); IToken/*!*/ x;  Expression/*!*/ e1;  BinaryExpr.Opcode op; 
		UnaryExpression(out e0);
		while (la.kind == 48 || la.kind == 89 || la.kind == 90) {
			MulOp(out x, out op);
			UnaryExpression(out e1);
			e0 = new BinaryExpr(x, op, e0, e1); 
		}
	}

	void AddOp(out IToken/*!*/ x, out BinaryExpr.Opcode op) {
		Contract.Ensures(Contract.ValueAtReturn(out x) != null); x = Token.NoToken;  op=BinaryExpr.Opcode.Add/*(dummy)*/; 
		if (la.kind == 87) {
			Get();
			x = t;  op = BinaryExpr.Opcode.Add; 
		} else if (la.kind == 88) {
			Get();
			x = t;  op = BinaryExpr.Opcode.Sub; 
<<<<<<< HEAD
		} else SynErr(168);
=======
		} else SynErr(167);
>>>>>>> a6890cd1
	}

	void UnaryExpression(out Expression/*!*/ e) {
		Contract.Ensures(Contract.ValueAtReturn(out e) != null); IToken/*!*/ x;  e = dummyExpr; 
		switch (la.kind) {
		case 88: {
			Get();
			x = t; 
			UnaryExpression(out e);
			e = new BinaryExpr(x, BinaryExpr.Opcode.Sub, new LiteralExpr(x, 0), e); 
			break;
		}
		case 83: case 91: {
			NegOp();
			x = t; 
			UnaryExpression(out e);
			e = new UnaryExpr(x, UnaryExpr.Opcode.Not, e); 
			break;
		}
<<<<<<< HEAD
		case 20: case 39: case 54: case 59: case 65: case 66: case 101: case 102: case 103: case 104: {
=======
		case 19: case 39: case 55: case 60: case 66: case 67: case 101: case 102: case 103: case 104: {
>>>>>>> a6890cd1
			EndlessExpression(out e);
			break;
		}
		case 1: {
			DottedIdentifiersAndFunction(out e);
<<<<<<< HEAD
			while (la.kind == 14 || la.kind == 56) {
=======
			while (la.kind == 44 || la.kind == 57) {
>>>>>>> a6890cd1
				Suffix(ref e);
			}
			break;
		}
		case 6: case 57: {
			DisplayExpr(out e);
			break;
		}
		case 40: {
			MultiSetExpr(out e);
			break;
		}
		case 42: {
			MapExpr(out e);
			break;
		}
<<<<<<< HEAD
		case 2: case 19: case 34: case 92: case 93: case 94: case 95: case 96: case 97: case 98: {
			ConstAtomExpression(out e);
			while (la.kind == 14 || la.kind == 56) {
=======
		case 2: case 17: case 22: case 92: case 93: case 94: case 95: case 96: case 97: case 98: {
			ConstAtomExpression(out e);
			while (la.kind == 44 || la.kind == 57) {
>>>>>>> a6890cd1
				Suffix(ref e);
			}
			break;
		}
<<<<<<< HEAD
		default: SynErr(169); break;
=======
		default: SynErr(168); break;
>>>>>>> a6890cd1
		}
	}

	void MulOp(out IToken/*!*/ x, out BinaryExpr.Opcode op) {
		Contract.Ensures(Contract.ValueAtReturn(out x) != null); x = Token.NoToken;  op = BinaryExpr.Opcode.Add/*(dummy)*/; 
		if (la.kind == 48) {
			Get();
			x = t;  op = BinaryExpr.Opcode.Mul; 
		} else if (la.kind == 89) {
			Get();
			x = t;  op = BinaryExpr.Opcode.Div; 
		} else if (la.kind == 90) {
			Get();
			x = t;  op = BinaryExpr.Opcode.Mod; 
<<<<<<< HEAD
		} else SynErr(170);
=======
		} else SynErr(169);
>>>>>>> a6890cd1
	}

	void NegOp() {
		if (la.kind == 83) {
			Get();
		} else if (la.kind == 91) {
			Get();
<<<<<<< HEAD
		} else SynErr(171);
=======
		} else SynErr(170);
>>>>>>> a6890cd1
	}

	void EndlessExpression(out Expression e) {
		IToken/*!*/ x;
		Expression e0, e1;
		e = dummyExpr;
		BoundVar d;
		List<BoundVar> letVars;  List<Expression> letRHSs;
		
		switch (la.kind) {
		case 60: {
			Get();
			x = t; 
			Expression(out e);
			Expect(99);
			Expression(out e0);
			Expect(61);
			Expression(out e1);
			e = new ITEExpr(x, e, e0, e1); 
			break;
		}
		case 66: {
			MatchExpression(out e);
			break;
		}
		case 101: case 102: case 103: case 104: {
			QuantifierGuts(out e);
			break;
		}
		case 39: {
			ComprehensionExpr(out e);
			break;
		}
		case 67: {
			Get();
			x = t; 
			Expression(out e0);
			Expect(12);
			Expression(out e1);
			e = new AssertExpr(x, e0, e1); 
			break;
		}
		case 55: {
			Get();
			x = t; 
			Expression(out e0);
			Expect(12);
			Expression(out e1);
			e = new AssumeExpr(x, e0, e1); 
			break;
		}
		case 20: {
			Get();
			x = t;
			letVars = new List<BoundVar>();
			letRHSs = new List<Expression>(); 
			IdentTypeOptional(out d);
			letVars.Add(d); 
			while (la.kind == 21) {
				Get();
				IdentTypeOptional(out d);
				letVars.Add(d); 
			}
			Expect(53);
			Expression(out e);
			letRHSs.Add(e); 
			while (la.kind == 21) {
				Get();
				Expression(out e);
				letRHSs.Add(e); 
			}
			Expect(12);
			Expression(out e);
			e = new LetExpr(x, letVars, letRHSs, e); 
			break;
		}
<<<<<<< HEAD
		default: SynErr(172); break;
=======
		default: SynErr(171); break;
>>>>>>> a6890cd1
		}
	}

	void DottedIdentifiersAndFunction(out Expression e) {
		IToken id;  IToken openParen = null;
		List<Expression> args = null;
		List<IToken> idents = new List<IToken>();
		
		Ident(out id);
		idents.Add(id); 
<<<<<<< HEAD
		while (la.kind == 14) {
=======
		while (la.kind == 44) {
>>>>>>> a6890cd1
			Get();
			Ident(out id);
			idents.Add(id); 
		}
<<<<<<< HEAD
		if (la.kind == 34) {
=======
		if (la.kind == 22) {
>>>>>>> a6890cd1
			Get();
			openParen = t;  args = new List<Expression>(); 
			if (StartOf(8)) {
				Expressions(args);
			}
<<<<<<< HEAD
			Expect(35);
=======
			Expect(24);
>>>>>>> a6890cd1
		}
		e = new IdentifierSequence(idents, openParen, args); 
	}

	void Suffix(ref Expression/*!*/ e) {
		Contract.Requires(e != null); Contract.Ensures(e!=null); IToken/*!*/ id, x;  List<Expression/*!*/>/*!*/ args;
		Expression e0 = null;  Expression e1 = null;  Expression/*!*/ ee;  bool anyDots = false;
		List<Expression> multipleIndices = null;
		bool func = false;
		
<<<<<<< HEAD
		if (la.kind == 14) {
			Get();
			Ident(out id);
			if (la.kind == 34) {
=======
		if (la.kind == 44) {
			Get();
			Ident(out id);
			if (la.kind == 22) {
>>>>>>> a6890cd1
				Get();
				IToken openParen = t;  args = new List<Expression/*!*/>();  func = true; 
				if (StartOf(8)) {
					Expressions(args);
				}
<<<<<<< HEAD
				Expect(35);
=======
				Expect(24);
>>>>>>> a6890cd1
				e = new FunctionCallExpr(id, id.val, e, openParen, args); 
			}
			if (!func) { e = new ExprDotName(id, e, id.val); } 
		} else if (la.kind == 57) {
			Get();
			x = t; 
			if (StartOf(8)) {
				Expression(out ee);
				e0 = ee; 
				if (la.kind == 100) {
					Get();
					anyDots = true; 
					if (StartOf(8)) {
						Expression(out ee);
						e1 = ee; 
					}
				} else if (la.kind == 53) {
					Get();
					Expression(out ee);
					e1 = ee; 
<<<<<<< HEAD
				} else if (la.kind == 21 || la.kind == 57) {
					while (la.kind == 21) {
=======
				} else if (la.kind == 20 || la.kind == 58) {
					while (la.kind == 20) {
>>>>>>> a6890cd1
						Get();
						Expression(out ee);
						if (multipleIndices == null) {
						 multipleIndices = new List<Expression>();
						 multipleIndices.Add(e0);
						}
						multipleIndices.Add(ee);
						
					}
<<<<<<< HEAD
				} else SynErr(173);
=======
				} else SynErr(172);
>>>>>>> a6890cd1
			} else if (la.kind == 100) {
				Get();
				anyDots = true; 
				if (StartOf(8)) {
					Expression(out ee);
					e1 = ee; 
				}
<<<<<<< HEAD
			} else SynErr(174);
=======
			} else SynErr(173);
>>>>>>> a6890cd1
			if (multipleIndices != null) {
			 e = new MultiSelectExpr(x, e, multipleIndices);
			 // make sure an array class with this dimensionality exists
			 UserDefinedType tmp = theBuiltIns.ArrayType(x, multipleIndices.Count, new IntType(), true);
			} else {
			 if (!anyDots && e0 == null) {
			   /* a parsing error occurred */
			   e0 = dummyExpr;
			 }
			 Contract.Assert(anyDots || e0 != null);
			 if (anyDots) {
			   //Contract.Assert(e0 != null || e1 != null);
			   e = new SeqSelectExpr(x, false, e, e0, e1);
			 } else if (e1 == null) {
			   Contract.Assert(e0 != null);
			   e = new SeqSelectExpr(x, true, e, e0, null);
			 } else {
			   Contract.Assert(e0 != null);
			   e = new SeqUpdateExpr(x, e, e0, e1);
			 }
			}
			
<<<<<<< HEAD
			Expect(57);
		} else SynErr(175);
=======
			Expect(58);
		} else SynErr(174);
>>>>>>> a6890cd1
	}

	void DisplayExpr(out Expression e) {
		Contract.Ensures(Contract.ValueAtReturn(out e) != null);
		IToken/*!*/ x = null;  List<Expression/*!*/>/*!*/ elements;
		e = dummyExpr;
		
		if (la.kind == 6) {
			Get();
			x = t;  elements = new List<Expression/*!*/>(); 
			if (StartOf(8)) {
				Expressions(elements);
			}
			e = new SetDisplayExpr(x, elements);
			Expect(7);
		} else if (la.kind == 57) {
			Get();
			x = t;  elements = new List<Expression/*!*/>(); 
			if (StartOf(8)) {
				Expressions(elements);
			}
			e = new SeqDisplayExpr(x, elements); 
<<<<<<< HEAD
			Expect(57);
		} else SynErr(176);
=======
			Expect(58);
		} else SynErr(175);
>>>>>>> a6890cd1
	}

	void MultiSetExpr(out Expression e) {
		Contract.Ensures(Contract.ValueAtReturn(out e) != null);
		IToken/*!*/ x = null;  List<Expression/*!*/>/*!*/ elements;
		e = dummyExpr;
		
		Expect(40);
		x = t; 
		if (la.kind == 6) {
			Get();
			elements = new List<Expression/*!*/>(); 
			if (StartOf(8)) {
				Expressions(elements);
			}
			e = new MultiSetDisplayExpr(x, elements);
			Expect(7);
<<<<<<< HEAD
		} else if (la.kind == 34) {
=======
		} else if (la.kind == 22) {
>>>>>>> a6890cd1
			Get();
			x = t;  elements = new List<Expression/*!*/>(); 
			Expression(out e);
			e = new MultiSetFormingExpr(x, e); 
<<<<<<< HEAD
			Expect(35);
		} else if (StartOf(18)) {
			SemErr("multiset must be followed by multiset literal or expression to coerce in parentheses."); 
		} else SynErr(177);
=======
			Expect(24);
		} else if (StartOf(19)) {
			SemErr("multiset must be followed by multiset literal or expression to coerce in parentheses."); 
		} else SynErr(176);
>>>>>>> a6890cd1
	}

	void MapExpr(out Expression e) {
		Contract.Ensures(Contract.ValueAtReturn(out e) != null);
		IToken/*!*/ x = Token.NoToken;
		List<ExpressionPair/*!*/>/*!*/ elements;
		e = dummyExpr;
		
		Expect(42);
		x = t; 
		if (la.kind == 57) {
			Get();
			elements = new List<ExpressionPair/*!*/>(); 
			if (StartOf(8)) {
				MapLiteralExpressions(out elements);
			}
			e = new MapDisplayExpr(x, elements);
			Expect(58);
		} else if (la.kind == 1) {
			BoundVar/*!*/ bv;
			List<BoundVar/*!*/> bvars = new List<BoundVar/*!*/>();
			Expression/*!*/ range;
			Expression body = null;
			
			IdentTypeOptional(out bv);
			bvars.Add(bv); 
			Expect(19);
			Expression(out range);
			QSep();
			Expression(out body);
			e = new MapComprehension(x, bvars, range, body); 
		} else if (StartOf(18)) {
			SemErr("map must be followed by literal in brackets or comprehension."); 
<<<<<<< HEAD
		} else SynErr(178);
=======
		} else SynErr(177);
>>>>>>> a6890cd1
	}

	void ConstAtomExpression(out Expression/*!*/ e) {
		Contract.Ensures(Contract.ValueAtReturn(out e) != null);
		IToken/*!*/ x;  BigInteger n;
		e = dummyExpr;
		
		switch (la.kind) {
		case 92: {
			Get();
			e = new LiteralExpr(t, false); 
			break;
		}
		case 93: {
			Get();
			e = new LiteralExpr(t, true); 
			break;
		}
		case 94: {
			Get();
			e = new LiteralExpr(t); 
			break;
		}
		case 2: {
			Nat(out n);
			e = new LiteralExpr(t, n); 
			break;
		}
		case 95: {
			Get();
			e = new ThisExpr(t); 
			break;
		}
		case 96: {
			Get();
			x = t; 
<<<<<<< HEAD
			Expect(34);
			Expression(out e);
			Expect(35);
=======
			Expect(22);
			Expression(out e);
			Expect(24);
>>>>>>> a6890cd1
			e = new FreshExpr(x, e); 
			break;
		}
		case 97: {
			Get();
			x = t; 
<<<<<<< HEAD
			Expect(34);
			Expression(out e);
			Expect(35);
=======
			Expect(22);
			Expression(out e);
			Expect(24);
>>>>>>> a6890cd1
			e = new AllocatedExpr(x, e); 
			break;
		}
		case 98: {
			Get();
			x = t; 
<<<<<<< HEAD
			Expect(34);
			Expression(out e);
			Expect(35);
=======
			Expect(22);
			Expression(out e);
			Expect(24);
>>>>>>> a6890cd1
			e = new OldExpr(x, e); 
			break;
		}
		case 19: {
			Get();
			x = t; 
			Expression(out e);
			e = new UnaryExpr(x, UnaryExpr.Opcode.SeqLength, e); 
			Expect(19);
			break;
		}
<<<<<<< HEAD
		case 34: {
=======
		case 22: {
>>>>>>> a6890cd1
			Get();
			x = t; 
			Expression(out e);
			e = new ParensExpression(x, e); 
<<<<<<< HEAD
			Expect(35);
			break;
		}
		default: SynErr(179); break;
=======
			Expect(24);
			break;
		}
		default: SynErr(178); break;
>>>>>>> a6890cd1
		}
	}

	void Nat(out BigInteger n) {
		Expect(2);
		try {
		 n = BigInteger.Parse(t.val);
		} catch (System.FormatException) {
		 SemErr("incorrectly formatted number");
		 n = BigInteger.Zero;
		}
		
	}

	void MapLiteralExpressions(out List<ExpressionPair> elements) {
		Expression/*!*/ d, r;
		elements = new List<ExpressionPair/*!*/>(); 
		Expression(out d);
		Expect(53);
		Expression(out r);
		elements.Add(new ExpressionPair(d,r)); 
		while (la.kind == 21) {
			Get();
			Expression(out d);
			Expect(53);
			Expression(out r);
			elements.Add(new ExpressionPair(d,r)); 
		}
	}

	void QSep() {
		if (la.kind == 105) {
			Get();
		} else if (la.kind == 106) {
			Get();
<<<<<<< HEAD
		} else SynErr(180);
=======
		} else SynErr(179);
>>>>>>> a6890cd1
	}

	void MatchExpression(out Expression/*!*/ e) {
		Contract.Ensures(Contract.ValueAtReturn(out e) != null); IToken/*!*/ x;  MatchCaseExpr/*!*/ c;
		List<MatchCaseExpr/*!*/> cases = new List<MatchCaseExpr/*!*/>();
		
		Expect(66);
		x = t; 
		Expression(out e);
		while (la.kind == 62) {
			CaseExpression(out c);
			cases.Add(c); 
		}
		e = new MatchExpr(x, e, cases); 
	}

	void QuantifierGuts(out Expression/*!*/ q) {
		Contract.Ensures(Contract.ValueAtReturn(out q) != null); IToken/*!*/ x = Token.NoToken;
		bool univ = false;
		List<BoundVar/*!*/> bvars;
		Attributes attrs;
		Expression range;
		Expression/*!*/ body;
		
		if (la.kind == 101 || la.kind == 102) {
			Forall();
			x = t;  univ = true; 
		} else if (la.kind == 103 || la.kind == 104) {
			Exists();
			x = t; 
<<<<<<< HEAD
		} else SynErr(181);
=======
		} else SynErr(180);
>>>>>>> a6890cd1
		QuantifierDomain(out bvars, out attrs, out range);
		QSep();
		Expression(out body);
		if (univ) {
		 q = new ForallExpr(x, bvars, range, body, attrs);
		} else {
		 q = new ExistsExpr(x, bvars, range, body, attrs);
		}
		
	}

	void ComprehensionExpr(out Expression/*!*/ q) {
		Contract.Ensures(Contract.ValueAtReturn(out q) != null);
		IToken/*!*/ x = Token.NoToken;
		BoundVar/*!*/ bv;
		List<BoundVar/*!*/> bvars = new List<BoundVar/*!*/>();
		Expression/*!*/ range;
		Expression body = null;
		
		Expect(39);
		x = t; 
		IdentTypeOptional(out bv);
		bvars.Add(bv); 
		while (la.kind == 21) {
			Get();
			IdentTypeOptional(out bv);
			bvars.Add(bv); 
		}
		Expect(19);
		Expression(out range);
		if (la.kind == 105 || la.kind == 106) {
			QSep();
			Expression(out body);
		}
		if (body == null && bvars.Count != 1) { SemErr(t, "a set comprehension with more than one bound variable must have a term expression"); }
		q = new SetComprehension(x, bvars, range, body);
		
	}

	void CaseExpression(out MatchCaseExpr/*!*/ c) {
		Contract.Ensures(Contract.ValueAtReturn(out c) != null); IToken/*!*/ x, id;
		List<BoundVar/*!*/> arguments = new List<BoundVar/*!*/>();
		BoundVar/*!*/ bv;
		Expression/*!*/ body;
		
		Expect(62);
		x = t; 
		Ident(out id);
<<<<<<< HEAD
		if (la.kind == 34) {
=======
		if (la.kind == 22) {
>>>>>>> a6890cd1
			Get();
			IdentTypeOptional(out bv);
			arguments.Add(bv); 
			while (la.kind == 21) {
				Get();
				IdentTypeOptional(out bv);
				arguments.Add(bv); 
			}
<<<<<<< HEAD
			Expect(35);
=======
			Expect(24);
>>>>>>> a6890cd1
		}
		Expect(63);
		Expression(out body);
		c = new MatchCaseExpr(x, id.val, arguments, body); 
	}

	void Forall() {
		if (la.kind == 101) {
			Get();
		} else if (la.kind == 102) {
			Get();
<<<<<<< HEAD
		} else SynErr(182);
=======
		} else SynErr(181);
>>>>>>> a6890cd1
	}

	void Exists() {
		if (la.kind == 103) {
			Get();
		} else if (la.kind == 104) {
			Get();
<<<<<<< HEAD
		} else SynErr(183);
=======
		} else SynErr(182);
>>>>>>> a6890cd1
	}

	void AttributeBody(ref Attributes attrs) {
		string aName;
		List<Attributes.Argument/*!*/> aArgs = new List<Attributes.Argument/*!*/>();
		Attributes.Argument/*!*/ aArg;
		
		Expect(5);
		Expect(1);
		aName = t.val; 
		if (StartOf(19)) {
			AttributeArg(out aArg);
			aArgs.Add(aArg); 
			while (la.kind == 21) {
				Get();
				AttributeArg(out aArg);
				aArgs.Add(aArg); 
			}
		}
		attrs = new Attributes(aName, aArgs, attrs); 
	}



	public void Parse() {
		la = new Token();
		la.val = "";
		Get();
		Dafny();
		Expect(0);

		Expect(0);
	}

	static readonly bool[,]/*!*/ set = {
<<<<<<< HEAD
		{T,T,T,x, x,x,T,x, T,x,x,x, T,x,x,T, x,T,T,T, T,x,x,x, x,T,T,x, T,T,T,T, T,T,T,x, x,x,x,x, x,x,x,x, x,x,x,x, x,T,T,T, x,x,T,x, x,x,x,T, x,x,x,T, T,T,T,T, T,x,x,x, x,x,x,x, x,x,x,x, x,x,x,x, x,x,x,x, x,x,x,x, T,T,T,T, T,T,T,x, x,x,x,x, x,x,x,x, x},
		{x,x,x,x, x,x,x,x, T,T,x,x, x,x,x,T, T,T,T,x, T,x,T,x, x,T,T,x, x,x,x,x, x,x,x,x, x,x,x,x, x,x,x,x, T,T,x,x, x,x,x,x, x,x,x,x, x,x,x,x, x,x,x,x, x,x,x,x, x,x,x,x, x,x,x,x, x,x,x,x, x,x,x,x, x,x,x,x, x,x,x,x, x,x,x,x, x,x,x,x, x,x,x,x, x,x,x,x, x},
		{x,x,x,x, x,x,x,x, T,x,x,x, x,x,x,x, T,x,x,x, T,x,x,x, x,T,T,x, x,x,x,x, x,x,x,x, x,x,x,x, x,x,x,x, T,T,x,x, x,x,x,x, x,x,x,x, x,x,x,x, x,x,x,x, x,x,x,x, x,x,x,x, x,x,x,x, x,x,x,x, x,x,x,x, x,x,x,x, x,x,x,x, x,x,x,x, x,x,x,x, x,x,x,x, x,x,x,x, x},
		{T,x,x,x, x,x,T,T, T,T,x,x, x,x,x,T, T,T,T,x, T,x,T,T, x,T,T,x, x,x,x,T, T,T,T,x, x,x,x,x, x,x,x,x, T,T,T,x, x,x,x,x, x,x,x,x, x,x,x,x, x,x,x,x, x,x,x,x, x,x,x,x, x,x,x,x, x,x,x,x, x,x,x,x, x,x,x,x, x,x,x,x, x,x,x,x, x,x,x,x, x,x,x,x, x,x,x,x, x},
		{x,x,x,x, x,x,x,x, x,x,x,x, x,x,x,x, x,x,x,x, x,x,x,x, x,x,x,x, x,x,x,T, T,T,x,x, x,x,x,x, x,x,x,x, x,x,T,x, x,x,x,x, x,x,x,x, x,x,x,x, x,x,x,x, x,x,x,x, x,x,x,x, x,x,x,x, x,x,x,x, x,x,x,x, x,x,x,x, x,x,x,x, x,x,x,x, x,x,x,x, x,x,x,x, x,x,x,x, x},
		{x,x,x,x, x,x,x,x, x,x,x,x, x,x,x,x, x,x,x,x, x,x,x,x, x,x,x,x, x,T,T,T, T,T,x,x, x,x,x,x, x,x,x,x, x,x,x,x, x,x,x,x, x,x,x,x, x,x,x,x, x,x,x,x, x,x,x,x, x,x,x,x, x,x,x,x, x,x,x,x, x,x,x,x, x,x,x,x, x,x,x,x, x,x,x,x, x,x,x,x, x,x,x,x, x,x,x,x, x},
		{x,T,x,T, x,x,x,x, T,x,x,x, x,x,x,x, x,x,x,x, x,x,x,x, x,x,x,x, x,x,x,x, x,x,x,x, T,T,T,T, T,T,T,T, x,x,x,x, x,x,x,x, x,x,x,x, x,x,x,x, x,x,x,x, x,x,x,x, x,x,x,x, x,x,x,x, x,x,x,x, x,x,x,x, x,x,x,x, x,x,x,x, x,x,x,x, x,x,x,x, x,x,x,x, x,x,x,x, x},
		{T,x,x,x, x,x,x,x, x,x,x,x, x,x,x,x, x,x,x,x, x,x,x,x, x,x,x,x, x,T,T,T, T,T,x,x, x,x,x,x, x,x,x,x, x,x,x,x, x,x,x,x, x,x,x,x, x,x,x,x, x,x,x,x, x,x,x,x, x,x,x,x, x,x,x,x, x,x,x,x, x,x,x,x, x,x,x,x, x,x,x,x, x,x,x,x, x,x,x,x, x,x,x,x, x,x,x,x, x},
		{x,T,T,x, x,x,T,x, x,x,x,x, x,x,x,x, x,x,x,T, T,x,x,x, x,x,x,x, x,x,x,x, x,x,T,x, x,x,x,T, T,x,T,x, x,x,x,x, x,x,x,x, x,x,T,x, T,x,x,T, x,x,x,x, x,T,T,x, x,x,x,x, x,x,x,x, x,x,x,x, x,x,x,T, x,x,x,x, T,x,x,T, T,T,T,T, T,T,T,x, x,T,T,T, T,x,x,x, x},
		{x,T,T,x, x,x,T,x, T,x,x,x, x,x,x,x, x,x,x,T, T,x,x,x, x,x,x,x, T,x,x,x, x,x,T,x, x,x,x,x, x,x,x,x, x,x,x,x, x,T,T,T, x,x,T,x, x,x,x,T, x,x,x,T, x,T,T,T, T,x,x,x, x,x,x,x, x,x,x,x, x,x,x,x, x,x,x,x, x,x,x,x, T,T,T,T, T,T,T,x, x,x,x,x, x,x,x,x, x},
		{x,T,T,x, x,x,T,x, x,x,x,x, x,x,x,x, x,x,x,T, T,x,x,x, x,x,x,x, x,x,x,x, x,x,T,x, x,x,x,T, T,x,T,x, x,x,x,T, x,x,x,x, x,x,T,x, T,x,x,T, x,x,x,x, x,T,T,x, x,x,x,x, x,x,x,x, x,x,x,x, x,x,x,T, x,x,x,x, T,x,x,T, T,T,T,T, T,T,T,x, x,T,T,T, T,x,x,x, x},
		{T,T,T,x, x,x,T,x, T,x,x,x, x,x,x,x, x,x,x,T, T,x,x,x, x,x,x,x, T,x,x,x, x,x,T,x, x,x,x,x, x,x,x,x, x,x,x,x, x,T,T,T, x,x,T,x, x,x,x,T, x,x,x,T, x,T,T,T, T,x,x,x, x,x,x,x, x,x,x,x, x,x,x,x, x,x,x,x, x,x,x,x, T,T,T,T, T,T,T,x, x,x,x,x, x,x,x,x, x},
		{x,x,x,x, x,x,T,x, x,x,x,x, x,x,x,x, x,x,x,x, x,x,x,x, x,x,x,x, x,T,T,x, x,T,x,x, x,x,x,x, x,x,x,x, x,x,x,x, x,x,x,x, x,x,x,x, x,x,x,x, x,x,x,x, T,x,x,x, x,x,x,x, x,x,x,x, x,x,x,x, x,x,x,x, x,x,x,x, x,x,x,x, x,x,x,x, x,x,x,x, x,x,x,x, x,x,x,x, x},
		{x,T,T,x, x,x,T,x, x,x,x,x, x,x,x,x, x,x,x,T, T,x,x,x, x,x,x,x, x,x,x,x, x,x,T,x, x,x,x,T, T,x,T,x, x,x,x,T, x,x,x,x, x,x,T,T, T,x,T,T, x,x,x,x, x,T,T,x, x,x,x,x, x,x,x,x, x,x,x,x, x,x,x,T, x,x,x,x, T,x,x,T, T,T,T,T, T,T,T,x, x,T,T,T, T,x,x,x, x},
		{x,x,T,x, x,x,x,x, x,x,x,x, x,x,x,x, x,x,x,T, x,x,x,x, x,x,x,x, x,x,x,x, x,x,T,x, x,x,x,x, x,x,x,x, x,x,x,x, x,x,x,x, x,x,x,x, x,x,x,x, x,x,x,x, x,x,x,x, x,x,x,x, x,x,x,x, x,x,x,x, x,x,x,x, x,x,x,x, x,x,x,x, T,T,T,T, T,T,T,x, x,x,x,x, x,x,x,x, x},
		{x,x,x,x, x,x,x,x, x,x,x,x, x,x,x,x, x,x,x,x, x,x,x,x, x,x,x,x, x,T,T,x, x,T,x,x, x,x,x,x, x,x,x,x, x,x,x,x, x,x,x,x, x,x,x,x, x,x,x,x, x,x,x,x, T,x,x,x, x,x,x,x, x,x,x,x, x,x,x,x, x,x,x,x, x,x,x,x, x,x,x,x, x,x,x,x, x,x,x,x, x,x,x,x, x,x,x,x, x},
		{x,x,x,x, x,x,x,x, x,x,x,x, x,x,x,x, x,x,x,x, x,x,x,x, x,x,x,x, x,x,x,x, x,x,x,x, x,x,x,x, x,x,x,x, x,x,x,x, x,x,x,x, x,x,x,x, x,x,x,x, x,x,x,x, x,x,x,x, x,x,x,x, x,T,T,T, T,x,x,x, x,x,x,x, x,x,x,x, x,x,x,x, x,x,x,x, x,x,x,x, x,x,x,x, x,x,x,x, x},
		{x,x,x,x, x,x,x,x, x,x,x,x, x,x,x,x, x,x,x,x, x,x,x,T, T,x,x,x, x,x,x,x, x,x,x,x, x,x,x,x, x,x,x,x, x,x,x,x, x,x,x,x, x,x,x,x, x,x,x,x, x,x,x,x, x,x,x,x, x,x,x,x, x,x,x,x, x,T,T,T, T,T,T,T, T,T,T,x, x,x,x,x, x,x,x,x, x,x,x,x, x,x,x,x, x,x,x,x, x},
		{x,x,x,x, x,x,T,T, x,x,x,x, T,x,x,x, x,x,x,T, x,T,x,T, T,x,x,x, x,x,x,x, x,x,x,T, x,x,x,x, x,x,x,x, x,x,x,T, T,x,x,x, T,x,x,x, x,T,x,x, T,T,T,x, x,x,x,x, x,T,T,T, T,T,T,T, T,T,T,T, T,T,T,T, T,T,T,T, T,T,T,x, x,x,x,x, x,x,x,T, T,x,x,x, x,T,T,x, x},
		{x,T,T,x, T,x,T,x, x,x,x,x, x,x,x,x, x,x,x,T, T,x,x,x, x,x,x,x, x,x,x,x, x,x,T,x, x,x,x,T, T,x,T,x, x,x,x,x, x,x,x,x, x,x,T,x, T,x,x,T, x,x,x,x, x,T,T,x, x,x,x,x, x,x,x,x, x,x,x,x, x,x,x,T, x,x,x,x, T,x,x,T, T,T,T,T, T,T,T,x, x,T,T,T, T,x,x,x, x}
=======
		{T,T,T,x, x,x,T,x, T,x,x,x, T,x,T,T, x,T,T,T, x,x,T,x, x,x,x,T, T,x,T,T, T,T,T,T, x,x,x,x, x,x,x,x, x,x,x,x, x,x,T,T, T,x,x,T, x,x,x,x, T,x,x,x, T,T,T,T, T,T,x,x, x,x,x,x, x,x,x,x, x,x,x,x, x,x,x,x, x,x,x,x, T,T,T,T, T,T,T,x, x,x,x,x, x,x,x,x, x},
		{x,x,x,x, x,x,x,x, T,T,x,x, T,T,T,T, x,x,x,T, x,T,x,x, x,x,x,T, T,x,x,x, x,x,x,x, x,x,x,x, x,x,x,x, x,T,T,x, x,x,x,x, x,x,x,x, x,x,x,x, x,x,x,x, x,x,x,x, x,x,x,x, x,x,x,x, x,x,x,x, x,x,x,x, x,x,x,x, x,x,x,x, x,x,x,x, x,x,x,x, x,x,x,x, x,x,x,x, x},
		{x,x,x,x, x,x,x,x, T,x,x,x, T,T,T,T, x,x,x,T, x,T,x,x, x,x,x,T, T,x,x,x, x,x,x,x, x,x,x,x, x,x,x,x, x,T,T,x, x,x,x,x, x,x,x,x, x,x,x,x, x,x,x,x, x,x,x,x, x,x,x,x, x,x,x,x, x,x,x,x, x,x,x,x, x,x,x,x, x,x,x,x, x,x,x,x, x,x,x,x, x,x,x,x, x,x,x,x, x},
		{x,x,x,x, x,x,x,x, T,x,x,x, x,T,x,x, x,x,x,T, x,x,x,x, x,x,x,T, T,x,x,x, x,x,x,x, x,x,x,x, x,x,x,x, x,T,T,x, x,x,x,x, x,x,x,x, x,x,x,x, x,x,x,x, x,x,x,x, x,x,x,x, x,x,x,x, x,x,x,x, x,x,x,x, x,x,x,x, x,x,x,x, x,x,x,x, x,x,x,x, x,x,x,x, x,x,x,x, x},
		{T,x,x,x, x,x,T,T, T,T,x,x, T,T,T,T, x,x,x,T, x,T,T,x, x,T,x,T, T,x,x,x, x,T,T,T, x,x,x,x, x,x,x,x, x,T,T,T, x,x,x,x, x,x,x,x, x,x,x,x, x,x,x,x, x,x,x,x, x,x,x,x, x,x,x,x, x,x,x,x, x,x,x,x, x,x,x,x, x,x,x,x, x,x,x,x, x,x,x,x, x,x,x,x, x,x,x,x, x},
		{x,x,x,x, x,x,x,x, x,x,x,x, x,x,x,x, x,x,x,x, x,x,x,x, x,x,x,x, x,x,x,x, x,T,T,T, x,x,x,x, x,x,x,x, x,x,x,T, x,x,x,x, x,x,x,x, x,x,x,x, x,x,x,x, x,x,x,x, x,x,x,x, x,x,x,x, x,x,x,x, x,x,x,x, x,x,x,x, x,x,x,x, x,x,x,x, x,x,x,x, x,x,x,x, x,x,x,x, x},
		{x,x,x,x, x,x,x,x, x,x,x,x, x,x,x,x, x,x,x,x, x,x,x,x, x,x,x,x, x,x,x,T, T,T,T,T, x,x,x,x, x,x,x,x, x,x,x,x, x,x,x,x, x,x,x,x, x,x,x,x, x,x,x,x, x,x,x,x, x,x,x,x, x,x,x,x, x,x,x,x, x,x,x,x, x,x,x,x, x,x,x,x, x,x,x,x, x,x,x,x, x,x,x,x, x,x,x,x, x},
		{x,T,x,T, x,x,x,x, T,x,x,x, x,x,x,x, x,x,x,x, x,x,x,x, x,x,x,x, x,x,x,x, x,x,x,x, T,T,T,T, T,T,T,T, x,x,x,x, x,x,x,x, x,x,x,x, x,x,x,x, x,x,x,x, x,x,x,x, x,x,x,x, x,x,x,x, x,x,x,x, x,x,x,x, x,x,x,x, x,x,x,x, x,x,x,x, x,x,x,x, x,x,x,x, x,x,x,x, x},
		{T,x,x,x, x,x,x,x, x,x,x,x, x,x,x,x, x,x,x,x, x,x,x,x, x,x,x,x, x,x,x,T, T,T,T,T, x,x,x,x, x,x,x,x, x,x,x,x, x,x,x,x, x,x,x,x, x,x,x,x, x,x,x,x, x,x,x,x, x,x,x,x, x,x,x,x, x,x,x,x, x,x,x,x, x,x,x,x, x,x,x,x, x,x,x,x, x,x,x,x, x,x,x,x, x,x,x,x, x},
		{x,T,T,x, x,x,T,x, x,x,x,x, x,x,x,x, x,T,x,T, x,x,T,x, x,x,x,x, x,x,x,x, x,x,x,x, x,x,x,T, T,x,T,x, x,x,x,x, x,x,x,x, x,x,x,T, x,T,x,x, T,x,x,x, x,x,T,T, x,x,x,x, x,x,x,x, x,x,x,x, x,x,x,T, x,x,x,x, T,x,x,T, T,T,T,T, T,T,T,x, x,T,T,T, T,x,x,x, x},
		{x,T,T,x, x,x,T,x, T,x,x,x, x,x,x,x, x,T,x,T, x,x,T,x, x,x,x,x, x,x,T,x, x,x,x,x, x,x,x,x, x,x,x,x, x,x,x,x, x,x,T,T, T,x,x,T, x,x,x,x, T,x,x,x, T,x,T,T, T,T,x,x, x,x,x,x, x,x,x,x, x,x,x,x, x,x,x,x, x,x,x,x, T,T,T,T, T,T,T,x, x,x,x,x, x,x,x,x, x},
		{x,T,T,x, x,x,T,x, x,x,x,x, x,x,x,x, x,T,x,T, x,x,T,x, x,x,x,x, x,x,x,x, x,x,x,x, x,x,x,T, T,x,T,x, x,x,x,x, T,x,x,x, x,x,x,T, x,T,x,x, T,x,x,x, x,x,T,T, x,x,x,x, x,x,x,x, x,x,x,x, x,x,x,T, x,x,x,x, T,x,x,T, T,T,T,T, T,T,T,x, x,T,T,T, T,x,x,x, x},
		{T,T,T,x, x,x,T,x, T,x,x,x, x,x,x,x, x,T,x,T, x,x,T,x, x,x,x,x, x,x,T,x, x,x,x,x, x,x,x,x, x,x,x,x, x,x,x,x, x,x,T,T, T,x,x,T, x,x,x,x, T,x,x,x, T,x,T,T, T,T,x,x, x,x,x,x, x,x,x,x, x,x,x,x, x,x,x,x, x,x,x,x, T,T,T,T, T,T,T,x, x,x,x,x, x,x,x,x, x},
		{x,x,x,x, x,x,T,x, x,x,x,x, x,x,x,x, x,x,x,x, x,x,x,x, x,x,x,x, x,x,x,T, T,x,x,T, x,x,x,x, x,x,x,x, x,x,x,x, x,x,x,x, x,x,x,x, x,x,x,x, x,x,x,x, x,T,x,x, x,x,x,x, x,x,x,x, x,x,x,x, x,x,x,x, x,x,x,x, x,x,x,x, x,x,x,x, x,x,x,x, x,x,x,x, x,x,x,x, x},
		{x,T,T,x, x,x,T,x, x,x,x,x, x,x,x,x, x,T,x,T, x,x,T,x, x,x,x,x, x,x,x,x, x,x,x,x, x,x,x,T, T,x,T,x, x,x,x,x, T,x,x,x, x,x,x,T, T,T,x,T, T,x,x,x, x,x,T,T, x,x,x,x, x,x,x,x, x,x,x,x, x,x,x,T, x,x,x,x, T,x,x,T, T,T,T,T, T,T,T,x, x,T,T,T, T,x,x,x, x},
		{x,x,T,x, x,x,x,x, x,x,x,x, x,x,x,x, x,T,x,x, x,x,T,x, x,x,x,x, x,x,x,x, x,x,x,x, x,x,x,x, x,x,x,x, x,x,x,x, x,x,x,x, x,x,x,x, x,x,x,x, x,x,x,x, x,x,x,x, x,x,x,x, x,x,x,x, x,x,x,x, x,x,x,x, x,x,x,x, x,x,x,x, T,T,T,T, T,T,T,x, x,x,x,x, x,x,x,x, x},
		{x,x,x,x, x,x,x,x, x,x,x,x, x,x,x,x, x,x,x,x, x,x,x,x, x,x,x,x, x,x,x,T, T,x,x,T, x,x,x,x, x,x,x,x, x,x,x,x, x,x,x,x, x,x,x,x, x,x,x,x, x,x,x,x, x,T,x,x, x,x,x,x, x,x,x,x, x,x,x,x, x,x,x,x, x,x,x,x, x,x,x,x, x,x,x,x, x,x,x,x, x,x,x,x, x,x,x,x, x},
		{x,x,x,x, x,x,x,x, x,x,x,x, x,x,x,x, x,x,x,x, x,x,x,x, x,x,x,x, x,x,x,x, x,x,x,x, x,x,x,x, x,x,x,x, x,x,x,x, x,x,x,x, x,x,x,x, x,x,x,x, x,x,x,x, x,x,x,x, x,x,x,x, x,x,T,T, T,T,x,x, x,x,x,x, x,x,x,x, x,x,x,x, x,x,x,x, x,x,x,x, x,x,x,x, x,x,x,x, x},
		{x,x,x,x, x,x,x,x, x,x,x,x, x,x,x,x, x,x,x,x, x,x,x,T, x,T,T,x, x,x,x,x, x,x,x,x, x,x,x,x, x,x,x,x, x,x,x,x, x,x,x,x, x,x,x,x, x,x,x,x, x,x,x,x, x,x,x,x, x,x,x,x, x,x,x,x, x,x,T,T, T,T,T,T, T,T,T,x, x,x,x,x, x,x,x,x, x,x,x,x, x,x,x,x, x,x,x,x, x},
		{x,x,x,x, x,x,T,T, x,x,x,x, x,x,x,x, x,T,T,x, T,x,x,T, T,T,T,x, x,x,x,x, x,x,x,x, x,x,x,x, x,x,x,x, x,x,x,x, T,T,x,x, x,T,x,x, x,x,T,x, x,T,T,T, x,x,x,x, x,x,T,T, T,T,T,T, T,T,T,T, T,T,T,T, T,T,T,T, T,T,T,x, x,x,x,x, x,x,x,T, T,x,x,x, x,T,T,x, x},
		{x,T,T,x, T,x,T,x, x,x,x,x, x,x,x,x, x,T,x,T, x,x,T,x, x,x,x,x, x,x,x,x, x,x,x,x, x,x,x,T, T,x,T,x, x,x,x,x, x,x,x,x, x,x,x,T, x,T,x,x, T,x,x,x, x,x,T,T, x,x,x,x, x,x,x,x, x,x,x,x, x,x,x,T, x,x,x,x, T,x,x,T, T,T,T,T, T,T,T,x, x,T,T,T, T,x,x,x, x}
>>>>>>> a6890cd1

	};
} // end Parser


public class Errors {
	public int count = 0;                                    // number of errors detected
	public System.IO.TextWriter/*!*/ errorStream = Console.Out;   // error messages go to this stream
	public string errMsgFormat = "{0}({1},{2}): error: {3}"; // 0=filename, 1=line, 2=column, 3=text
	public string warningMsgFormat = "{0}({1},{2}): warning: {3}"; // 0=filename, 1=line, 2=column, 3=text

	public void SynErr(string filename, int line, int col, int n) {
		SynErr(filename, line, col, GetSyntaxErrorString(n));
	}

	public virtual void SynErr(string filename, int line, int col, string/*!*/ msg) {
		Contract.Requires(msg != null);
		errorStream.WriteLine(errMsgFormat, filename, line, col, msg);
		count++;
	}

	string GetSyntaxErrorString(int n) {
		string s;
		switch (n) {
			case 0: s = "EOF expected"; break;
			case 1: s = "ident expected"; break;
			case 2: s = "digits expected"; break;
			case 3: s = "arrayToken expected"; break;
			case 4: s = "string expected"; break;
			case 5: s = "colon expected"; break;
			case 6: s = "lbrace expected"; break;
			case 7: s = "rbrace expected"; break;
			case 8: s = "\"ghost\" expected"; break;
			case 9: s = "\"module\" expected"; break;
			case 10: s = "\"refines\" expected"; break;
<<<<<<< HEAD
			case 11: s = "\"=\" expected"; break;
			case 12: s = "\";\" expected"; break;
			case 13: s = "\"as\" expected"; break;
			case 14: s = "\".\" expected"; break;
			case 15: s = "\"class\" expected"; break;
			case 16: s = "\"static\" expected"; break;
			case 17: s = "\"datatype\" expected"; break;
			case 18: s = "\"codatatype\" expected"; break;
			case 19: s = "\"|\" expected"; break;
			case 20: s = "\"var\" expected"; break;
			case 21: s = "\",\" expected"; break;
			case 22: s = "\"type\" expected"; break;
			case 23: s = "\"<\" expected"; break;
			case 24: s = "\">\" expected"; break;
			case 25: s = "\"method\" expected"; break;
			case 26: s = "\"constructor\" expected"; break;
			case 27: s = "\"returns\" expected"; break;
			case 28: s = "\"...\" expected"; break;
			case 29: s = "\"modifies\" expected"; break;
			case 30: s = "\"free\" expected"; break;
			case 31: s = "\"requires\" expected"; break;
			case 32: s = "\"ensures\" expected"; break;
			case 33: s = "\"decreases\" expected"; break;
			case 34: s = "\"(\" expected"; break;
			case 35: s = "\")\" expected"; break;
=======
			case 11: s = "\"imports\" expected"; break;
			case 12: s = "\"class\" expected"; break;
			case 13: s = "\"static\" expected"; break;
			case 14: s = "\"datatype\" expected"; break;
			case 15: s = "\"codatatype\" expected"; break;
			case 16: s = "\"=\" expected"; break;
			case 17: s = "\"|\" expected"; break;
			case 18: s = "\";\" expected"; break;
			case 19: s = "\"var\" expected"; break;
			case 20: s = "\",\" expected"; break;
			case 21: s = "\"type\" expected"; break;
			case 22: s = "\"(\" expected"; break;
			case 23: s = "\"==\" expected"; break;
			case 24: s = "\")\" expected"; break;
			case 25: s = "\"<\" expected"; break;
			case 26: s = "\">\" expected"; break;
			case 27: s = "\"method\" expected"; break;
			case 28: s = "\"constructor\" expected"; break;
			case 29: s = "\"returns\" expected"; break;
			case 30: s = "\"...\" expected"; break;
			case 31: s = "\"modifies\" expected"; break;
			case 32: s = "\"free\" expected"; break;
			case 33: s = "\"requires\" expected"; break;
			case 34: s = "\"ensures\" expected"; break;
			case 35: s = "\"decreases\" expected"; break;
>>>>>>> a6890cd1
			case 36: s = "\"bool\" expected"; break;
			case 37: s = "\"nat\" expected"; break;
			case 38: s = "\"int\" expected"; break;
			case 39: s = "\"set\" expected"; break;
			case 40: s = "\"multiset\" expected"; break;
			case 41: s = "\"seq\" expected"; break;
			case 42: s = "\"map\" expected"; break;
			case 43: s = "\"object\" expected"; break;
<<<<<<< HEAD
			case 44: s = "\"function\" expected"; break;
			case 45: s = "\"predicate\" expected"; break;
			case 46: s = "\"reads\" expected"; break;
			case 47: s = "\"*\" expected"; break;
			case 48: s = "\"`\" expected"; break;
			case 49: s = "\"label\" expected"; break;
			case 50: s = "\"break\" expected"; break;
			case 51: s = "\"return\" expected"; break;
			case 52: s = "\":=\" expected"; break;
			case 53: s = "\":|\" expected"; break;
			case 54: s = "\"assume\" expected"; break;
			case 55: s = "\"new\" expected"; break;
			case 56: s = "\"[\" expected"; break;
			case 57: s = "\"]\" expected"; break;
			case 58: s = "\"choose\" expected"; break;
			case 59: s = "\"if\" expected"; break;
			case 60: s = "\"else\" expected"; break;
			case 61: s = "\"case\" expected"; break;
			case 62: s = "\"=>\" expected"; break;
			case 63: s = "\"while\" expected"; break;
			case 64: s = "\"invariant\" expected"; break;
			case 65: s = "\"match\" expected"; break;
			case 66: s = "\"assert\" expected"; break;
			case 67: s = "\"print\" expected"; break;
			case 68: s = "\"parallel\" expected"; break;
			case 69: s = "\"<==>\" expected"; break;
			case 70: s = "\"\\u21d4\" expected"; break;
			case 71: s = "\"==>\" expected"; break;
			case 72: s = "\"\\u21d2\" expected"; break;
			case 73: s = "\"&&\" expected"; break;
			case 74: s = "\"\\u2227\" expected"; break;
			case 75: s = "\"||\" expected"; break;
			case 76: s = "\"\\u2228\" expected"; break;
			case 77: s = "\"==\" expected"; break;
=======
			case 44: s = "\".\" expected"; break;
			case 45: s = "\"function\" expected"; break;
			case 46: s = "\"predicate\" expected"; break;
			case 47: s = "\"reads\" expected"; break;
			case 48: s = "\"*\" expected"; break;
			case 49: s = "\"`\" expected"; break;
			case 50: s = "\"label\" expected"; break;
			case 51: s = "\"break\" expected"; break;
			case 52: s = "\"return\" expected"; break;
			case 53: s = "\":=\" expected"; break;
			case 54: s = "\":|\" expected"; break;
			case 55: s = "\"assume\" expected"; break;
			case 56: s = "\"new\" expected"; break;
			case 57: s = "\"[\" expected"; break;
			case 58: s = "\"]\" expected"; break;
			case 59: s = "\"choose\" expected"; break;
			case 60: s = "\"if\" expected"; break;
			case 61: s = "\"else\" expected"; break;
			case 62: s = "\"case\" expected"; break;
			case 63: s = "\"=>\" expected"; break;
			case 64: s = "\"while\" expected"; break;
			case 65: s = "\"invariant\" expected"; break;
			case 66: s = "\"match\" expected"; break;
			case 67: s = "\"assert\" expected"; break;
			case 68: s = "\"print\" expected"; break;
			case 69: s = "\"parallel\" expected"; break;
			case 70: s = "\"<==>\" expected"; break;
			case 71: s = "\"\\u21d4\" expected"; break;
			case 72: s = "\"==>\" expected"; break;
			case 73: s = "\"\\u21d2\" expected"; break;
			case 74: s = "\"&&\" expected"; break;
			case 75: s = "\"\\u2227\" expected"; break;
			case 76: s = "\"||\" expected"; break;
			case 77: s = "\"\\u2228\" expected"; break;
>>>>>>> a6890cd1
			case 78: s = "\"<=\" expected"; break;
			case 79: s = "\">=\" expected"; break;
			case 80: s = "\"!=\" expected"; break;
			case 81: s = "\"!!\" expected"; break;
			case 82: s = "\"in\" expected"; break;
			case 83: s = "\"!\" expected"; break;
			case 84: s = "\"\\u2260\" expected"; break;
			case 85: s = "\"\\u2264\" expected"; break;
			case 86: s = "\"\\u2265\" expected"; break;
			case 87: s = "\"+\" expected"; break;
			case 88: s = "\"-\" expected"; break;
			case 89: s = "\"/\" expected"; break;
			case 90: s = "\"%\" expected"; break;
			case 91: s = "\"\\u00ac\" expected"; break;
			case 92: s = "\"false\" expected"; break;
			case 93: s = "\"true\" expected"; break;
			case 94: s = "\"null\" expected"; break;
			case 95: s = "\"this\" expected"; break;
			case 96: s = "\"fresh\" expected"; break;
			case 97: s = "\"allocated\" expected"; break;
			case 98: s = "\"old\" expected"; break;
			case 99: s = "\"then\" expected"; break;
			case 100: s = "\"..\" expected"; break;
			case 101: s = "\"forall\" expected"; break;
			case 102: s = "\"\\u2200\" expected"; break;
			case 103: s = "\"exists\" expected"; break;
			case 104: s = "\"\\u2203\" expected"; break;
			case 105: s = "\"::\" expected"; break;
			case 106: s = "\"\\u2022\" expected"; break;
			case 107: s = "??? expected"; break;
			case 108: s = "invalid Dafny"; break;
			case 109: s = "invalid SubModuleDecl"; break;
			case 110: s = "invalid SubModuleDecl"; break;
			case 111: s = "this symbol not expected in ClassDecl"; break;
			case 112: s = "this symbol not expected in DatatypeDecl"; break;
			case 113: s = "invalid DatatypeDecl"; break;
			case 114: s = "this symbol not expected in DatatypeDecl"; break;
			case 115: s = "this symbol not expected in ArbitraryTypeDecl"; break;
			case 116: s = "invalid ClassMemberDecl"; break;
			case 117: s = "this symbol not expected in FieldDecl"; break;
			case 118: s = "this symbol not expected in FieldDecl"; break;
			case 119: s = "invalid FunctionDecl"; break;
			case 120: s = "invalid FunctionDecl"; break;
			case 121: s = "invalid FunctionDecl"; break;
			case 122: s = "this symbol not expected in MethodDecl"; break;
			case 123: s = "invalid MethodDecl"; break;
			case 124: s = "invalid MethodDecl"; break;
			case 125: s = "invalid TypeAndToken"; break;
			case 126: s = "this symbol not expected in MethodSpec"; break;
			case 127: s = "this symbol not expected in MethodSpec"; break;
			case 128: s = "this symbol not expected in MethodSpec"; break;
			case 129: s = "this symbol not expected in MethodSpec"; break;
			case 130: s = "invalid MethodSpec"; break;
			case 131: s = "this symbol not expected in MethodSpec"; break;
			case 132: s = "invalid MethodSpec"; break;
			case 133: s = "invalid ReferenceType"; break;
			case 134: s = "this symbol not expected in FunctionSpec"; break;
			case 135: s = "this symbol not expected in FunctionSpec"; break;
			case 136: s = "this symbol not expected in FunctionSpec"; break;
			case 137: s = "this symbol not expected in FunctionSpec"; break;
			case 138: s = "this symbol not expected in FunctionSpec"; break;
			case 139: s = "invalid FunctionSpec"; break;
			case 140: s = "invalid PossiblyWildFrameExpression"; break;
			case 141: s = "invalid PossiblyWildExpression"; break;
			case 142: s = "this symbol not expected in OneStmt"; break;
			case 143: s = "invalid OneStmt"; break;
<<<<<<< HEAD
			case 144: s = "this symbol not expected in OneStmt"; break;
			case 145: s = "invalid OneStmt"; break;
			case 146: s = "invalid AssertStmt"; break;
			case 147: s = "invalid UpdateStmt"; break;
			case 148: s = "invalid UpdateStmt"; break;
			case 149: s = "invalid IfStmt"; break;
			case 150: s = "invalid IfStmt"; break;
			case 151: s = "invalid WhileStmt"; break;
			case 152: s = "invalid WhileStmt"; break;
			case 153: s = "invalid Rhs"; break;
			case 154: s = "invalid Lhs"; break;
			case 155: s = "invalid Guard"; break;
=======
			case 144: s = "invalid AssertStmt"; break;
			case 145: s = "invalid AssumeStmt"; break;
			case 146: s = "invalid UpdateStmt"; break;
			case 147: s = "invalid UpdateStmt"; break;
			case 148: s = "invalid IfStmt"; break;
			case 149: s = "invalid IfStmt"; break;
			case 150: s = "invalid WhileStmt"; break;
			case 151: s = "invalid WhileStmt"; break;
			case 152: s = "invalid Rhs"; break;
			case 153: s = "invalid Lhs"; break;
			case 154: s = "invalid Guard"; break;
			case 155: s = "this symbol not expected in LoopSpec"; break;
>>>>>>> a6890cd1
			case 156: s = "this symbol not expected in LoopSpec"; break;
			case 157: s = "this symbol not expected in LoopSpec"; break;
			case 158: s = "this symbol not expected in LoopSpec"; break;
			case 159: s = "this symbol not expected in LoopSpec"; break;
<<<<<<< HEAD
			case 160: s = "this symbol not expected in LoopSpec"; break;
			case 161: s = "this symbol not expected in Invariant"; break;
			case 162: s = "invalid AttributeArg"; break;
			case 163: s = "invalid EquivOp"; break;
			case 164: s = "invalid ImpliesOp"; break;
			case 165: s = "invalid AndOp"; break;
			case 166: s = "invalid OrOp"; break;
			case 167: s = "invalid RelOp"; break;
			case 168: s = "invalid AddOp"; break;
			case 169: s = "invalid UnaryExpression"; break;
			case 170: s = "invalid MulOp"; break;
			case 171: s = "invalid NegOp"; break;
			case 172: s = "invalid EndlessExpression"; break;
			case 173: s = "invalid Suffix"; break;
			case 174: s = "invalid Suffix"; break;
			case 175: s = "invalid Suffix"; break;
			case 176: s = "invalid DisplayExpr"; break;
			case 177: s = "invalid MultiSetExpr"; break;
			case 178: s = "invalid MapExpr"; break;
			case 179: s = "invalid ConstAtomExpression"; break;
			case 180: s = "invalid QSep"; break;
			case 181: s = "invalid QuantifierGuts"; break;
			case 182: s = "invalid Forall"; break;
			case 183: s = "invalid Exists"; break;
=======
			case 160: s = "this symbol not expected in Invariant"; break;
			case 161: s = "invalid AttributeArg"; break;
			case 162: s = "invalid EquivOp"; break;
			case 163: s = "invalid ImpliesOp"; break;
			case 164: s = "invalid AndOp"; break;
			case 165: s = "invalid OrOp"; break;
			case 166: s = "invalid RelOp"; break;
			case 167: s = "invalid AddOp"; break;
			case 168: s = "invalid UnaryExpression"; break;
			case 169: s = "invalid MulOp"; break;
			case 170: s = "invalid NegOp"; break;
			case 171: s = "invalid EndlessExpression"; break;
			case 172: s = "invalid Suffix"; break;
			case 173: s = "invalid Suffix"; break;
			case 174: s = "invalid Suffix"; break;
			case 175: s = "invalid DisplayExpr"; break;
			case 176: s = "invalid MultiSetExpr"; break;
			case 177: s = "invalid MapExpr"; break;
			case 178: s = "invalid ConstAtomExpression"; break;
			case 179: s = "invalid QSep"; break;
			case 180: s = "invalid QuantifierGuts"; break;
			case 181: s = "invalid Forall"; break;
			case 182: s = "invalid Exists"; break;
>>>>>>> a6890cd1

			default: s = "error " + n; break;
		}
		return s;
	}

	public void SemErr(IToken/*!*/ tok, string/*!*/ msg) {  // semantic errors
		Contract.Requires(tok != null);
		Contract.Requires(msg != null);
		SemErr(tok.filename, tok.line, tok.col, msg);
	}

	public virtual void SemErr(string filename, int line, int col, string/*!*/ msg) {
		Contract.Requires(msg != null);
		errorStream.WriteLine(errMsgFormat, filename, line, col, msg);
		count++;
	}

	public virtual void Warning(string filename, int line, int col, string msg) {
		Contract.Requires(msg != null);
		errorStream.WriteLine(warningMsgFormat, filename, line, col, msg);
	}
} // Errors


public class FatalError: Exception {
	public FatalError(string m): base(m) {}
}


}<|MERGE_RESOLUTION|>--- conflicted
+++ resolved
@@ -1,3589 +1,2943 @@
-using System.Collections.Generic;
-using System.Numerics;
-using Microsoft.Boogie;
-using System.IO;
-using System.Text;
-
-
-using System;
-using System.Diagnostics.Contracts;
-
-namespace Microsoft.Dafny {
-
-
-
-public class Parser {
-	public const int _EOF = 0;
-	public const int _ident = 1;
-	public const int _digits = 2;
-	public const int _arrayToken = 3;
-	public const int _string = 4;
-	public const int _colon = 5;
-	public const int _lbrace = 6;
-	public const int _rbrace = 7;
-	public const int maxT = 107;
-
-	const bool T = true;
-	const bool x = false;
-	const int minErrDist = 2;
-
-	public Scanner/*!*/ scanner;
-	public Errors/*!*/  errors;
-
-	public Token/*!*/ t;    // last recognized token
-	public Token/*!*/ la;   // lookahead token
-	int errDist = minErrDist;
-
-static ModuleDecl theModule;
-static BuiltIns theBuiltIns;
-static Expression/*!*/ dummyExpr = new LiteralExpr(Token.NoToken);
-static FrameExpression/*!*/ dummyFrameExpr = new FrameExpression(dummyExpr, null);
-static Statement/*!*/ dummyStmt = new ReturnStmt(Token.NoToken, null);
-static Attributes.Argument/*!*/ dummyAttrArg = new Attributes.Argument(Token.NoToken, "dummyAttrArg");
-static int anonymousIds = 0;
-struct MemberModifiers {
-  public bool IsGhost;
-  public bool IsStatic;
-}
-// helper routine for parsing call statements
-///<summary>
-/// Parses top-level things (modules, classes, datatypes, class members) from "filename"
-/// and appends them in appropriate form to "module".
-/// Returns the number of parsing errors encountered.
-/// Note: first initialize the Scanner.
-///</summary>
-public static int Parse (string/*!*/ filename, ModuleDecl module, BuiltIns builtIns) /* throws System.IO.IOException */ {
-  Contract.Requires(filename != null);
-  Contract.Requires(module != null);
-  string s;
-  if (filename == "stdin.dfy") {
-    s = Microsoft.Boogie.ParserHelper.Fill(System.Console.In, new List<string>());
-    return Parse(s, filename, module, builtIns);
-  } else {
-    using (System.IO.StreamReader reader = new System.IO.StreamReader(filename)) {
-      s = Microsoft.Boogie.ParserHelper.Fill(reader, new List<string>());
-      return Parse(s, filename, module, builtIns);
-    }
-  }
-}
-///<summary>
-/// Parses top-level things (modules, classes, datatypes, class members)
-/// and appends them in appropriate form to "module".
-/// Returns the number of parsing errors encountered.
-/// Note: first initialize the Scanner.
-///</summary>
-public static int Parse (string/*!*/ s, string/*!*/ filename, ModuleDecl module, BuiltIns builtIns) {
-  Contract.Requires(s != null);
-  Contract.Requires(filename != null);
-  Contract.Requires(module != null);
-  Errors errors = new Errors();
-  return Parse(s, filename, module, builtIns, errors);
-}
-///<summary>
-/// Parses top-level things (modules, classes, datatypes, class members)
-/// and appends them in appropriate form to "module".
-/// Returns the number of parsing errors encountered.
-/// Note: first initialize the Scanner with the given Errors sink.
-///</summary>
-public static int Parse (string/*!*/ s, string/*!*/ filename, ModuleDecl module, BuiltIns builtIns,
-                         Errors/*!*/ errors) {
-  Contract.Requires(s != null);
-  Contract.Requires(filename != null);
-  Contract.Requires(module != null);
-  Contract.Requires(errors != null);
-  var oldModule = theModule;
-  theModule = module;
-  BuiltIns oldBuiltIns = builtIns;
-  theBuiltIns = builtIns;
-  byte[]/*!*/ buffer = cce.NonNull( UTF8Encoding.Default.GetBytes(s));
-  MemoryStream ms = new MemoryStream(buffer,false);
-  Scanner scanner = new Scanner(ms, errors, filename);
-  Parser parser = new Parser(scanner, errors);
-  parser.Parse();
-  theModule = oldModule;
-  theBuiltIns = oldBuiltIns;
-  return parser.errors.count;
-}
-bool IsAttribute() {
-  Token x = scanner.Peek();
-  return la.kind == _lbrace && x.kind == _colon;
-}
-/*--------------------------------------------------------------------------*/
-
-
-	public Parser(Scanner/*!*/ scanner, Errors/*!*/ errors) {
-		this.scanner = scanner;
-		this.errors = errors;
-		Token/*!*/ tok = new Token();
-		tok.val = "";
-		this.la = tok;
-		this.t = new Token(); // just to satisfy its non-null constraint
-	}
-
-	void SynErr (int n) {
-		if (errDist >= minErrDist) errors.SynErr(la.filename, la.line, la.col, n);
-		errDist = 0;
-	}
-
-	public void SemErr (string/*!*/ msg) {
-		Contract.Requires(msg != null);
-		if (errDist >= minErrDist) errors.SemErr(t, msg);
-		errDist = 0;
-	}
-
-	public void SemErr(IToken/*!*/ tok, string/*!*/ msg) {
-	  Contract.Requires(tok != null);
-	  Contract.Requires(msg != null);
-	  errors.SemErr(tok, msg);
-	}
-
-	void Get () {
-		for (;;) {
-			t = la;
-			la = scanner.Scan();
-			if (la.kind <= maxT) { ++errDist; break; }
-
-			la = t;
-		}
-	}
-
-	void Expect (int n) {
-		if (la.kind==n) Get(); else { SynErr(n); }
-	}
-
-	bool StartOf (int s) {
-		return set[s, la.kind];
-	}
-
-	void ExpectWeak (int n, int follow) {
-		if (la.kind == n) Get();
-		else {
-			SynErr(n);
-			while (!StartOf(follow)) Get();
-		}
-	}
-
-
-	bool WeakSeparator(int n, int syFol, int repFol) {
-		int kind = la.kind;
-		if (kind == n) {Get(); return true;}
-		else if (StartOf(repFol)) {return false;}
-		else {
-			SynErr(n);
-			while (!(set[syFol, kind] || set[repFol, kind] || set[0, kind])) {
-				Get();
-				kind = la.kind;
-			}
-			return StartOf(syFol);
-		}
-	}
-
-
-	void Dafny() {
-		ClassDecl/*!*/ c; DatatypeDecl/*!*/ dt; ArbitraryTypeDecl at;
-		List<MemberDecl/*!*/> membersDefaultClass = new List<MemberDecl/*!*/>();
-		ModuleDecl submodule;
-		// to support multiple files, create a default module only if theModule is null
-		DefaultModuleDecl defaultModule = (DefaultModuleDecl)((LiteralModuleDecl)theModule).ModuleDef;
-		// theModule should be a DefaultModuleDecl (actually, the singular DefaultModuleDecl)
-		Contract.Assert(defaultModule != null);
-		bool isGhost;
-		
-		while (StartOf(1)) {
-			isGhost = false; 
-			if (la.kind == 8) {
-				Get();
-				isGhost = true; 
-			}
-			if (la.kind == 9) {
-				SubModuleDecl(defaultModule, isGhost, out submodule);
-				defaultModule.TopLevelDecls.Add(submodule); 
-			} else if (la.kind == 15) {
-				if (isGhost) { SemErr(t, "a class is not allowed to be declared as 'ghost'"); } 
-				ClassDecl(defaultModule, out c);
-				defaultModule.TopLevelDecls.Add(c); 
-			} else if (la.kind == 17 || la.kind == 18) {
-				if (isGhost) { SemErr(t, "a datatype/codatatype is not allowed to be declared as 'ghost'"); } 
-				DatatypeDecl(defaultModule, out dt);
-				defaultModule.TopLevelDecls.Add(dt); 
-			} else if (la.kind == 22) {
-				if (isGhost) { SemErr(t, "a type is not allowed to be declared as 'ghost'"); } 
-				ArbitraryTypeDecl(defaultModule, out at);
-				defaultModule.TopLevelDecls.Add(at); 
-			} else if (StartOf(2)) {
-				ClassMemberDecl(membersDefaultClass, isGhost, false);
-			} else SynErr(108);
-		}
-		DefaultClassDecl defaultClass = null;
-		foreach (TopLevelDecl topleveldecl in defaultModule.TopLevelDecls) {
-		 defaultClass = topleveldecl as DefaultClassDecl;
-		 if (defaultClass != null) {
-		   defaultClass.Members.AddRange(membersDefaultClass);
-		   break;
-		 }
-		}
-		if (defaultClass == null) { // create the default class here, because it wasn't found
-      defaultClass = new DefaultClassDecl(defaultModule, membersDefaultClass);
-		  defaultModule.TopLevelDecls.Add(defaultClass);
-		} 
-		Expect(0);
-	}
-
-	void SubModuleDecl(ModuleDefinition parent, bool isOverallModuleGhost, out ModuleDecl submodule) {
-		ClassDecl/*!*/ c; DatatypeDecl/*!*/ dt; ArbitraryTypeDecl at;
-		Attributes attrs = null;  IToken/*!*/ id; 
-		List<MemberDecl/*!*/> namedModuleDefaultClassMembers = new List<MemberDecl>();;
-		List<IToken> idRefined = null, idPath = null;
-		bool isGhost = false;
-		ModuleDefinition module;
-		ModuleDecl sm;
-		submodule = null; // appease compiler
-		
-		Expect(9);
-		while (la.kind == 6) {
-			Attribute(ref attrs);
-		}
-		NoUSIdent(out id);
-		if (la.kind == 6 || la.kind == 10) {
-			if (la.kind == 10) {
-				Get();
-				QualifiedName(out idRefined);
-			}
-			module = new ModuleDefinition(id, id.val, isOverallModuleGhost, false, idRefined == null ? null : idRefined, attrs); 
-			Expect(6);
-			module.BodyStartTok = t; 
-			while (StartOf(1)) {
-				isGhost = false; 
-				if (la.kind == 8) {
-					Get();
-					isGhost = true; 
-				}
-				if (la.kind == 9) {
-					SubModuleDecl(module, isGhost, out sm);
-					module.TopLevelDecls.Add(sm); 
-				} else if (la.kind == 15) {
-					if (isGhost) { SemErr(t, "a class is not allowed to be declared as 'ghost'"); } 
-					ClassDecl(module, out c);
-					module.TopLevelDecls.Add(c); 
-				} else if (la.kind == 17 || la.kind == 18) {
-					if (isGhost) { SemErr(t, "a datatype/codatatype is not allowed to be declared as 'ghost'"); } 
-					DatatypeDecl(module, out dt);
-					module.TopLevelDecls.Add(dt); 
-				} else if (la.kind == 22) {
-					if (isGhost) { SemErr(t, "a type is not allowed to be declared as 'ghost'"); } 
-					ArbitraryTypeDecl(module, out at);
-					module.TopLevelDecls.Add(at); 
-				} else if (StartOf(2)) {
-					ClassMemberDecl(namedModuleDefaultClassMembers, isGhost, false);
-				} else SynErr(109);
-			}
-			Expect(7);
-			module.BodyEndTok = t;
-			module.TopLevelDecls.Add(new DefaultClassDecl(module, namedModuleDefaultClassMembers));
-			submodule = new LiteralModuleDecl(module, parent); 
-		} else if (la.kind == 11) {
-			Get();
-			QualifiedName(out idPath);
-			Expect(12);
-			submodule = new AliasModuleDecl(idPath, id, parent); 
-		} else if (la.kind == 13) {
-			Get();
-			QualifiedName(out idPath);
-			Expect(12);
-			submodule = new AbstractModuleDecl(idPath, id, parent); 
-		} else SynErr(110);
-	}
-
-	void ClassDecl(ModuleDefinition/*!*/ module, out ClassDecl/*!*/ c) {
-		Contract.Requires(module != null);
-		Contract.Ensures(Contract.ValueAtReturn(out c) != null);
-		IToken/*!*/ id;
-		Attributes attrs = null;
-		List<TypeParameter/*!*/> typeArgs = new List<TypeParameter/*!*/>();
-		List<MemberDecl/*!*/> members = new List<MemberDecl/*!*/>();
-		IToken bodyStart;
-		
-		while (!(la.kind == 0 || la.kind == 15)) {SynErr(111); Get();}
-		Expect(15);
-		while (la.kind == 6) {
-			Attribute(ref attrs);
-		}
-<<<<<<< HEAD
-		NoUSIdent(out id);
-		if (la.kind == 23) {
-=======
-		Ident(out id);
-		if (la.kind == 25) {
->>>>>>> a6890cd1
-			GenericParameters(typeArgs);
-		}
-		Expect(6);
-		bodyStart = t; 
-		while (StartOf(2)) {
-			ClassMemberDecl(members, false, true);
-		}
-		Expect(7);
-		c = new ClassDecl(id, id.val, module, typeArgs, members, attrs);
-		c.BodyStartTok = bodyStart;
-		c.BodyEndTok = t;
-		
-	}
-
-	void DatatypeDecl(ModuleDefinition/*!*/ module, out DatatypeDecl/*!*/ dt) {
-		Contract.Requires(module != null);
-		Contract.Ensures(Contract.ValueAtReturn(out dt)!=null);
-		IToken/*!*/ id;
-		Attributes attrs = null;
-		List<TypeParameter/*!*/> typeArgs = new List<TypeParameter/*!*/>();
-		List<DatatypeCtor/*!*/> ctors = new List<DatatypeCtor/*!*/>();
-		IToken bodyStart = Token.NoToken;  // dummy assignment
-		bool co = false;
-		
-		while (!(la.kind == 0 || la.kind == 17 || la.kind == 18)) {SynErr(112); Get();}
-		if (la.kind == 17) {
-			Get();
-		} else if (la.kind == 18) {
-			Get();
-			co = true; 
-		} else SynErr(113);
-		while (la.kind == 6) {
-			Attribute(ref attrs);
-		}
-<<<<<<< HEAD
-		NoUSIdent(out id);
-		if (la.kind == 23) {
-=======
-		Ident(out id);
-		if (la.kind == 25) {
->>>>>>> a6890cd1
-			GenericParameters(typeArgs);
-		}
-		Expect(11);
-		bodyStart = t; 
-		DatatypeMemberDecl(ctors);
-		while (la.kind == 19) {
-			Get();
-			DatatypeMemberDecl(ctors);
-		}
-		while (!(la.kind == 0 || la.kind == 12)) {SynErr(114); Get();}
-		Expect(12);
-		if (co) {
-		 dt = new CoDatatypeDecl(id, id.val, module, typeArgs, ctors, attrs);
-		} else {
-		 dt = new IndDatatypeDecl(id, id.val, module, typeArgs, ctors, attrs);
-		}
-		dt.BodyStartTok = bodyStart;
-		dt.BodyEndTok = t;
-		
-	}
-
-	void ArbitraryTypeDecl(ModuleDefinition/*!*/ module, out ArbitraryTypeDecl at) {
-		IToken/*!*/ id;
-		Attributes attrs = null;
-		var eqSupport = TypeParameter.EqualitySupportValue.Unspecified;
-		
-		Expect(22);
-		while (la.kind == 6) {
-			Attribute(ref attrs);
-		}
-<<<<<<< HEAD
-		NoUSIdent(out id);
-		at = new ArbitraryTypeDecl(id, id.val, module, attrs); 
-		while (!(la.kind == 0 || la.kind == 12)) {SynErr(115); Get();}
-		Expect(12);
-=======
-		Ident(out id);
-		if (la.kind == 22) {
-			Get();
-			Expect(23);
-			Expect(24);
-			eqSupport = TypeParameter.EqualitySupportValue.Required; 
-		}
-		at = new ArbitraryTypeDecl(id, id.val, module, eqSupport, attrs); 
-		while (!(la.kind == 0 || la.kind == 18)) {SynErr(113); Get();}
-		Expect(18);
->>>>>>> a6890cd1
-	}
-
-	void ClassMemberDecl(List<MemberDecl/*!*/>/*!*/ mm, bool isAlreadyGhost, bool allowConstructors) {
-		Contract.Requires(cce.NonNullElements(mm));
-		Method/*!*/ m;
-		Function/*!*/ f;
-		MemberModifiers mmod = new MemberModifiers();
-		mmod.IsGhost = isAlreadyGhost;
-		
-		while (la.kind == 8 || la.kind == 16) {
-			if (la.kind == 8) {
-				Get();
-				mmod.IsGhost = true; 
-			} else {
-				Get();
-				mmod.IsStatic = true; 
-			}
-		}
-		if (la.kind == 20) {
-			FieldDecl(mmod, mm);
-		} else if (la.kind == 45 || la.kind == 46) {
-			FunctionDecl(mmod, out f);
-			mm.Add(f); 
-<<<<<<< HEAD
-		} else if (la.kind == 25 || la.kind == 26) {
-=======
-		} else if (la.kind == 27 || la.kind == 28) {
->>>>>>> a6890cd1
-			MethodDecl(mmod, allowConstructors, out m);
-			mm.Add(m); 
-		} else SynErr(116);
-	}
-
-	void Attribute(ref Attributes attrs) {
-		Expect(6);
-		AttributeBody(ref attrs);
-		Expect(7);
-	}
-
-	void NoUSIdent(out IToken/*!*/ x) {
-		Contract.Ensures(Contract.ValueAtReturn(out x) != null); 
-		Expect(1);
-		x = t; 
-		if (x.val.Length > 0 && x.val.StartsWith("_")) {
-		 SemErr("cannot declare identifier beginning with underscore");
-		}
-		
-	}
-
-	void QualifiedName(out List<IToken> ids) {
-		IToken id; ids = new List<IToken>(); 
-		Ident(out id);
-		ids.Add(id); 
-		while (la.kind == 14) {
-			Get();
-			Ident(out id);
-			ids.Add(id); 
-		}
-	}
-
-	void Ident(out IToken/*!*/ x) {
-		Contract.Ensures(Contract.ValueAtReturn(out x) != null); 
-		Expect(1);
-		x = t; 
-	}
-
-	void GenericParameters(List<TypeParameter/*!*/>/*!*/ typeArgs) {
-		Contract.Requires(cce.NonNullElements(typeArgs));
-<<<<<<< HEAD
-		IToken/*!*/ id; 
-		Expect(23);
-		NoUSIdent(out id);
-		typeArgs.Add(new TypeParameter(id, id.val)); 
-		while (la.kind == 21) {
-			Get();
-			NoUSIdent(out id);
-			typeArgs.Add(new TypeParameter(id, id.val)); 
-		}
-		Expect(24);
-=======
-		IToken/*!*/ id;
-		TypeParameter.EqualitySupportValue eqSupport;
-		
-		Expect(25);
-		Ident(out id);
-		eqSupport = TypeParameter.EqualitySupportValue.Unspecified; 
-		if (la.kind == 22) {
-			Get();
-			Expect(23);
-			Expect(24);
-			eqSupport = TypeParameter.EqualitySupportValue.Required; 
-		}
-		typeArgs.Add(new TypeParameter(id, id.val, eqSupport)); 
-		while (la.kind == 20) {
-			Get();
-			Ident(out id);
-			eqSupport = TypeParameter.EqualitySupportValue.Unspecified; 
-			if (la.kind == 22) {
-				Get();
-				Expect(23);
-				Expect(24);
-				eqSupport = TypeParameter.EqualitySupportValue.Required; 
-			}
-			typeArgs.Add(new TypeParameter(id, id.val, eqSupport)); 
-		}
-		Expect(26);
->>>>>>> a6890cd1
-	}
-
-	void FieldDecl(MemberModifiers mmod, List<MemberDecl/*!*/>/*!*/ mm) {
-		Contract.Requires(cce.NonNullElements(mm));
-		Attributes attrs = null;
-		IToken/*!*/ id;  Type/*!*/ ty;
-		
-		while (!(la.kind == 0 || la.kind == 20)) {SynErr(117); Get();}
-		Expect(20);
-		if (mmod.IsStatic) { SemErr(t, "fields cannot be declared 'static'"); }
-		
-		while (la.kind == 6) {
-			Attribute(ref attrs);
-		}
-		IdentType(out id, out ty);
-		mm.Add(new Field(id, id.val, mmod.IsGhost, ty, attrs)); 
-		while (la.kind == 21) {
-			Get();
-			IdentType(out id, out ty);
-			mm.Add(new Field(id, id.val, mmod.IsGhost, ty, attrs)); 
-		}
-		while (!(la.kind == 0 || la.kind == 12)) {SynErr(118); Get();}
-		Expect(12);
-	}
-
-	void FunctionDecl(MemberModifiers mmod, out Function/*!*/ f) {
-		Contract.Ensures(Contract.ValueAtReturn(out f)!=null);
-		Attributes attrs = null;
-		IToken/*!*/ id = Token.NoToken;  // to please compiler
-		List<TypeParameter/*!*/> typeArgs = new List<TypeParameter/*!*/>();
-		List<Formal/*!*/> formals = new List<Formal/*!*/>();
-		Type/*!*/ returnType = new BoolType();
-		List<Expression/*!*/> reqs = new List<Expression/*!*/>();
-		List<Expression/*!*/> ens = new List<Expression/*!*/>();
-		List<FrameExpression/*!*/> reads = new List<FrameExpression/*!*/>();
-		List<Expression/*!*/> decreases = new List<Expression/*!*/>();
-		Expression body = null;
-		bool isPredicate = false;
-		bool isFunctionMethod = false;
-		IToken openParen = null;
-		IToken bodyStart = Token.NoToken;
-		IToken bodyEnd = Token.NoToken;
-		bool signatureOmitted = false;
-		
-		if (la.kind == 45) {
-			Get();
-<<<<<<< HEAD
-			if (la.kind == 25) {
-=======
-			if (la.kind == 27) {
->>>>>>> a6890cd1
-				Get();
-				isFunctionMethod = true; 
-			}
-			if (mmod.IsGhost) { SemErr(t, "functions cannot be declared 'ghost' (they are ghost by default)"); }
-			
-			while (la.kind == 6) {
-				Attribute(ref attrs);
-			}
-<<<<<<< HEAD
-			NoUSIdent(out id);
-			if (la.kind == 23 || la.kind == 34) {
-				if (la.kind == 23) {
-=======
-			Ident(out id);
-			if (la.kind == 22 || la.kind == 25) {
-				if (la.kind == 25) {
->>>>>>> a6890cd1
-					GenericParameters(typeArgs);
-				}
-				Formals(true, isFunctionMethod, formals, out openParen);
-				Expect(5);
-				Type(out returnType);
-<<<<<<< HEAD
-			} else if (la.kind == 28) {
-				Get();
-				signatureOmitted = true;
-				openParen = Token.NoToken; 
-			} else SynErr(119);
-		} else if (la.kind == 45) {
-			Get();
-			isPredicate = true; 
-			if (la.kind == 25) {
-=======
-			} else if (la.kind == 30) {
-				Get();
-				signatureOmitted = true;
-				openParen = Token.NoToken; 
-			} else SynErr(117);
-		} else if (la.kind == 46) {
-			Get();
-			isPredicate = true; 
-			if (la.kind == 27) {
->>>>>>> a6890cd1
-				Get();
-				isFunctionMethod = true; 
-			}
-			if (mmod.IsGhost) { SemErr(t, "predicates cannot be declared 'ghost' (they are ghost by default)"); }
-			
-			while (la.kind == 6) {
-				Attribute(ref attrs);
-			}
-<<<<<<< HEAD
-			NoUSIdent(out id);
-			if (StartOf(3)) {
-				if (la.kind == 23) {
-					GenericParameters(typeArgs);
-				}
-				if (la.kind == 34) {
-=======
-			Ident(out id);
-			if (StartOf(4)) {
-				if (la.kind == 25) {
-					GenericParameters(typeArgs);
-				}
-				if (la.kind == 22) {
->>>>>>> a6890cd1
-					Formals(true, isFunctionMethod, formals, out openParen);
-					if (la.kind == 5) {
-						Get();
-						SemErr(t, "predicates do not have an explicitly declared return type; it is always bool"); 
-					}
-				}
-<<<<<<< HEAD
-			} else if (la.kind == 28) {
-=======
-			} else if (la.kind == 30) {
->>>>>>> a6890cd1
-				Get();
-				signatureOmitted = true;
-				openParen = Token.NoToken; 
-			} else SynErr(120);
-		} else SynErr(121);
-		while (StartOf(4)) {
-			FunctionSpec(reqs, reads, ens, decreases);
-		}
-		if (la.kind == 6) {
-			FunctionBody(out body, out bodyStart, out bodyEnd);
-		}
-		if (isPredicate) {
-		  f = new Predicate(id, id.val, mmod.IsStatic, !isFunctionMethod, typeArgs, openParen, formals,
-		                    reqs, reads, ens, new Specification<Expression>(decreases, null), body, false, attrs, signatureOmitted);
-		} else {
-		  f = new Function(id, id.val, mmod.IsStatic, !isFunctionMethod, typeArgs, openParen, formals, returnType,
-		                   reqs, reads, ens, new Specification<Expression>(decreases, null), body, attrs, signatureOmitted);
-		}
-		f.BodyStartTok = bodyStart;
-		f.BodyEndTok = bodyEnd;
-		
-	}
-
-	void MethodDecl(MemberModifiers mmod, bool allowConstructor, out Method/*!*/ m) {
-		Contract.Ensures(Contract.ValueAtReturn(out m) !=null);
-		IToken/*!*/ id;
-		Attributes attrs = null;
-		List<TypeParameter/*!*/>/*!*/ typeArgs = new List<TypeParameter/*!*/>();
-		IToken openParen;
-		List<Formal/*!*/> ins = new List<Formal/*!*/>();
-		List<Formal/*!*/> outs = new List<Formal/*!*/>();
-		List<MaybeFreeExpression/*!*/> req = new List<MaybeFreeExpression/*!*/>();
-		List<FrameExpression/*!*/> mod = new List<FrameExpression/*!*/>();
-		List<MaybeFreeExpression/*!*/> ens = new List<MaybeFreeExpression/*!*/>();
-		List<Expression/*!*/> dec = new List<Expression/*!*/>();
-		Attributes decAttrs = null;
-		Attributes modAttrs = null;
-		BlockStmt body = null;
-		bool isConstructor = false;
-		bool signatureOmitted = false;
-		IToken bodyStart = Token.NoToken;
-		IToken bodyEnd = Token.NoToken;
-		
-<<<<<<< HEAD
-		while (!(la.kind == 0 || la.kind == 25 || la.kind == 26)) {SynErr(122); Get();}
-		if (la.kind == 25) {
-			Get();
-		} else if (la.kind == 26) {
-=======
-		while (!(la.kind == 0 || la.kind == 27 || la.kind == 28)) {SynErr(120); Get();}
-		if (la.kind == 27) {
-			Get();
-		} else if (la.kind == 28) {
->>>>>>> a6890cd1
-			Get();
-			if (allowConstructor) {
-			 isConstructor = true;
-			} else {
-			 SemErr(t, "constructors are only allowed in classes");
-			}
-			
-		} else SynErr(123);
-		if (isConstructor) {
-		 if (mmod.IsGhost) {
-		   SemErr(t, "constructors cannot be declared 'ghost'");
-		 }
-		 if (mmod.IsStatic) {
-		   SemErr(t, "constructors cannot be declared 'static'");
-		 }
-		}
-		
-		while (la.kind == 6) {
-			Attribute(ref attrs);
-		}
-<<<<<<< HEAD
-		NoUSIdent(out id);
-		if (la.kind == 23 || la.kind == 34) {
-			if (la.kind == 23) {
-				GenericParameters(typeArgs);
-			}
-			Formals(true, !mmod.IsGhost, ins, out openParen);
-			if (la.kind == 27) {
-=======
-		Ident(out id);
-		if (la.kind == 22 || la.kind == 25) {
-			if (la.kind == 25) {
-				GenericParameters(typeArgs);
-			}
-			Formals(true, !mmod.IsGhost, ins, out openParen);
-			if (la.kind == 29) {
->>>>>>> a6890cd1
-				Get();
-				if (isConstructor) { SemErr(t, "constructors cannot have out-parameters"); } 
-				Formals(false, !mmod.IsGhost, outs, out openParen);
-			}
-<<<<<<< HEAD
-		} else if (la.kind == 28) {
-=======
-		} else if (la.kind == 30) {
->>>>>>> a6890cd1
-			Get();
-			signatureOmitted = true; openParen = Token.NoToken; 
-		} else SynErr(124);
-		while (StartOf(5)) {
-			MethodSpec(req, mod, ens, dec, ref decAttrs, ref modAttrs);
-		}
-		if (la.kind == 6) {
-			BlockStmt(out body, out bodyStart, out bodyEnd);
-		}
-		if (isConstructor) {
-		 m = new Constructor(id, id.val, typeArgs, ins,
-		                     req, new Specification<FrameExpression>(mod, modAttrs), ens, new Specification<Expression>(dec, decAttrs), body, attrs, signatureOmitted);
-		} else {
-		 m = new Method(id, id.val, mmod.IsStatic, mmod.IsGhost, typeArgs, ins, outs,
-		                req, new Specification<FrameExpression>(mod, modAttrs), ens, new Specification<Expression>(dec, decAttrs), body, attrs, signatureOmitted);
-		}
-		m.BodyStartTok = bodyStart;
-		m.BodyEndTok = bodyEnd;
-		
-	}
-
-	void DatatypeMemberDecl(List<DatatypeCtor/*!*/>/*!*/ ctors) {
-		Contract.Requires(cce.NonNullElements(ctors));
-		Attributes attrs = null;
-		IToken/*!*/ id;
-		List<Formal/*!*/> formals = new List<Formal/*!*/>();
-		
-		while (la.kind == 6) {
-			Attribute(ref attrs);
-		}
-<<<<<<< HEAD
-		NoUSIdent(out id);
-		if (la.kind == 34) {
-=======
-		Ident(out id);
-		if (la.kind == 22) {
->>>>>>> a6890cd1
-			FormalsOptionalIds(formals);
-		}
-		ctors.Add(new DatatypeCtor(id, id.val, formals, attrs)); 
-	}
-
-	void FormalsOptionalIds(List<Formal/*!*/>/*!*/ formals) {
-		Contract.Requires(cce.NonNullElements(formals)); IToken/*!*/ id;  Type/*!*/ ty;  string/*!*/ name;  bool isGhost; 
-<<<<<<< HEAD
-		Expect(34);
-		if (StartOf(6)) {
-=======
-		Expect(22);
-		if (StartOf(7)) {
->>>>>>> a6890cd1
-			TypeIdentOptional(out id, out name, out ty, out isGhost);
-			formals.Add(new Formal(id, name, ty, true, isGhost)); 
-			while (la.kind == 21) {
-				Get();
-				TypeIdentOptional(out id, out name, out ty, out isGhost);
-				formals.Add(new Formal(id, name, ty, true, isGhost)); 
-			}
-		}
-<<<<<<< HEAD
-		Expect(35);
-=======
-		Expect(24);
->>>>>>> a6890cd1
-	}
-
-	void IdentType(out IToken/*!*/ id, out Type/*!*/ ty) {
-		Contract.Ensures(Contract.ValueAtReturn(out id) != null); Contract.Ensures(Contract.ValueAtReturn(out ty) != null);
-		NoUSIdent(out id);
-		Expect(5);
-		Type(out ty);
-	}
-
-	void GIdentType(bool allowGhostKeyword, out IToken/*!*/ id, out Type/*!*/ ty, out bool isGhost) {
-		Contract.Ensures(Contract.ValueAtReturn(out id)!=null);
-		Contract.Ensures(Contract.ValueAtReturn(out ty)!=null);
-		isGhost = false; 
-		if (la.kind == 8) {
-			Get();
-			if (allowGhostKeyword) { isGhost = true; } else { SemErr(t, "formal cannot be declared 'ghost' in this context"); } 
-		}
-		IdentType(out id, out ty);
-	}
-
-	void Type(out Type/*!*/ ty) {
-		Contract.Ensures(Contract.ValueAtReturn(out ty) != null); IToken/*!*/ tok; 
-		TypeAndToken(out tok, out ty);
-	}
-
-	void LocalIdentTypeOptional(out VarDecl/*!*/ var, bool isGhost) {
-		IToken/*!*/ id;  Type/*!*/ ty;  Type optType = null;
-		
-		NoUSIdent(out id);
-		if (la.kind == 5) {
-			Get();
-			Type(out ty);
-			optType = ty; 
-		}
-		var = new VarDecl(id, id.val, optType == null ? new InferredTypeProxy() : optType, isGhost); 
-	}
-
-	void IdentTypeOptional(out BoundVar/*!*/ var) {
-		Contract.Ensures(Contract.ValueAtReturn(out var)!=null); IToken/*!*/ id;  Type/*!*/ ty;  Type optType = null;
-		
-		NoUSIdent(out id);
-		if (la.kind == 5) {
-			Get();
-			Type(out ty);
-			optType = ty; 
-		}
-		var = new BoundVar(id, id.val, optType == null ? new InferredTypeProxy() : optType); 
-	}
-
-	void TypeIdentOptional(out IToken/*!*/ id, out string/*!*/ identName, out Type/*!*/ ty, out bool isGhost) {
-		Contract.Ensures(Contract.ValueAtReturn(out id)!=null);
-		Contract.Ensures(Contract.ValueAtReturn(out ty)!=null);
-		Contract.Ensures(Contract.ValueAtReturn(out identName)!=null);
-		string name = null;  isGhost = false; 
-		if (la.kind == 8) {
-			Get();
-			isGhost = true; 
-		}
-		TypeAndToken(out id, out ty);
-		if (la.kind == 5) {
-			Get();
-			UserDefinedType udt = ty as UserDefinedType;
-			if (udt != null && udt.TypeArgs.Count == 0) {
-			 name = udt.Name;
-			} else {
-			 SemErr(id, "invalid formal-parameter name in datatype constructor");
-			}
-			
-			Type(out ty);
-		}
-		if (name != null) {
-		 identName = name;
-		} else {
-		 identName = "#" + anonymousIds++;
-		}
-		
-	}
-
-	void TypeAndToken(out IToken/*!*/ tok, out Type/*!*/ ty) {
-		Contract.Ensures(Contract.ValueAtReturn(out tok)!=null); Contract.Ensures(Contract.ValueAtReturn(out ty) != null); tok = Token.NoToken;  ty = new BoolType();  /*keep compiler happy*/
-		List<Type/*!*/>/*!*/ gt;
-		
-		switch (la.kind) {
-		case 36: {
-			Get();
-			tok = t; 
-			break;
-		}
-		case 37: {
-			Get();
-			tok = t;  ty = new NatType(); 
-			break;
-		}
-		case 38: {
-			Get();
-			tok = t;  ty = new IntType(); 
-			break;
-		}
-		case 39: {
-			Get();
-			tok = t;  gt = new List<Type/*!*/>(); 
-			GenericInstantiation(gt);
-			if (gt.Count != 1) {
-			 SemErr("set type expects exactly one type argument");
-			}
-			ty = new SetType(gt[0]);
-			
-			break;
-		}
-		case 40: {
-			Get();
-			tok = t;  gt = new List<Type/*!*/>(); 
-			GenericInstantiation(gt);
-			if (gt.Count != 1) {
-			 SemErr("multiset type expects exactly one type argument");
-			}
-			ty = new MultiSetType(gt[0]);
-			
-			break;
-		}
-		case 41: {
-			Get();
-			tok = t;  gt = new List<Type/*!*/>(); 
-			GenericInstantiation(gt);
-			if (gt.Count != 1) {
-			 SemErr("seq type expects exactly one type argument");
-			}
-			ty = new SeqType(gt[0]);
-			
-			break;
-		}
-		case 42: {
-			Get();
-			tok = t;  gt = new List<Type/*!*/>(); 
-			GenericInstantiation(gt);
-			if (gt.Count != 2) {
-			 SemErr("map type expects exactly two type arguments");
-			}
-			else { ty = new MapType(gt[0], gt[1]); }
-			
-			break;
-		}
-		case 1: case 3: case 43: {
-			ReferenceType(out tok, out ty);
-			break;
-		}
-		default: SynErr(125); break;
-		}
-	}
-
-	void Formals(bool incoming, bool allowGhostKeyword, List<Formal/*!*/>/*!*/ formals, out IToken openParen) {
-		Contract.Requires(cce.NonNullElements(formals)); IToken/*!*/ id;  Type/*!*/ ty;  bool isGhost; 
-<<<<<<< HEAD
-		Expect(34);
-=======
-		Expect(22);
->>>>>>> a6890cd1
-		openParen = t; 
-		if (la.kind == 1 || la.kind == 8) {
-			GIdentType(allowGhostKeyword, out id, out ty, out isGhost);
-			formals.Add(new Formal(id, id.val, ty, incoming, isGhost)); 
-			while (la.kind == 21) {
-				Get();
-				GIdentType(allowGhostKeyword, out id, out ty, out isGhost);
-				formals.Add(new Formal(id, id.val, ty, incoming, isGhost)); 
-			}
-		}
-<<<<<<< HEAD
-		Expect(35);
-=======
-		Expect(24);
->>>>>>> a6890cd1
-	}
-
-	void MethodSpec(List<MaybeFreeExpression/*!*/>/*!*/ req, List<FrameExpression/*!*/>/*!*/ mod, List<MaybeFreeExpression/*!*/>/*!*/ ens,
-List<Expression/*!*/>/*!*/ decreases, ref Attributes decAttrs, ref Attributes modAttrs) {
-		Contract.Requires(cce.NonNullElements(req)); Contract.Requires(cce.NonNullElements(mod)); Contract.Requires(cce.NonNullElements(ens)); Contract.Requires(cce.NonNullElements(decreases));
-		Expression/*!*/ e;  FrameExpression/*!*/ fe;  bool isFree = false; Attributes ensAttrs = null;
-		
-<<<<<<< HEAD
-		while (!(StartOf(7))) {SynErr(126); Get();}
-		if (la.kind == 29) {
-=======
-		while (!(StartOf(8))) {SynErr(124); Get();}
-		if (la.kind == 31) {
->>>>>>> a6890cd1
-			Get();
-			while (IsAttribute()) {
-				Attribute(ref modAttrs);
-			}
-			if (StartOf(8)) {
-				FrameExpression(out fe);
-				mod.Add(fe); 
-				while (la.kind == 21) {
-					Get();
-					FrameExpression(out fe);
-					mod.Add(fe); 
-				}
-			}
-<<<<<<< HEAD
-			while (!(la.kind == 0 || la.kind == 12)) {SynErr(127); Get();}
-			Expect(12);
-		} else if (la.kind == 30 || la.kind == 31 || la.kind == 32) {
-			if (la.kind == 30) {
-				Get();
-				isFree = true; 
-			}
-			if (la.kind == 31) {
-=======
-			while (!(la.kind == 0 || la.kind == 18)) {SynErr(125); Get();}
-			Expect(18);
-		} else if (la.kind == 32 || la.kind == 33 || la.kind == 34) {
-			if (la.kind == 32) {
-				Get();
-				isFree = true; 
-			}
-			if (la.kind == 33) {
->>>>>>> a6890cd1
-				Get();
-				Expression(out e);
-				while (!(la.kind == 0 || la.kind == 12)) {SynErr(128); Get();}
-				Expect(12);
-				req.Add(new MaybeFreeExpression(e, isFree)); 
-<<<<<<< HEAD
-			} else if (la.kind == 32) {
-=======
-			} else if (la.kind == 34) {
->>>>>>> a6890cd1
-				Get();
-				while (IsAttribute()) {
-					Attribute(ref ensAttrs);
-				}
-				Expression(out e);
-				while (!(la.kind == 0 || la.kind == 12)) {SynErr(129); Get();}
-				Expect(12);
-				ens.Add(new MaybeFreeExpression(e, isFree, ensAttrs)); 
-<<<<<<< HEAD
-			} else SynErr(130);
-		} else if (la.kind == 33) {
-=======
-			} else SynErr(128);
-		} else if (la.kind == 35) {
->>>>>>> a6890cd1
-			Get();
-			while (IsAttribute()) {
-				Attribute(ref decAttrs);
-			}
-			DecreasesList(decreases, false);
-			while (!(la.kind == 0 || la.kind == 12)) {SynErr(131); Get();}
-			Expect(12);
-		} else SynErr(132);
-	}
-
-	void BlockStmt(out BlockStmt/*!*/ block, out IToken bodyStart, out IToken bodyEnd) {
-		Contract.Ensures(Contract.ValueAtReturn(out block) != null);
-		List<Statement/*!*/> body = new List<Statement/*!*/>();
-		
-		Expect(6);
-		bodyStart = t; 
-		while (StartOf(9)) {
-			Stmt(body);
-		}
-		Expect(7);
-		bodyEnd = t;
-		block = new BlockStmt(bodyStart, body); 
-	}
-
-	void FrameExpression(out FrameExpression/*!*/ fe) {
-		Contract.Ensures(Contract.ValueAtReturn(out fe) != null); Expression/*!*/ e;  IToken/*!*/ id;  string fieldName = null; 
-		Expression(out e);
-		if (la.kind == 49) {
-			Get();
-			Ident(out id);
-			fieldName = id.val; 
-		}
-		fe = new FrameExpression(e, fieldName); 
-	}
-
-	void Expression(out Expression/*!*/ e) {
-		EquivExpression(out e);
-	}
-
-	void DecreasesList(List<Expression/*!*/> decreases, bool allowWildcard) {
-		Expression/*!*/ e; 
-		PossiblyWildExpression(out e);
-		if (!allowWildcard && e is WildcardExpr) {
-		 SemErr(e.tok, "'decreases *' is only allowed on loops");
-		} else {
-		 decreases.Add(e);
-		}
-		
-		while (la.kind == 21) {
-			Get();
-			PossiblyWildExpression(out e);
-			if (!allowWildcard && e is WildcardExpr) {
-			 SemErr(e.tok, "'decreases *' is only allowed on loops");
-			} else {
-			 decreases.Add(e);
-			}
-			
-		}
-	}
-
-	void GenericInstantiation(List<Type/*!*/>/*!*/ gt) {
-		Contract.Requires(cce.NonNullElements(gt)); Type/*!*/ ty; 
-<<<<<<< HEAD
-		Expect(23);
-=======
-		Expect(25);
->>>>>>> a6890cd1
-		Type(out ty);
-		gt.Add(ty); 
-		while (la.kind == 21) {
-			Get();
-			Type(out ty);
-			gt.Add(ty); 
-		}
-<<<<<<< HEAD
-		Expect(24);
-=======
-		Expect(26);
->>>>>>> a6890cd1
-	}
-
-	void ReferenceType(out IToken/*!*/ tok, out Type/*!*/ ty) {
-		Contract.Ensures(Contract.ValueAtReturn(out tok) != null); Contract.Ensures(Contract.ValueAtReturn(out ty) != null);
-		tok = Token.NoToken;  ty = new BoolType();  /*keep compiler happy*/
-		IToken moduleName = null;
-		List<Type/*!*/>/*!*/ gt;
-		
-		if (la.kind == 43) {
-			Get();
-			tok = t;  ty = new ObjectType(); 
-		} else if (la.kind == 3) {
-			Get();
-			tok = t;  gt = new List<Type/*!*/>(); 
-			GenericInstantiation(gt);
-			if (gt.Count != 1) {
-			 SemErr("array type expects exactly one type argument");
-			}
-			int dims = 1;
-			if (tok.val.Length != 5) {
-			 dims = int.Parse(tok.val.Substring(5));
-			}
-			ty = theBuiltIns.ArrayType(tok, dims, gt[0], true);
-			
-		} else if (la.kind == 1) {
-			Ident(out tok);
-			gt = new List<Type/*!*/>(); 
-<<<<<<< HEAD
-			if (la.kind == 14) {
-=======
-			if (la.kind == 44) {
->>>>>>> a6890cd1
-				moduleName = tok; 
-				Get();
-				Ident(out tok);
-			}
-<<<<<<< HEAD
-			if (la.kind == 23) {
-=======
-			if (la.kind == 25) {
->>>>>>> a6890cd1
-				GenericInstantiation(gt);
-			}
-			ty = new UserDefinedType(tok, tok.val, gt, moduleName); 
-		} else SynErr(133);
-	}
-
-	void FunctionSpec(List<Expression/*!*/>/*!*/ reqs, List<FrameExpression/*!*/>/*!*/ reads, List<Expression/*!*/>/*!*/ ens, List<Expression/*!*/>/*!*/ decreases) {
-		Contract.Requires(cce.NonNullElements(reqs)); Contract.Requires(cce.NonNullElements(reads)); Contract.Requires(cce.NonNullElements(decreases));
-		Expression/*!*/ e;  FrameExpression/*!*/ fe; 
-<<<<<<< HEAD
-		if (la.kind == 31) {
-			while (!(la.kind == 0 || la.kind == 31)) {SynErr(134); Get();}
-=======
-		if (la.kind == 33) {
-			while (!(la.kind == 0 || la.kind == 33)) {SynErr(132); Get();}
->>>>>>> a6890cd1
-			Get();
-			Expression(out e);
-			while (!(la.kind == 0 || la.kind == 12)) {SynErr(135); Get();}
-			Expect(12);
-			reqs.Add(e); 
-		} else if (la.kind == 47) {
-			Get();
-			if (StartOf(10)) {
-				PossiblyWildFrameExpression(out fe);
-				reads.Add(fe); 
-				while (la.kind == 21) {
-					Get();
-					PossiblyWildFrameExpression(out fe);
-					reads.Add(fe); 
-				}
-			}
-<<<<<<< HEAD
-			while (!(la.kind == 0 || la.kind == 12)) {SynErr(136); Get();}
-			Expect(12);
-		} else if (la.kind == 32) {
-=======
-			while (!(la.kind == 0 || la.kind == 18)) {SynErr(134); Get();}
-			Expect(18);
-		} else if (la.kind == 34) {
->>>>>>> a6890cd1
-			Get();
-			Expression(out e);
-			while (!(la.kind == 0 || la.kind == 12)) {SynErr(137); Get();}
-			Expect(12);
-			ens.Add(e); 
-<<<<<<< HEAD
-		} else if (la.kind == 33) {
-=======
-		} else if (la.kind == 35) {
->>>>>>> a6890cd1
-			Get();
-			DecreasesList(decreases, false);
-			while (!(la.kind == 0 || la.kind == 12)) {SynErr(138); Get();}
-			Expect(12);
-		} else SynErr(139);
-	}
-
-	void FunctionBody(out Expression/*!*/ e, out IToken bodyStart, out IToken bodyEnd) {
-		Contract.Ensures(Contract.ValueAtReturn(out e) != null); e = dummyExpr; 
-		Expect(6);
-		bodyStart = t; 
-		Expression(out e);
-		Expect(7);
-		bodyEnd = t; 
-	}
-
-	void PossiblyWildFrameExpression(out FrameExpression/*!*/ fe) {
-		Contract.Ensures(Contract.ValueAtReturn(out fe) != null); fe = dummyFrameExpr; 
-		if (la.kind == 48) {
-			Get();
-			fe = new FrameExpression(new WildcardExpr(t), null); 
-		} else if (StartOf(8)) {
-			FrameExpression(out fe);
-		} else SynErr(140);
-	}
-
-	void PossiblyWildExpression(out Expression/*!*/ e) {
-		Contract.Ensures(Contract.ValueAtReturn(out e)!=null);
-		e = dummyExpr; 
-		if (la.kind == 48) {
-			Get();
-			e = new WildcardExpr(t); 
-		} else if (StartOf(8)) {
-			Expression(out e);
-		} else SynErr(141);
-	}
-
-	void Stmt(List<Statement/*!*/>/*!*/ ss) {
-		Statement/*!*/ s;
-		
-		OneStmt(out s);
-		ss.Add(s); 
-	}
-
-	void OneStmt(out Statement/*!*/ s) {
-		Contract.Ensures(Contract.ValueAtReturn(out s) != null); IToken/*!*/ x;  IToken/*!*/ id;  string label = null;
-		s = dummyStmt;  /* to please the compiler */
-		BlockStmt bs;
-		IToken bodyStart, bodyEnd;
-		int breakCount;
-		
-		while (!(StartOf(11))) {SynErr(142); Get();}
-		switch (la.kind) {
-		case 6: {
-			BlockStmt(out bs, out bodyStart, out bodyEnd);
-			s = bs; 
-			break;
-		}
-		case 67: {
-			AssertStmt(out s);
-			break;
-		}
-		case 55: {
-			AssumeStmt(out s);
-			break;
-		}
-		case 68: {
-			PrintStmt(out s);
-			break;
-		}
-<<<<<<< HEAD
-		case 1: case 2: case 19: case 34: case 92: case 93: case 94: case 95: case 96: case 97: case 98: {
-=======
-		case 1: case 2: case 17: case 22: case 92: case 93: case 94: case 95: case 96: case 97: case 98: {
->>>>>>> a6890cd1
-			UpdateStmt(out s);
-			break;
-		}
-		case 8: case 20: {
-			VarDeclStatement(out s);
-			break;
-		}
-		case 60: {
-			IfStmt(out s);
-			break;
-		}
-		case 64: {
-			WhileStmt(out s);
-			break;
-		}
-		case 66: {
-			MatchStmt(out s);
-			break;
-		}
-		case 69: {
-			ParallelStmt(out s);
-			break;
-		}
-		case 50: {
-			Get();
-			x = t; 
-			NoUSIdent(out id);
-			Expect(5);
-			OneStmt(out s);
-			s.Labels = new LList<Label>(new Label(x, id.val), s.Labels); 
-			break;
-		}
-		case 51: {
-			Get();
-			x = t; breakCount = 1; label = null; 
-			if (la.kind == 1) {
-				NoUSIdent(out id);
-				label = id.val; 
-<<<<<<< HEAD
-			} else if (la.kind == 12 || la.kind == 50) {
-				while (la.kind == 50) {
-=======
-			} else if (la.kind == 18 || la.kind == 51) {
-				while (la.kind == 51) {
->>>>>>> a6890cd1
-					Get();
-					breakCount++; 
-				}
-			} else SynErr(143);
-			while (!(la.kind == 0 || la.kind == 12)) {SynErr(144); Get();}
-			Expect(12);
-			s = label != null ? new BreakStmt(x, label) : new BreakStmt(x, breakCount); 
-			break;
-		}
-		case 52: {
-			ReturnStmt(out s);
-			break;
-		}
-<<<<<<< HEAD
-		case 28: {
-=======
-		case 30: {
->>>>>>> a6890cd1
-			Get();
-			s = new SkeletonStatement(t); 
-			Expect(12);
-			break;
-		}
-		default: SynErr(145); break;
-		}
-	}
-
-	void AssertStmt(out Statement/*!*/ s) {
-		Contract.Ensures(Contract.ValueAtReturn(out s) != null); IToken/*!*/ x;
-		Expression e = null; Attributes attrs = null;
-		
-		Expect(67);
-		x = t; 
-		while (IsAttribute()) {
-			Attribute(ref attrs);
-		}
-		if (StartOf(8)) {
-			Expression(out e);
-<<<<<<< HEAD
-		} else if (la.kind == 28) {
-=======
-		} else if (la.kind == 30) {
->>>>>>> a6890cd1
-			Get();
-		} else SynErr(146);
-		Expect(12);
-		if (e == null) {
-		 s = new SkeletonStatement(new AssertStmt(x, new LiteralExpr(x, true), attrs), true, false);
-		} else {
-		 s = new AssertStmt(x, e, attrs);
-		}
-		
-	}
-
-	void AssumeStmt(out Statement/*!*/ s) {
-		Contract.Ensures(Contract.ValueAtReturn(out s) != null); IToken/*!*/ x;
-		Expression e = null; Attributes attrs = null;
-		
-		Expect(55);
-		x = t; 
-<<<<<<< HEAD
-		Expression(out e);
-		Expect(12);
-		s = new AssumeStmt(x, e); 
-=======
-		while (IsAttribute()) {
-			Attribute(ref attrs);
-		}
-		if (StartOf(9)) {
-			Expression(out e);
-		} else if (la.kind == 30) {
-			Get();
-		} else SynErr(145);
-		if (e == null) {
-		 s = new SkeletonStatement(new AssumeStmt(x, new LiteralExpr(x, true), attrs), true, false);
-		} else {
-		 s = new AssumeStmt(x, e, attrs);
-		}
-		
-		Expect(18);
->>>>>>> a6890cd1
-	}
-
-	void PrintStmt(out Statement/*!*/ s) {
-		Contract.Ensures(Contract.ValueAtReturn(out s) != null); IToken/*!*/ x;  Attributes.Argument/*!*/ arg;
-		List<Attributes.Argument/*!*/> args = new List<Attributes.Argument/*!*/>();
-		
-		Expect(68);
-		x = t; 
-		AttributeArg(out arg);
-		args.Add(arg); 
-		while (la.kind == 21) {
-			Get();
-			AttributeArg(out arg);
-			args.Add(arg); 
-		}
-		Expect(12);
-		s = new PrintStmt(x, args); 
-	}
-
-	void UpdateStmt(out Statement/*!*/ s) {
-		List<Expression> lhss = new List<Expression>();
-		List<AssignmentRhs> rhss = new List<AssignmentRhs>();
-		Expression e;  AssignmentRhs r;
-		Expression lhs0;
-		IToken x;
-		Attributes attrs = null;
-		IToken suchThatAssume = null;
-		Expression suchThat = null;
-		
-		Lhs(out e);
-		x = e.tok; 
-		if (la.kind == 6 || la.kind == 12) {
-			while (la.kind == 6) {
-				Attribute(ref attrs);
-			}
-			Expect(12);
-			rhss.Add(new ExprRhs(e, attrs)); 
-<<<<<<< HEAD
-		} else if (la.kind == 21 || la.kind == 52 || la.kind == 53) {
-=======
-		} else if (la.kind == 20 || la.kind == 53 || la.kind == 54) {
->>>>>>> a6890cd1
-			lhss.Add(e);  lhs0 = e; 
-			while (la.kind == 21) {
-				Get();
-				Lhs(out e);
-				lhss.Add(e); 
-			}
-			if (la.kind == 53) {
-				Get();
-				x = t; 
-				Rhs(out r, lhs0);
-				rhss.Add(r); 
-				while (la.kind == 21) {
-					Get();
-					Rhs(out r, lhs0);
-					rhss.Add(r); 
-				}
-			} else if (la.kind == 54) {
-				Get();
-				x = t; 
-				if (la.kind == 55) {
-					Get();
-					suchThatAssume = t; 
-				}
-				Expression(out suchThat);
-<<<<<<< HEAD
-			} else SynErr(147);
-			Expect(12);
-		} else if (la.kind == 5) {
-			Get();
-			SemErr(t, "invalid statement (did you forget the 'label' keyword?)"); 
-		} else SynErr(148);
-=======
-			} else SynErr(146);
-			Expect(18);
-		} else if (la.kind == 5) {
-			Get();
-			SemErr(t, "invalid statement (did you forget the 'label' keyword?)"); 
-		} else SynErr(147);
->>>>>>> a6890cd1
-		if (suchThat != null) {
-		 s = new AssignSuchThatStmt(x, lhss, suchThat, suchThatAssume);
-		} else {
-		 s = new UpdateStmt(x, lhss, rhss);
-		}
-		
-	}
-
-	void VarDeclStatement(out Statement/*!*/ s) {
-		IToken x = null, assignTok = null;  bool isGhost = false;
-		VarDecl/*!*/ d;
-		AssignmentRhs r;  IdentifierExpr lhs0;
-		List<VarDecl> lhss = new List<VarDecl>();
-		List<AssignmentRhs> rhss = new List<AssignmentRhs>();
-		IToken suchThatAssume = null;
-		Expression suchThat = null;
-		
-		if (la.kind == 8) {
-			Get();
-			isGhost = true;  x = t; 
-		}
-		Expect(20);
-		if (!isGhost) { x = t; } 
-		LocalIdentTypeOptional(out d, isGhost);
-		lhss.Add(d); 
-		while (la.kind == 21) {
-			Get();
-			LocalIdentTypeOptional(out d, isGhost);
-			lhss.Add(d); 
-		}
-		if (la.kind == 53 || la.kind == 54) {
-			if (la.kind == 53) {
-				Get();
-				assignTok = t;
-				lhs0 = new IdentifierExpr(lhss[0].Tok, lhss[0].Name);
-				lhs0.Var = lhss[0];  lhs0.Type = lhss[0].OptionalType;  // resolve here
-				
-				Rhs(out r, lhs0);
-				rhss.Add(r); 
-				while (la.kind == 21) {
-					Get();
-					Rhs(out r, lhs0);
-					rhss.Add(r); 
-				}
-			} else {
-				Get();
-				assignTok = t; 
-				if (la.kind == 55) {
-					Get();
-					suchThatAssume = t; 
-				}
-				Expression(out suchThat);
-			}
-		}
-		Expect(12);
-		ConcreteUpdateStatement update;
-		if (suchThat != null) {
-		 var ies = new List<Expression>();
-		 foreach (var lhs in lhss) {
-		   ies.Add(new IdentifierExpr(lhs.Tok, lhs.Name));
-		 }
-		 update = new AssignSuchThatStmt(assignTok, ies, suchThat, suchThatAssume);
-		} else if (rhss.Count == 0) {
-		 update = null;
-		} else {
-		 var ies = new List<Expression>();
-		 foreach (var lhs in lhss) {
-		   ies.Add(new AutoGhostIdentifierExpr(lhs.Tok, lhs.Name));
-		 }
-		 update = new UpdateStmt(assignTok, ies, rhss);
-		}
-		s = new VarDeclStmt(x, lhss, update);
-		
-	}
-
-	void IfStmt(out Statement/*!*/ ifStmt) {
-		Contract.Ensures(Contract.ValueAtReturn(out ifStmt) != null); IToken/*!*/ x;
-		Expression guard = null;  bool guardOmitted = false;
-		BlockStmt/*!*/ thn;
-		BlockStmt/*!*/ bs;
-		Statement/*!*/ s;
-		Statement els = null;
-		IToken bodyStart, bodyEnd;
-		List<GuardedAlternative> alternatives;
-		ifStmt = dummyStmt;  // to please the compiler
-		
-		Expect(60);
-		x = t; 
-<<<<<<< HEAD
-		if (la.kind == 28 || la.kind == 34) {
-			if (la.kind == 34) {
-=======
-		if (la.kind == 22 || la.kind == 30) {
-			if (la.kind == 22) {
->>>>>>> a6890cd1
-				Guard(out guard);
-			} else {
-				Get();
-				guardOmitted = true; 
-			}
-			BlockStmt(out thn, out bodyStart, out bodyEnd);
-			if (la.kind == 61) {
-				Get();
-				if (la.kind == 60) {
-					IfStmt(out s);
-					els = s; 
-				} else if (la.kind == 6) {
-					BlockStmt(out bs, out bodyStart, out bodyEnd);
-					els = bs; 
-<<<<<<< HEAD
-				} else SynErr(149);
-=======
-				} else SynErr(148);
->>>>>>> a6890cd1
-			}
-			if (guardOmitted) {
-			 ifStmt = new SkeletonStatement(new IfStmt(x, guard, thn, els), true, false);
-			} else {
-			 ifStmt = new IfStmt(x, guard, thn, els);
-			}
-			
-		} else if (la.kind == 6) {
-			AlternativeBlock(out alternatives);
-			ifStmt = new AlternativeStmt(x, alternatives); 
-<<<<<<< HEAD
-		} else SynErr(150);
-=======
-		} else SynErr(149);
->>>>>>> a6890cd1
-	}
-
-	void WhileStmt(out Statement/*!*/ stmt) {
-		Contract.Ensures(Contract.ValueAtReturn(out stmt) != null); IToken/*!*/ x;
-		Expression guard = null;  bool guardOmitted = false;
-		List<MaybeFreeExpression/*!*/> invariants = new List<MaybeFreeExpression/*!*/>();
-		List<Expression/*!*/> decreases = new List<Expression/*!*/>();
-		Attributes decAttrs = null;
-		Attributes modAttrs = null;
-		List<FrameExpression/*!*/> mod = null;
-		BlockStmt/*!*/ body = null;  bool bodyOmitted = false;
-		IToken bodyStart = null, bodyEnd = null;
-		List<GuardedAlternative> alternatives;
-		stmt = dummyStmt;  // to please the compiler
-		
-		Expect(64);
-		x = t; 
-<<<<<<< HEAD
-		if (la.kind == 28 || la.kind == 34) {
-			if (la.kind == 34) {
-=======
-		if (la.kind == 22 || la.kind == 30) {
-			if (la.kind == 22) {
->>>>>>> a6890cd1
-				Guard(out guard);
-				Contract.Assume(guard == null || cce.Owner.None(guard)); 
-			} else {
-				Get();
-				guardOmitted = true; 
-			}
-			LoopSpec(out invariants, out decreases, out mod, ref decAttrs, ref modAttrs);
-			if (la.kind == 6) {
-				BlockStmt(out body, out bodyStart, out bodyEnd);
-<<<<<<< HEAD
-			} else if (la.kind == 28) {
-				Get();
-				bodyOmitted = true; 
-			} else SynErr(151);
-=======
-			} else if (la.kind == 30) {
-				Get();
-				bodyOmitted = true; 
-			} else SynErr(150);
->>>>>>> a6890cd1
-			if (guardOmitted || bodyOmitted) {
-			 if (mod != null) {
-			   SemErr(mod[0].E.tok, "'modifies' clauses are not allowed on refining loops");
-			 }
-			 if (body == null) {
-			   body = new BlockStmt(x, new List<Statement>());
-			 }
-			 stmt = new WhileStmt(x, guard, invariants, new Specification<Expression>(decreases, decAttrs), new Specification<FrameExpression>(null, null), body);
-			 stmt = new SkeletonStatement(stmt, guardOmitted, bodyOmitted);
-			} else {
-			 stmt = new WhileStmt(x, guard, invariants, new Specification<Expression>(decreases, decAttrs), new Specification<FrameExpression>(mod, modAttrs), body);
-			}
-			
-		} else if (StartOf(12)) {
-			LoopSpec(out invariants, out decreases, out mod, ref decAttrs, ref modAttrs);
-			AlternativeBlock(out alternatives);
-			stmt = new AlternativeLoopStmt(x, invariants, new Specification<Expression>(decreases, decAttrs), new Specification<FrameExpression>(mod, modAttrs), alternatives); 
-<<<<<<< HEAD
-		} else SynErr(152);
-=======
-		} else SynErr(151);
->>>>>>> a6890cd1
-	}
-
-	void MatchStmt(out Statement/*!*/ s) {
-		Contract.Ensures(Contract.ValueAtReturn(out s) != null);
-		Token x;  Expression/*!*/ e;  MatchCaseStmt/*!*/ c;
-		List<MatchCaseStmt/*!*/> cases = new List<MatchCaseStmt/*!*/>(); 
-		Expect(66);
-		x = t; 
-		Expression(out e);
-		Expect(6);
-		while (la.kind == 62) {
-			CaseStatement(out c);
-			cases.Add(c); 
-		}
-		Expect(7);
-		s = new MatchStmt(x, e, cases); 
-	}
-
-	void ParallelStmt(out Statement/*!*/ s) {
-		Contract.Ensures(Contract.ValueAtReturn(out s) != null);
-		IToken/*!*/ x;
-		List<BoundVar/*!*/> bvars = null;
-		Attributes attrs = null;
-		Expression range = null;
-		var ens = new List<MaybeFreeExpression/*!*/>();
-		bool isFree;
-		Expression/*!*/ e;
-		BlockStmt/*!*/ block;
-		IToken bodyStart, bodyEnd;
-		
-		Expect(69);
-		x = t; 
-<<<<<<< HEAD
-		Expect(34);
-=======
-		Expect(22);
->>>>>>> a6890cd1
-		if (la.kind == 1) {
-			List<BoundVar/*!*/> bvarsX;  Attributes attrsX;  Expression rangeX; 
-			QuantifierDomain(out bvarsX, out attrsX, out rangeX);
-			bvars = bvarsX; attrs = attrsX; range = rangeX;
-			
-		}
-		if (bvars == null) { bvars = new List<BoundVar>(); }
-		if (range == null) { range = new LiteralExpr(x, true); }
-		
-<<<<<<< HEAD
-		Expect(35);
-		while (la.kind == 30 || la.kind == 32) {
-			isFree = false; 
-			if (la.kind == 30) {
-				Get();
-				isFree = true; 
-			}
-			Expect(32);
-=======
-		Expect(24);
-		while (la.kind == 32 || la.kind == 34) {
-			isFree = false; 
-			if (la.kind == 32) {
-				Get();
-				isFree = true; 
-			}
-			Expect(34);
->>>>>>> a6890cd1
-			Expression(out e);
-			Expect(12);
-			ens.Add(new MaybeFreeExpression(e, isFree)); 
-		}
-		BlockStmt(out block, out bodyStart, out bodyEnd);
-		s = new ParallelStmt(x, bvars, attrs, range, ens, block); 
-	}
-
-	void ReturnStmt(out Statement/*!*/ s) {
-		IToken returnTok = null;
-		List<AssignmentRhs> rhss = null;
-		AssignmentRhs r;
-		
-		Expect(52);
-		returnTok = t; 
-		if (StartOf(13)) {
-			Rhs(out r, null);
-			rhss = new List<AssignmentRhs>(); rhss.Add(r); 
-			while (la.kind == 21) {
-				Get();
-				Rhs(out r, null);
-				rhss.Add(r); 
-			}
-		}
-		Expect(12);
-		s = new ReturnStmt(returnTok, rhss); 
-	}
-
-	void Rhs(out AssignmentRhs r, Expression receiverForInitCall) {
-		IToken/*!*/ x, newToken;  Expression/*!*/ e;
-		List<Expression> ee = null;
-		Type ty = null;
-		CallStmt initCall = null;
-		List<Expression> args;
-		r = null;  // to please compiler
-		Attributes attrs = null;
-		
-		if (la.kind == 56) {
-			Get();
-			newToken = t; 
-			TypeAndToken(out x, out ty);
-<<<<<<< HEAD
-			if (la.kind == 14 || la.kind == 34 || la.kind == 56) {
-				if (la.kind == 56) {
-=======
-			if (la.kind == 22 || la.kind == 44 || la.kind == 57) {
-				if (la.kind == 57) {
->>>>>>> a6890cd1
-					Get();
-					ee = new List<Expression>(); 
-					Expressions(ee);
-					Expect(58);
-					UserDefinedType tmp = theBuiltIns.ArrayType(x, ee.Count, new IntType(), true);
-					
-<<<<<<< HEAD
-				} else if (la.kind == 14) {
-					Get();
-					Ident(out x);
-					Expect(34);
-=======
-				} else if (la.kind == 44) {
-					Get();
-					Ident(out x);
-					Expect(22);
->>>>>>> a6890cd1
-					args = new List<Expression/*!*/>(); 
-					if (StartOf(8)) {
-						Expressions(args);
-					}
-<<<<<<< HEAD
-					Expect(35);
-=======
-					Expect(24);
->>>>>>> a6890cd1
-					initCall = new CallStmt(x, new List<Expression>(), receiverForInitCall, x.val, args); 
-				} else {
-					Get();
-					var udf = ty as UserDefinedType;
-					if (udf != null && udf.ModuleName != null && udf.TypeArgs.Count == 0) {
-					 // The parsed name had the form "A.B", so treat "A" as the name of the type and "B" as
-					 // the name of the constructor that's being invoked.
-					 x = udf.tok;
-					 ty = new UserDefinedType(udf.ModuleName, udf.ModuleName.val, new List<Type>(), null);
-					} else {
-					 SemErr(t, "expected '.'");
-					 x = null;
-					}
-					args = new List<Expression/*!*/>(); 
-					if (StartOf(8)) {
-						Expressions(args);
-					}
-<<<<<<< HEAD
-					Expect(35);
-=======
-					Expect(24);
->>>>>>> a6890cd1
-					if (x != null) {
-					 initCall = new CallStmt(x, new List<Expression>(), receiverForInitCall, x.val, args);
-					}
-					
-				}
-			}
-			if (ee != null) {
-			 r = new TypeRhs(newToken, ty, ee);
-			} else {
-			 r = new TypeRhs(newToken, ty, initCall);
-			}
-			
-		} else if (la.kind == 59) {
-			Get();
-			x = t; 
-			Expression(out e);
-			r = new ExprRhs(new UnaryExpr(x, UnaryExpr.Opcode.SetChoose, e)); 
-		} else if (la.kind == 48) {
-			Get();
-			r = new HavocRhs(t); 
-		} else if (StartOf(8)) {
-			Expression(out e);
-			r = new ExprRhs(e); 
-<<<<<<< HEAD
-		} else SynErr(153);
-=======
-		} else SynErr(152);
->>>>>>> a6890cd1
-		while (la.kind == 6) {
-			Attribute(ref attrs);
-		}
-		if (r != null) r.Attributes = attrs; 
-	}
-
-	void Lhs(out Expression e) {
-		e = null;  // to please the compiler
-		
-		if (la.kind == 1) {
-			DottedIdentifiersAndFunction(out e);
-<<<<<<< HEAD
-			while (la.kind == 14 || la.kind == 56) {
-=======
-			while (la.kind == 44 || la.kind == 57) {
->>>>>>> a6890cd1
-				Suffix(ref e);
-			}
-		} else if (StartOf(14)) {
-			ConstAtomExpression(out e);
-			Suffix(ref e);
-<<<<<<< HEAD
-			while (la.kind == 14 || la.kind == 56) {
-				Suffix(ref e);
-			}
-		} else SynErr(154);
-=======
-			while (la.kind == 44 || la.kind == 57) {
-				Suffix(ref e);
-			}
-		} else SynErr(153);
->>>>>>> a6890cd1
-	}
-
-	void Expressions(List<Expression/*!*/>/*!*/ args) {
-		Contract.Requires(cce.NonNullElements(args)); Expression/*!*/ e; 
-		Expression(out e);
-		args.Add(e); 
-		while (la.kind == 21) {
-			Get();
-			Expression(out e);
-			args.Add(e); 
-		}
-	}
-
-	void Guard(out Expression e) {
-		Expression/*!*/ ee;  e = null; 
-<<<<<<< HEAD
-		Expect(34);
-		if (la.kind == 47) {
-=======
-		Expect(22);
-		if (la.kind == 48) {
->>>>>>> a6890cd1
-			Get();
-			e = null; 
-		} else if (StartOf(8)) {
-			Expression(out ee);
-			e = ee; 
-<<<<<<< HEAD
-		} else SynErr(155);
-		Expect(35);
-=======
-		} else SynErr(154);
-		Expect(24);
->>>>>>> a6890cd1
-	}
-
-	void AlternativeBlock(out List<GuardedAlternative> alternatives) {
-		alternatives = new List<GuardedAlternative>();
-		IToken x;
-		Expression e;
-		List<Statement> body;
-		
-		Expect(6);
-		while (la.kind == 62) {
-			Get();
-			x = t; 
-			Expression(out e);
-			Expect(63);
-			body = new List<Statement>(); 
-			while (StartOf(9)) {
-				Stmt(body);
-			}
-			alternatives.Add(new GuardedAlternative(x, e, body)); 
-		}
-		Expect(7);
-	}
-
-	void LoopSpec(out List<MaybeFreeExpression/*!*/> invariants, out List<Expression/*!*/> decreases, out List<FrameExpression/*!*/> mod, ref Attributes decAttrs, ref Attributes modAttrs) {
-		FrameExpression/*!*/ fe;
-		invariants = new List<MaybeFreeExpression/*!*/>();
-		MaybeFreeExpression invariant = null;
-		decreases = new List<Expression/*!*/>();
-		mod = null;
-		
-<<<<<<< HEAD
-		while (StartOf(15)) {
-			if (la.kind == 30 || la.kind == 64) {
-				Invariant(out invariant);
-				while (!(la.kind == 0 || la.kind == 12)) {SynErr(156); Get();}
-				Expect(12);
-				invariants.Add(invariant); 
-			} else if (la.kind == 33) {
-				while (!(la.kind == 0 || la.kind == 33)) {SynErr(157); Get();}
-=======
-		while (StartOf(16)) {
-			if (la.kind == 32 || la.kind == 65) {
-				Invariant(out invariant);
-				while (!(la.kind == 0 || la.kind == 18)) {SynErr(155); Get();}
-				Expect(18);
-				invariants.Add(invariant); 
-			} else if (la.kind == 35) {
-				while (!(la.kind == 0 || la.kind == 35)) {SynErr(156); Get();}
->>>>>>> a6890cd1
-				Get();
-				while (IsAttribute()) {
-					Attribute(ref decAttrs);
-				}
-				DecreasesList(decreases, true);
-<<<<<<< HEAD
-				while (!(la.kind == 0 || la.kind == 12)) {SynErr(158); Get();}
-				Expect(12);
-			} else {
-				while (!(la.kind == 0 || la.kind == 29)) {SynErr(159); Get();}
-=======
-				while (!(la.kind == 0 || la.kind == 18)) {SynErr(157); Get();}
-				Expect(18);
-			} else {
-				while (!(la.kind == 0 || la.kind == 31)) {SynErr(158); Get();}
->>>>>>> a6890cd1
-				Get();
-				while (IsAttribute()) {
-					Attribute(ref modAttrs);
-				}
-				mod = mod ?? new List<FrameExpression>(); 
-				if (StartOf(8)) {
-					FrameExpression(out fe);
-					mod.Add(fe); 
-					while (la.kind == 21) {
-						Get();
-						FrameExpression(out fe);
-						mod.Add(fe); 
-					}
-				}
-<<<<<<< HEAD
-				while (!(la.kind == 0 || la.kind == 12)) {SynErr(160); Get();}
-				Expect(12);
-=======
-				while (!(la.kind == 0 || la.kind == 18)) {SynErr(159); Get();}
-				Expect(18);
->>>>>>> a6890cd1
-			}
-		}
-	}
-
-	void Invariant(out MaybeFreeExpression/*!*/ invariant) {
-		bool isFree = false; Expression/*!*/ e; List<string> ids = new List<string>(); invariant = null; Attributes attrs = null; 
-<<<<<<< HEAD
-		while (!(la.kind == 0 || la.kind == 30 || la.kind == 64)) {SynErr(161); Get();}
-		if (la.kind == 30) {
-=======
-		while (!(la.kind == 0 || la.kind == 32 || la.kind == 65)) {SynErr(160); Get();}
-		if (la.kind == 32) {
->>>>>>> a6890cd1
-			Get();
-			isFree = true; 
-		}
-		Expect(65);
-		while (IsAttribute()) {
-			Attribute(ref attrs);
-		}
-		Expression(out e);
-		invariant = new MaybeFreeExpression(e, isFree, attrs); 
-	}
-
-	void CaseStatement(out MatchCaseStmt/*!*/ c) {
-		Contract.Ensures(Contract.ValueAtReturn(out c) != null);
-		IToken/*!*/ x, id;
-		List<BoundVar/*!*/> arguments = new List<BoundVar/*!*/>();
-		BoundVar/*!*/ bv;
-		List<Statement/*!*/> body = new List<Statement/*!*/>();
-		
-		Expect(62);
-		x = t; 
-		Ident(out id);
-<<<<<<< HEAD
-		if (la.kind == 34) {
-=======
-		if (la.kind == 22) {
->>>>>>> a6890cd1
-			Get();
-			IdentTypeOptional(out bv);
-			arguments.Add(bv); 
-			while (la.kind == 21) {
-				Get();
-				IdentTypeOptional(out bv);
-				arguments.Add(bv); 
-			}
-<<<<<<< HEAD
-			Expect(35);
-		}
-		Expect(62);
-		while (StartOf(9)) {
-=======
-			Expect(24);
-		}
-		Expect(63);
-		while (StartOf(10)) {
->>>>>>> a6890cd1
-			Stmt(body);
-		}
-		c = new MatchCaseStmt(x, id.val, arguments, body); 
-	}
-
-	void AttributeArg(out Attributes.Argument/*!*/ arg) {
-		Contract.Ensures(Contract.ValueAtReturn(out arg) != null); Expression/*!*/ e;  arg = dummyAttrArg; 
-		if (la.kind == 4) {
-			Get();
-			arg = new Attributes.Argument(t, t.val.Substring(1, t.val.Length-2)); 
-		} else if (StartOf(8)) {
-			Expression(out e);
-			arg = new Attributes.Argument(t, e); 
-<<<<<<< HEAD
-		} else SynErr(162);
-=======
-		} else SynErr(161);
->>>>>>> a6890cd1
-	}
-
-	void QuantifierDomain(out List<BoundVar/*!*/> bvars, out Attributes attrs, out Expression range) {
-		bvars = new List<BoundVar/*!*/>();
-		BoundVar/*!*/ bv;
-		attrs = null;
-		range = null;
-		
-		IdentTypeOptional(out bv);
-		bvars.Add(bv); 
-		while (la.kind == 21) {
-			Get();
-			IdentTypeOptional(out bv);
-			bvars.Add(bv); 
-		}
-		while (la.kind == 6) {
-			Attribute(ref attrs);
-		}
-		if (la.kind == 19) {
-			Get();
-			Expression(out range);
-		}
-	}
-
-	void EquivExpression(out Expression/*!*/ e0) {
-		Contract.Ensures(Contract.ValueAtReturn(out e0) != null); IToken/*!*/ x;  Expression/*!*/ e1; 
-		ImpliesExpression(out e0);
-		while (la.kind == 70 || la.kind == 71) {
-			EquivOp();
-			x = t; 
-			ImpliesExpression(out e1);
-			e0 = new BinaryExpr(x, BinaryExpr.Opcode.Iff, e0, e1); 
-		}
-	}
-
-	void ImpliesExpression(out Expression/*!*/ e0) {
-		Contract.Ensures(Contract.ValueAtReturn(out e0) != null); IToken/*!*/ x;  Expression/*!*/ e1; 
-		LogicalExpression(out e0);
-		if (la.kind == 72 || la.kind == 73) {
-			ImpliesOp();
-			x = t; 
-			ImpliesExpression(out e1);
-			e0 = new BinaryExpr(x, BinaryExpr.Opcode.Imp, e0, e1); 
-		}
-	}
-
-	void EquivOp() {
-		if (la.kind == 70) {
-			Get();
-		} else if (la.kind == 71) {
-			Get();
-<<<<<<< HEAD
-		} else SynErr(163);
-=======
-		} else SynErr(162);
->>>>>>> a6890cd1
-	}
-
-	void LogicalExpression(out Expression/*!*/ e0) {
-		Contract.Ensures(Contract.ValueAtReturn(out e0) != null); IToken/*!*/ x;  Expression/*!*/ e1; 
-		RelationalExpression(out e0);
-<<<<<<< HEAD
-		if (StartOf(16)) {
-			if (la.kind == 73 || la.kind == 74) {
-=======
-		if (StartOf(17)) {
-			if (la.kind == 74 || la.kind == 75) {
->>>>>>> a6890cd1
-				AndOp();
-				x = t; 
-				RelationalExpression(out e1);
-				e0 = new BinaryExpr(x, BinaryExpr.Opcode.And, e0, e1); 
-				while (la.kind == 74 || la.kind == 75) {
-					AndOp();
-					x = t; 
-					RelationalExpression(out e1);
-					e0 = new BinaryExpr(x, BinaryExpr.Opcode.And, e0, e1); 
-				}
-			} else {
-				OrOp();
-				x = t; 
-				RelationalExpression(out e1);
-				e0 = new BinaryExpr(x, BinaryExpr.Opcode.Or, e0, e1); 
-				while (la.kind == 76 || la.kind == 77) {
-					OrOp();
-					x = t; 
-					RelationalExpression(out e1);
-					e0 = new BinaryExpr(x, BinaryExpr.Opcode.Or, e0, e1); 
-				}
-			}
-		}
-	}
-
-	void ImpliesOp() {
-		if (la.kind == 72) {
-			Get();
-		} else if (la.kind == 73) {
-			Get();
-<<<<<<< HEAD
-		} else SynErr(164);
-=======
-		} else SynErr(163);
->>>>>>> a6890cd1
-	}
-
-	void RelationalExpression(out Expression/*!*/ e) {
-		Contract.Ensures(Contract.ValueAtReturn(out e) != null);
-		IToken x, firstOpTok = null;  Expression e0, e1, acc = null;  BinaryExpr.Opcode op;
-		List<Expression> chain = null;
-		List<BinaryExpr.Opcode> ops = null;
-		int kind = 0;  // 0 ("uncommitted") indicates chain of ==, possibly with one !=
-		              // 1 ("ascending")   indicates chain of ==, <, <=, possibly with one !=
-		              // 2 ("descending")  indicates chain of ==, >, >=, possibly with one !=
-		              // 3 ("illegal")     indicates illegal chain
-		              // 4 ("disjoint")    indicates chain of disjoint set operators
-		bool hasSeenNeq = false;
-		
-		Term(out e0);
-		e = e0; 
-		if (StartOf(17)) {
-			RelOp(out x, out op);
-			firstOpTok = x; 
-			Term(out e1);
-			e = new BinaryExpr(x, op, e0, e1);
-			if (op == BinaryExpr.Opcode.Disjoint)
-			 acc = new BinaryExpr(x, BinaryExpr.Opcode.Add, e0, e1); // accumulate first two operands.
-			
-			while (StartOf(17)) {
-				if (chain == null) {
-				 chain = new List<Expression>();
-				 ops = new List<BinaryExpr.Opcode>();
-				 chain.Add(e0);  ops.Add(op);  chain.Add(e1);
-				 switch (op) {
-				   case BinaryExpr.Opcode.Eq:
-				     kind = 0;  break;
-				   case BinaryExpr.Opcode.Neq:
-				     kind = 0;  hasSeenNeq = true;  break;
-				   case BinaryExpr.Opcode.Lt:
-				   case BinaryExpr.Opcode.Le:
-				     kind = 1;  break;
-				   case BinaryExpr.Opcode.Gt:
-				   case BinaryExpr.Opcode.Ge:
-				     kind = 2;  break;
-				   case BinaryExpr.Opcode.Disjoint:
-				     kind = 4;  break;
-				   default:
-				     kind = 3;  break;
-				 }
-				}
-				e0 = e1;
-				
-				RelOp(out x, out op);
-				switch (op) {
-				 case BinaryExpr.Opcode.Eq:
-				   if (kind != 0 && kind != 1 && kind != 2) { SemErr(x, "chaining not allowed from the previous operator"); }
-				   break;
-				 case BinaryExpr.Opcode.Neq:
-				   if (hasSeenNeq) { SemErr(x, "a chain cannot have more than one != operator"); }
-				   if (kind != 0 && kind != 1 && kind != 2) { SemErr(x, "this operator cannot continue this chain"); }
-				   hasSeenNeq = true;  break;
-				 case BinaryExpr.Opcode.Lt:
-				 case BinaryExpr.Opcode.Le:
-				   if (kind == 0) { kind = 1; }
-				   else if (kind != 1) { SemErr(x, "this operator chain cannot continue with an ascending operator"); }
-				   break;
-				 case BinaryExpr.Opcode.Gt:
-				 case BinaryExpr.Opcode.Ge:
-				   if (kind == 0) { kind = 2; }
-				   else if (kind != 2) { SemErr(x, "this operator chain cannot continue with a descending operator"); }
-				   break;
-				 case BinaryExpr.Opcode.Disjoint:
-				   if (kind != 4) { SemErr(x, "can only chain disjoint (!!) with itself."); kind = 3; }
-				   break;
-				 default:
-				   SemErr(x, "this operator cannot be part of a chain");
-				   kind = 3;  break;
-				}
-				
-				Term(out e1);
-				ops.Add(op); chain.Add(e1);
-				if (op == BinaryExpr.Opcode.Disjoint) {
-				 e = new BinaryExpr(x, BinaryExpr.Opcode.And, e, new BinaryExpr(x, op, acc, e1));
-				 acc = new BinaryExpr(x, BinaryExpr.Opcode.Add, acc, e1); //e0 has already been added.
-				}
-				else
-				 e = new BinaryExpr(x, BinaryExpr.Opcode.And, e, new BinaryExpr(x, op, e0, e1));
-				
-			}
-		}
-		if (chain != null) {
-		 e = new ChainingExpression(firstOpTok, chain, ops, e);
-		}
-		
-	}
-
-	void AndOp() {
-		if (la.kind == 74) {
-			Get();
-		} else if (la.kind == 75) {
-			Get();
-<<<<<<< HEAD
-		} else SynErr(165);
-=======
-		} else SynErr(164);
->>>>>>> a6890cd1
-	}
-
-	void OrOp() {
-		if (la.kind == 76) {
-			Get();
-		} else if (la.kind == 77) {
-			Get();
-<<<<<<< HEAD
-		} else SynErr(166);
-=======
-		} else SynErr(165);
->>>>>>> a6890cd1
-	}
-
-	void Term(out Expression/*!*/ e0) {
-		Contract.Ensures(Contract.ValueAtReturn(out e0) != null); IToken/*!*/ x;  Expression/*!*/ e1;  BinaryExpr.Opcode op; 
-		Factor(out e0);
-		while (la.kind == 87 || la.kind == 88) {
-			AddOp(out x, out op);
-			Factor(out e1);
-			e0 = new BinaryExpr(x, op, e0, e1); 
-		}
-	}
-
-	void RelOp(out IToken/*!*/ x, out BinaryExpr.Opcode op) {
-		Contract.Ensures(Contract.ValueAtReturn(out x) != null);
-		x = Token.NoToken;  op = BinaryExpr.Opcode.Add/*(dummy)*/;
-		IToken y;
-		
-		switch (la.kind) {
-		case 23: {
-			Get();
-			x = t;  op = BinaryExpr.Opcode.Eq; 
-			break;
-		}
-<<<<<<< HEAD
-		case 23: {
-=======
-		case 25: {
->>>>>>> a6890cd1
-			Get();
-			x = t;  op = BinaryExpr.Opcode.Lt; 
-			break;
-		}
-<<<<<<< HEAD
-		case 24: {
-=======
-		case 26: {
->>>>>>> a6890cd1
-			Get();
-			x = t;  op = BinaryExpr.Opcode.Gt; 
-			break;
-		}
-		case 78: {
-			Get();
-			x = t;  op = BinaryExpr.Opcode.Le; 
-			break;
-		}
-		case 79: {
-			Get();
-			x = t;  op = BinaryExpr.Opcode.Ge; 
-			break;
-		}
-		case 80: {
-			Get();
-			x = t;  op = BinaryExpr.Opcode.Neq; 
-			break;
-		}
-		case 81: {
-			Get();
-			x = t;  op = BinaryExpr.Opcode.Disjoint; 
-			break;
-		}
-		case 82: {
-			Get();
-			x = t;  op = BinaryExpr.Opcode.In; 
-			break;
-		}
-		case 83: {
-			Get();
-			x = t;  y = Token.NoToken; 
-			if (la.kind == 82) {
-				Get();
-				y = t; 
-			}
-			if (y == Token.NoToken) {
-			 SemErr(x, "invalid RelOp");
-			} else if (y.pos != x.pos + 1) {
-			 SemErr(x, "invalid RelOp (perhaps you intended \"!in\" with no intervening whitespace?)");
-			} else {
-			 x.val = "!in";
-			 op = BinaryExpr.Opcode.NotIn;
-			}
-			
-			break;
-		}
-		case 84: {
-			Get();
-			x = t;  op = BinaryExpr.Opcode.Neq; 
-			break;
-		}
-		case 85: {
-			Get();
-			x = t;  op = BinaryExpr.Opcode.Le; 
-			break;
-		}
-		case 86: {
-			Get();
-			x = t;  op = BinaryExpr.Opcode.Ge; 
-			break;
-		}
-<<<<<<< HEAD
-		default: SynErr(167); break;
-=======
-		default: SynErr(166); break;
->>>>>>> a6890cd1
-		}
-	}
-
-	void Factor(out Expression/*!*/ e0) {
-		Contract.Ensures(Contract.ValueAtReturn(out e0) != null); IToken/*!*/ x;  Expression/*!*/ e1;  BinaryExpr.Opcode op; 
-		UnaryExpression(out e0);
-		while (la.kind == 48 || la.kind == 89 || la.kind == 90) {
-			MulOp(out x, out op);
-			UnaryExpression(out e1);
-			e0 = new BinaryExpr(x, op, e0, e1); 
-		}
-	}
-
-	void AddOp(out IToken/*!*/ x, out BinaryExpr.Opcode op) {
-		Contract.Ensures(Contract.ValueAtReturn(out x) != null); x = Token.NoToken;  op=BinaryExpr.Opcode.Add/*(dummy)*/; 
-		if (la.kind == 87) {
-			Get();
-			x = t;  op = BinaryExpr.Opcode.Add; 
-		} else if (la.kind == 88) {
-			Get();
-			x = t;  op = BinaryExpr.Opcode.Sub; 
-<<<<<<< HEAD
-		} else SynErr(168);
-=======
-		} else SynErr(167);
->>>>>>> a6890cd1
-	}
-
-	void UnaryExpression(out Expression/*!*/ e) {
-		Contract.Ensures(Contract.ValueAtReturn(out e) != null); IToken/*!*/ x;  e = dummyExpr; 
-		switch (la.kind) {
-		case 88: {
-			Get();
-			x = t; 
-			UnaryExpression(out e);
-			e = new BinaryExpr(x, BinaryExpr.Opcode.Sub, new LiteralExpr(x, 0), e); 
-			break;
-		}
-		case 83: case 91: {
-			NegOp();
-			x = t; 
-			UnaryExpression(out e);
-			e = new UnaryExpr(x, UnaryExpr.Opcode.Not, e); 
-			break;
-		}
-<<<<<<< HEAD
-		case 20: case 39: case 54: case 59: case 65: case 66: case 101: case 102: case 103: case 104: {
-=======
-		case 19: case 39: case 55: case 60: case 66: case 67: case 101: case 102: case 103: case 104: {
->>>>>>> a6890cd1
-			EndlessExpression(out e);
-			break;
-		}
-		case 1: {
-			DottedIdentifiersAndFunction(out e);
-<<<<<<< HEAD
-			while (la.kind == 14 || la.kind == 56) {
-=======
-			while (la.kind == 44 || la.kind == 57) {
->>>>>>> a6890cd1
-				Suffix(ref e);
-			}
-			break;
-		}
-		case 6: case 57: {
-			DisplayExpr(out e);
-			break;
-		}
-		case 40: {
-			MultiSetExpr(out e);
-			break;
-		}
-		case 42: {
-			MapExpr(out e);
-			break;
-		}
-<<<<<<< HEAD
-		case 2: case 19: case 34: case 92: case 93: case 94: case 95: case 96: case 97: case 98: {
-			ConstAtomExpression(out e);
-			while (la.kind == 14 || la.kind == 56) {
-=======
-		case 2: case 17: case 22: case 92: case 93: case 94: case 95: case 96: case 97: case 98: {
-			ConstAtomExpression(out e);
-			while (la.kind == 44 || la.kind == 57) {
->>>>>>> a6890cd1
-				Suffix(ref e);
-			}
-			break;
-		}
-<<<<<<< HEAD
-		default: SynErr(169); break;
-=======
-		default: SynErr(168); break;
->>>>>>> a6890cd1
-		}
-	}
-
-	void MulOp(out IToken/*!*/ x, out BinaryExpr.Opcode op) {
-		Contract.Ensures(Contract.ValueAtReturn(out x) != null); x = Token.NoToken;  op = BinaryExpr.Opcode.Add/*(dummy)*/; 
-		if (la.kind == 48) {
-			Get();
-			x = t;  op = BinaryExpr.Opcode.Mul; 
-		} else if (la.kind == 89) {
-			Get();
-			x = t;  op = BinaryExpr.Opcode.Div; 
-		} else if (la.kind == 90) {
-			Get();
-			x = t;  op = BinaryExpr.Opcode.Mod; 
-<<<<<<< HEAD
-		} else SynErr(170);
-=======
-		} else SynErr(169);
->>>>>>> a6890cd1
-	}
-
-	void NegOp() {
-		if (la.kind == 83) {
-			Get();
-		} else if (la.kind == 91) {
-			Get();
-<<<<<<< HEAD
-		} else SynErr(171);
-=======
-		} else SynErr(170);
->>>>>>> a6890cd1
-	}
-
-	void EndlessExpression(out Expression e) {
-		IToken/*!*/ x;
-		Expression e0, e1;
-		e = dummyExpr;
-		BoundVar d;
-		List<BoundVar> letVars;  List<Expression> letRHSs;
-		
-		switch (la.kind) {
-		case 60: {
-			Get();
-			x = t; 
-			Expression(out e);
-			Expect(99);
-			Expression(out e0);
-			Expect(61);
-			Expression(out e1);
-			e = new ITEExpr(x, e, e0, e1); 
-			break;
-		}
-		case 66: {
-			MatchExpression(out e);
-			break;
-		}
-		case 101: case 102: case 103: case 104: {
-			QuantifierGuts(out e);
-			break;
-		}
-		case 39: {
-			ComprehensionExpr(out e);
-			break;
-		}
-		case 67: {
-			Get();
-			x = t; 
-			Expression(out e0);
-			Expect(12);
-			Expression(out e1);
-			e = new AssertExpr(x, e0, e1); 
-			break;
-		}
-		case 55: {
-			Get();
-			x = t; 
-			Expression(out e0);
-			Expect(12);
-			Expression(out e1);
-			e = new AssumeExpr(x, e0, e1); 
-			break;
-		}
-		case 20: {
-			Get();
-			x = t;
-			letVars = new List<BoundVar>();
-			letRHSs = new List<Expression>(); 
-			IdentTypeOptional(out d);
-			letVars.Add(d); 
-			while (la.kind == 21) {
-				Get();
-				IdentTypeOptional(out d);
-				letVars.Add(d); 
-			}
-			Expect(53);
-			Expression(out e);
-			letRHSs.Add(e); 
-			while (la.kind == 21) {
-				Get();
-				Expression(out e);
-				letRHSs.Add(e); 
-			}
-			Expect(12);
-			Expression(out e);
-			e = new LetExpr(x, letVars, letRHSs, e); 
-			break;
-		}
-<<<<<<< HEAD
-		default: SynErr(172); break;
-=======
-		default: SynErr(171); break;
->>>>>>> a6890cd1
-		}
-	}
-
-	void DottedIdentifiersAndFunction(out Expression e) {
-		IToken id;  IToken openParen = null;
-		List<Expression> args = null;
-		List<IToken> idents = new List<IToken>();
-		
-		Ident(out id);
-		idents.Add(id); 
-<<<<<<< HEAD
-		while (la.kind == 14) {
-=======
-		while (la.kind == 44) {
->>>>>>> a6890cd1
-			Get();
-			Ident(out id);
-			idents.Add(id); 
-		}
-<<<<<<< HEAD
-		if (la.kind == 34) {
-=======
-		if (la.kind == 22) {
->>>>>>> a6890cd1
-			Get();
-			openParen = t;  args = new List<Expression>(); 
-			if (StartOf(8)) {
-				Expressions(args);
-			}
-<<<<<<< HEAD
-			Expect(35);
-=======
-			Expect(24);
->>>>>>> a6890cd1
-		}
-		e = new IdentifierSequence(idents, openParen, args); 
-	}
-
-	void Suffix(ref Expression/*!*/ e) {
-		Contract.Requires(e != null); Contract.Ensures(e!=null); IToken/*!*/ id, x;  List<Expression/*!*/>/*!*/ args;
-		Expression e0 = null;  Expression e1 = null;  Expression/*!*/ ee;  bool anyDots = false;
-		List<Expression> multipleIndices = null;
-		bool func = false;
-		
-<<<<<<< HEAD
-		if (la.kind == 14) {
-			Get();
-			Ident(out id);
-			if (la.kind == 34) {
-=======
-		if (la.kind == 44) {
-			Get();
-			Ident(out id);
-			if (la.kind == 22) {
->>>>>>> a6890cd1
-				Get();
-				IToken openParen = t;  args = new List<Expression/*!*/>();  func = true; 
-				if (StartOf(8)) {
-					Expressions(args);
-				}
-<<<<<<< HEAD
-				Expect(35);
-=======
-				Expect(24);
->>>>>>> a6890cd1
-				e = new FunctionCallExpr(id, id.val, e, openParen, args); 
-			}
-			if (!func) { e = new ExprDotName(id, e, id.val); } 
-		} else if (la.kind == 57) {
-			Get();
-			x = t; 
-			if (StartOf(8)) {
-				Expression(out ee);
-				e0 = ee; 
-				if (la.kind == 100) {
-					Get();
-					anyDots = true; 
-					if (StartOf(8)) {
-						Expression(out ee);
-						e1 = ee; 
-					}
-				} else if (la.kind == 53) {
-					Get();
-					Expression(out ee);
-					e1 = ee; 
-<<<<<<< HEAD
-				} else if (la.kind == 21 || la.kind == 57) {
-					while (la.kind == 21) {
-=======
-				} else if (la.kind == 20 || la.kind == 58) {
-					while (la.kind == 20) {
->>>>>>> a6890cd1
-						Get();
-						Expression(out ee);
-						if (multipleIndices == null) {
-						 multipleIndices = new List<Expression>();
-						 multipleIndices.Add(e0);
-						}
-						multipleIndices.Add(ee);
-						
-					}
-<<<<<<< HEAD
-				} else SynErr(173);
-=======
-				} else SynErr(172);
->>>>>>> a6890cd1
-			} else if (la.kind == 100) {
-				Get();
-				anyDots = true; 
-				if (StartOf(8)) {
-					Expression(out ee);
-					e1 = ee; 
-				}
-<<<<<<< HEAD
-			} else SynErr(174);
-=======
-			} else SynErr(173);
->>>>>>> a6890cd1
-			if (multipleIndices != null) {
-			 e = new MultiSelectExpr(x, e, multipleIndices);
-			 // make sure an array class with this dimensionality exists
-			 UserDefinedType tmp = theBuiltIns.ArrayType(x, multipleIndices.Count, new IntType(), true);
-			} else {
-			 if (!anyDots && e0 == null) {
-			   /* a parsing error occurred */
-			   e0 = dummyExpr;
-			 }
-			 Contract.Assert(anyDots || e0 != null);
-			 if (anyDots) {
-			   //Contract.Assert(e0 != null || e1 != null);
-			   e = new SeqSelectExpr(x, false, e, e0, e1);
-			 } else if (e1 == null) {
-			   Contract.Assert(e0 != null);
-			   e = new SeqSelectExpr(x, true, e, e0, null);
-			 } else {
-			   Contract.Assert(e0 != null);
-			   e = new SeqUpdateExpr(x, e, e0, e1);
-			 }
-			}
-			
-<<<<<<< HEAD
-			Expect(57);
-		} else SynErr(175);
-=======
-			Expect(58);
-		} else SynErr(174);
->>>>>>> a6890cd1
-	}
-
-	void DisplayExpr(out Expression e) {
-		Contract.Ensures(Contract.ValueAtReturn(out e) != null);
-		IToken/*!*/ x = null;  List<Expression/*!*/>/*!*/ elements;
-		e = dummyExpr;
-		
-		if (la.kind == 6) {
-			Get();
-			x = t;  elements = new List<Expression/*!*/>(); 
-			if (StartOf(8)) {
-				Expressions(elements);
-			}
-			e = new SetDisplayExpr(x, elements);
-			Expect(7);
-		} else if (la.kind == 57) {
-			Get();
-			x = t;  elements = new List<Expression/*!*/>(); 
-			if (StartOf(8)) {
-				Expressions(elements);
-			}
-			e = new SeqDisplayExpr(x, elements); 
-<<<<<<< HEAD
-			Expect(57);
-		} else SynErr(176);
-=======
-			Expect(58);
-		} else SynErr(175);
->>>>>>> a6890cd1
-	}
-
-	void MultiSetExpr(out Expression e) {
-		Contract.Ensures(Contract.ValueAtReturn(out e) != null);
-		IToken/*!*/ x = null;  List<Expression/*!*/>/*!*/ elements;
-		e = dummyExpr;
-		
-		Expect(40);
-		x = t; 
-		if (la.kind == 6) {
-			Get();
-			elements = new List<Expression/*!*/>(); 
-			if (StartOf(8)) {
-				Expressions(elements);
-			}
-			e = new MultiSetDisplayExpr(x, elements);
-			Expect(7);
-<<<<<<< HEAD
-		} else if (la.kind == 34) {
-=======
-		} else if (la.kind == 22) {
->>>>>>> a6890cd1
-			Get();
-			x = t;  elements = new List<Expression/*!*/>(); 
-			Expression(out e);
-			e = new MultiSetFormingExpr(x, e); 
-<<<<<<< HEAD
-			Expect(35);
-		} else if (StartOf(18)) {
-			SemErr("multiset must be followed by multiset literal or expression to coerce in parentheses."); 
-		} else SynErr(177);
-=======
-			Expect(24);
-		} else if (StartOf(19)) {
-			SemErr("multiset must be followed by multiset literal or expression to coerce in parentheses."); 
-		} else SynErr(176);
->>>>>>> a6890cd1
-	}
-
-	void MapExpr(out Expression e) {
-		Contract.Ensures(Contract.ValueAtReturn(out e) != null);
-		IToken/*!*/ x = Token.NoToken;
-		List<ExpressionPair/*!*/>/*!*/ elements;
-		e = dummyExpr;
-		
-		Expect(42);
-		x = t; 
-		if (la.kind == 57) {
-			Get();
-			elements = new List<ExpressionPair/*!*/>(); 
-			if (StartOf(8)) {
-				MapLiteralExpressions(out elements);
-			}
-			e = new MapDisplayExpr(x, elements);
-			Expect(58);
-		} else if (la.kind == 1) {
-			BoundVar/*!*/ bv;
-			List<BoundVar/*!*/> bvars = new List<BoundVar/*!*/>();
-			Expression/*!*/ range;
-			Expression body = null;
-			
-			IdentTypeOptional(out bv);
-			bvars.Add(bv); 
-			Expect(19);
-			Expression(out range);
-			QSep();
-			Expression(out body);
-			e = new MapComprehension(x, bvars, range, body); 
-		} else if (StartOf(18)) {
-			SemErr("map must be followed by literal in brackets or comprehension."); 
-<<<<<<< HEAD
-		} else SynErr(178);
-=======
-		} else SynErr(177);
->>>>>>> a6890cd1
-	}
-
-	void ConstAtomExpression(out Expression/*!*/ e) {
-		Contract.Ensures(Contract.ValueAtReturn(out e) != null);
-		IToken/*!*/ x;  BigInteger n;
-		e = dummyExpr;
-		
-		switch (la.kind) {
-		case 92: {
-			Get();
-			e = new LiteralExpr(t, false); 
-			break;
-		}
-		case 93: {
-			Get();
-			e = new LiteralExpr(t, true); 
-			break;
-		}
-		case 94: {
-			Get();
-			e = new LiteralExpr(t); 
-			break;
-		}
-		case 2: {
-			Nat(out n);
-			e = new LiteralExpr(t, n); 
-			break;
-		}
-		case 95: {
-			Get();
-			e = new ThisExpr(t); 
-			break;
-		}
-		case 96: {
-			Get();
-			x = t; 
-<<<<<<< HEAD
-			Expect(34);
-			Expression(out e);
-			Expect(35);
-=======
-			Expect(22);
-			Expression(out e);
-			Expect(24);
->>>>>>> a6890cd1
-			e = new FreshExpr(x, e); 
-			break;
-		}
-		case 97: {
-			Get();
-			x = t; 
-<<<<<<< HEAD
-			Expect(34);
-			Expression(out e);
-			Expect(35);
-=======
-			Expect(22);
-			Expression(out e);
-			Expect(24);
->>>>>>> a6890cd1
-			e = new AllocatedExpr(x, e); 
-			break;
-		}
-		case 98: {
-			Get();
-			x = t; 
-<<<<<<< HEAD
-			Expect(34);
-			Expression(out e);
-			Expect(35);
-=======
-			Expect(22);
-			Expression(out e);
-			Expect(24);
->>>>>>> a6890cd1
-			e = new OldExpr(x, e); 
-			break;
-		}
-		case 19: {
-			Get();
-			x = t; 
-			Expression(out e);
-			e = new UnaryExpr(x, UnaryExpr.Opcode.SeqLength, e); 
-			Expect(19);
-			break;
-		}
-<<<<<<< HEAD
-		case 34: {
-=======
-		case 22: {
->>>>>>> a6890cd1
-			Get();
-			x = t; 
-			Expression(out e);
-			e = new ParensExpression(x, e); 
-<<<<<<< HEAD
-			Expect(35);
-			break;
-		}
-		default: SynErr(179); break;
-=======
-			Expect(24);
-			break;
-		}
-		default: SynErr(178); break;
->>>>>>> a6890cd1
-		}
-	}
-
-	void Nat(out BigInteger n) {
-		Expect(2);
-		try {
-		 n = BigInteger.Parse(t.val);
-		} catch (System.FormatException) {
-		 SemErr("incorrectly formatted number");
-		 n = BigInteger.Zero;
-		}
-		
-	}
-
-	void MapLiteralExpressions(out List<ExpressionPair> elements) {
-		Expression/*!*/ d, r;
-		elements = new List<ExpressionPair/*!*/>(); 
-		Expression(out d);
-		Expect(53);
-		Expression(out r);
-		elements.Add(new ExpressionPair(d,r)); 
-		while (la.kind == 21) {
-			Get();
-			Expression(out d);
-			Expect(53);
-			Expression(out r);
-			elements.Add(new ExpressionPair(d,r)); 
-		}
-	}
-
-	void QSep() {
-		if (la.kind == 105) {
-			Get();
-		} else if (la.kind == 106) {
-			Get();
-<<<<<<< HEAD
-		} else SynErr(180);
-=======
-		} else SynErr(179);
->>>>>>> a6890cd1
-	}
-
-	void MatchExpression(out Expression/*!*/ e) {
-		Contract.Ensures(Contract.ValueAtReturn(out e) != null); IToken/*!*/ x;  MatchCaseExpr/*!*/ c;
-		List<MatchCaseExpr/*!*/> cases = new List<MatchCaseExpr/*!*/>();
-		
-		Expect(66);
-		x = t; 
-		Expression(out e);
-		while (la.kind == 62) {
-			CaseExpression(out c);
-			cases.Add(c); 
-		}
-		e = new MatchExpr(x, e, cases); 
-	}
-
-	void QuantifierGuts(out Expression/*!*/ q) {
-		Contract.Ensures(Contract.ValueAtReturn(out q) != null); IToken/*!*/ x = Token.NoToken;
-		bool univ = false;
-		List<BoundVar/*!*/> bvars;
-		Attributes attrs;
-		Expression range;
-		Expression/*!*/ body;
-		
-		if (la.kind == 101 || la.kind == 102) {
-			Forall();
-			x = t;  univ = true; 
-		} else if (la.kind == 103 || la.kind == 104) {
-			Exists();
-			x = t; 
-<<<<<<< HEAD
-		} else SynErr(181);
-=======
-		} else SynErr(180);
->>>>>>> a6890cd1
-		QuantifierDomain(out bvars, out attrs, out range);
-		QSep();
-		Expression(out body);
-		if (univ) {
-		 q = new ForallExpr(x, bvars, range, body, attrs);
-		} else {
-		 q = new ExistsExpr(x, bvars, range, body, attrs);
-		}
-		
-	}
-
-	void ComprehensionExpr(out Expression/*!*/ q) {
-		Contract.Ensures(Contract.ValueAtReturn(out q) != null);
-		IToken/*!*/ x = Token.NoToken;
-		BoundVar/*!*/ bv;
-		List<BoundVar/*!*/> bvars = new List<BoundVar/*!*/>();
-		Expression/*!*/ range;
-		Expression body = null;
-		
-		Expect(39);
-		x = t; 
-		IdentTypeOptional(out bv);
-		bvars.Add(bv); 
-		while (la.kind == 21) {
-			Get();
-			IdentTypeOptional(out bv);
-			bvars.Add(bv); 
-		}
-		Expect(19);
-		Expression(out range);
-		if (la.kind == 105 || la.kind == 106) {
-			QSep();
-			Expression(out body);
-		}
-		if (body == null && bvars.Count != 1) { SemErr(t, "a set comprehension with more than one bound variable must have a term expression"); }
-		q = new SetComprehension(x, bvars, range, body);
-		
-	}
-
-	void CaseExpression(out MatchCaseExpr/*!*/ c) {
-		Contract.Ensures(Contract.ValueAtReturn(out c) != null); IToken/*!*/ x, id;
-		List<BoundVar/*!*/> arguments = new List<BoundVar/*!*/>();
-		BoundVar/*!*/ bv;
-		Expression/*!*/ body;
-		
-		Expect(62);
-		x = t; 
-		Ident(out id);
-<<<<<<< HEAD
-		if (la.kind == 34) {
-=======
-		if (la.kind == 22) {
->>>>>>> a6890cd1
-			Get();
-			IdentTypeOptional(out bv);
-			arguments.Add(bv); 
-			while (la.kind == 21) {
-				Get();
-				IdentTypeOptional(out bv);
-				arguments.Add(bv); 
-			}
-<<<<<<< HEAD
-			Expect(35);
-=======
-			Expect(24);
->>>>>>> a6890cd1
-		}
-		Expect(63);
-		Expression(out body);
-		c = new MatchCaseExpr(x, id.val, arguments, body); 
-	}
-
-	void Forall() {
-		if (la.kind == 101) {
-			Get();
-		} else if (la.kind == 102) {
-			Get();
-<<<<<<< HEAD
-		} else SynErr(182);
-=======
-		} else SynErr(181);
->>>>>>> a6890cd1
-	}
-
-	void Exists() {
-		if (la.kind == 103) {
-			Get();
-		} else if (la.kind == 104) {
-			Get();
-<<<<<<< HEAD
-		} else SynErr(183);
-=======
-		} else SynErr(182);
->>>>>>> a6890cd1
-	}
-
-	void AttributeBody(ref Attributes attrs) {
-		string aName;
-		List<Attributes.Argument/*!*/> aArgs = new List<Attributes.Argument/*!*/>();
-		Attributes.Argument/*!*/ aArg;
-		
-		Expect(5);
-		Expect(1);
-		aName = t.val; 
-		if (StartOf(19)) {
-			AttributeArg(out aArg);
-			aArgs.Add(aArg); 
-			while (la.kind == 21) {
-				Get();
-				AttributeArg(out aArg);
-				aArgs.Add(aArg); 
-			}
-		}
-		attrs = new Attributes(aName, aArgs, attrs); 
-	}
-
-
-
-	public void Parse() {
-		la = new Token();
-		la.val = "";
-		Get();
-		Dafny();
-		Expect(0);
-
-		Expect(0);
-	}
-
-	static readonly bool[,]/*!*/ set = {
-<<<<<<< HEAD
-		{T,T,T,x, x,x,T,x, T,x,x,x, T,x,x,T, x,T,T,T, T,x,x,x, x,T,T,x, T,T,T,T, T,T,T,x, x,x,x,x, x,x,x,x, x,x,x,x, x,T,T,T, x,x,T,x, x,x,x,T, x,x,x,T, T,T,T,T, T,x,x,x, x,x,x,x, x,x,x,x, x,x,x,x, x,x,x,x, x,x,x,x, T,T,T,T, T,T,T,x, x,x,x,x, x,x,x,x, x},
-		{x,x,x,x, x,x,x,x, T,T,x,x, x,x,x,T, T,T,T,x, T,x,T,x, x,T,T,x, x,x,x,x, x,x,x,x, x,x,x,x, x,x,x,x, T,T,x,x, x,x,x,x, x,x,x,x, x,x,x,x, x,x,x,x, x,x,x,x, x,x,x,x, x,x,x,x, x,x,x,x, x,x,x,x, x,x,x,x, x,x,x,x, x,x,x,x, x,x,x,x, x,x,x,x, x,x,x,x, x},
-		{x,x,x,x, x,x,x,x, T,x,x,x, x,x,x,x, T,x,x,x, T,x,x,x, x,T,T,x, x,x,x,x, x,x,x,x, x,x,x,x, x,x,x,x, T,T,x,x, x,x,x,x, x,x,x,x, x,x,x,x, x,x,x,x, x,x,x,x, x,x,x,x, x,x,x,x, x,x,x,x, x,x,x,x, x,x,x,x, x,x,x,x, x,x,x,x, x,x,x,x, x,x,x,x, x,x,x,x, x},
-		{T,x,x,x, x,x,T,T, T,T,x,x, x,x,x,T, T,T,T,x, T,x,T,T, x,T,T,x, x,x,x,T, T,T,T,x, x,x,x,x, x,x,x,x, T,T,T,x, x,x,x,x, x,x,x,x, x,x,x,x, x,x,x,x, x,x,x,x, x,x,x,x, x,x,x,x, x,x,x,x, x,x,x,x, x,x,x,x, x,x,x,x, x,x,x,x, x,x,x,x, x,x,x,x, x,x,x,x, x},
-		{x,x,x,x, x,x,x,x, x,x,x,x, x,x,x,x, x,x,x,x, x,x,x,x, x,x,x,x, x,x,x,T, T,T,x,x, x,x,x,x, x,x,x,x, x,x,T,x, x,x,x,x, x,x,x,x, x,x,x,x, x,x,x,x, x,x,x,x, x,x,x,x, x,x,x,x, x,x,x,x, x,x,x,x, x,x,x,x, x,x,x,x, x,x,x,x, x,x,x,x, x,x,x,x, x,x,x,x, x},
-		{x,x,x,x, x,x,x,x, x,x,x,x, x,x,x,x, x,x,x,x, x,x,x,x, x,x,x,x, x,T,T,T, T,T,x,x, x,x,x,x, x,x,x,x, x,x,x,x, x,x,x,x, x,x,x,x, x,x,x,x, x,x,x,x, x,x,x,x, x,x,x,x, x,x,x,x, x,x,x,x, x,x,x,x, x,x,x,x, x,x,x,x, x,x,x,x, x,x,x,x, x,x,x,x, x,x,x,x, x},
-		{x,T,x,T, x,x,x,x, T,x,x,x, x,x,x,x, x,x,x,x, x,x,x,x, x,x,x,x, x,x,x,x, x,x,x,x, T,T,T,T, T,T,T,T, x,x,x,x, x,x,x,x, x,x,x,x, x,x,x,x, x,x,x,x, x,x,x,x, x,x,x,x, x,x,x,x, x,x,x,x, x,x,x,x, x,x,x,x, x,x,x,x, x,x,x,x, x,x,x,x, x,x,x,x, x,x,x,x, x},
-		{T,x,x,x, x,x,x,x, x,x,x,x, x,x,x,x, x,x,x,x, x,x,x,x, x,x,x,x, x,T,T,T, T,T,x,x, x,x,x,x, x,x,x,x, x,x,x,x, x,x,x,x, x,x,x,x, x,x,x,x, x,x,x,x, x,x,x,x, x,x,x,x, x,x,x,x, x,x,x,x, x,x,x,x, x,x,x,x, x,x,x,x, x,x,x,x, x,x,x,x, x,x,x,x, x,x,x,x, x},
-		{x,T,T,x, x,x,T,x, x,x,x,x, x,x,x,x, x,x,x,T, T,x,x,x, x,x,x,x, x,x,x,x, x,x,T,x, x,x,x,T, T,x,T,x, x,x,x,x, x,x,x,x, x,x,T,x, T,x,x,T, x,x,x,x, x,T,T,x, x,x,x,x, x,x,x,x, x,x,x,x, x,x,x,T, x,x,x,x, T,x,x,T, T,T,T,T, T,T,T,x, x,T,T,T, T,x,x,x, x},
-		{x,T,T,x, x,x,T,x, T,x,x,x, x,x,x,x, x,x,x,T, T,x,x,x, x,x,x,x, T,x,x,x, x,x,T,x, x,x,x,x, x,x,x,x, x,x,x,x, x,T,T,T, x,x,T,x, x,x,x,T, x,x,x,T, x,T,T,T, T,x,x,x, x,x,x,x, x,x,x,x, x,x,x,x, x,x,x,x, x,x,x,x, T,T,T,T, T,T,T,x, x,x,x,x, x,x,x,x, x},
-		{x,T,T,x, x,x,T,x, x,x,x,x, x,x,x,x, x,x,x,T, T,x,x,x, x,x,x,x, x,x,x,x, x,x,T,x, x,x,x,T, T,x,T,x, x,x,x,T, x,x,x,x, x,x,T,x, T,x,x,T, x,x,x,x, x,T,T,x, x,x,x,x, x,x,x,x, x,x,x,x, x,x,x,T, x,x,x,x, T,x,x,T, T,T,T,T, T,T,T,x, x,T,T,T, T,x,x,x, x},
-		{T,T,T,x, x,x,T,x, T,x,x,x, x,x,x,x, x,x,x,T, T,x,x,x, x,x,x,x, T,x,x,x, x,x,T,x, x,x,x,x, x,x,x,x, x,x,x,x, x,T,T,T, x,x,T,x, x,x,x,T, x,x,x,T, x,T,T,T, T,x,x,x, x,x,x,x, x,x,x,x, x,x,x,x, x,x,x,x, x,x,x,x, T,T,T,T, T,T,T,x, x,x,x,x, x,x,x,x, x},
-		{x,x,x,x, x,x,T,x, x,x,x,x, x,x,x,x, x,x,x,x, x,x,x,x, x,x,x,x, x,T,T,x, x,T,x,x, x,x,x,x, x,x,x,x, x,x,x,x, x,x,x,x, x,x,x,x, x,x,x,x, x,x,x,x, T,x,x,x, x,x,x,x, x,x,x,x, x,x,x,x, x,x,x,x, x,x,x,x, x,x,x,x, x,x,x,x, x,x,x,x, x,x,x,x, x,x,x,x, x},
-		{x,T,T,x, x,x,T,x, x,x,x,x, x,x,x,x, x,x,x,T, T,x,x,x, x,x,x,x, x,x,x,x, x,x,T,x, x,x,x,T, T,x,T,x, x,x,x,T, x,x,x,x, x,x,T,T, T,x,T,T, x,x,x,x, x,T,T,x, x,x,x,x, x,x,x,x, x,x,x,x, x,x,x,T, x,x,x,x, T,x,x,T, T,T,T,T, T,T,T,x, x,T,T,T, T,x,x,x, x},
-		{x,x,T,x, x,x,x,x, x,x,x,x, x,x,x,x, x,x,x,T, x,x,x,x, x,x,x,x, x,x,x,x, x,x,T,x, x,x,x,x, x,x,x,x, x,x,x,x, x,x,x,x, x,x,x,x, x,x,x,x, x,x,x,x, x,x,x,x, x,x,x,x, x,x,x,x, x,x,x,x, x,x,x,x, x,x,x,x, x,x,x,x, T,T,T,T, T,T,T,x, x,x,x,x, x,x,x,x, x},
-		{x,x,x,x, x,x,x,x, x,x,x,x, x,x,x,x, x,x,x,x, x,x,x,x, x,x,x,x, x,T,T,x, x,T,x,x, x,x,x,x, x,x,x,x, x,x,x,x, x,x,x,x, x,x,x,x, x,x,x,x, x,x,x,x, T,x,x,x, x,x,x,x, x,x,x,x, x,x,x,x, x,x,x,x, x,x,x,x, x,x,x,x, x,x,x,x, x,x,x,x, x,x,x,x, x,x,x,x, x},
-		{x,x,x,x, x,x,x,x, x,x,x,x, x,x,x,x, x,x,x,x, x,x,x,x, x,x,x,x, x,x,x,x, x,x,x,x, x,x,x,x, x,x,x,x, x,x,x,x, x,x,x,x, x,x,x,x, x,x,x,x, x,x,x,x, x,x,x,x, x,x,x,x, x,T,T,T, T,x,x,x, x,x,x,x, x,x,x,x, x,x,x,x, x,x,x,x, x,x,x,x, x,x,x,x, x,x,x,x, x},
-		{x,x,x,x, x,x,x,x, x,x,x,x, x,x,x,x, x,x,x,x, x,x,x,T, T,x,x,x, x,x,x,x, x,x,x,x, x,x,x,x, x,x,x,x, x,x,x,x, x,x,x,x, x,x,x,x, x,x,x,x, x,x,x,x, x,x,x,x, x,x,x,x, x,x,x,x, x,T,T,T, T,T,T,T, T,T,T,x, x,x,x,x, x,x,x,x, x,x,x,x, x,x,x,x, x,x,x,x, x},
-		{x,x,x,x, x,x,T,T, x,x,x,x, T,x,x,x, x,x,x,T, x,T,x,T, T,x,x,x, x,x,x,x, x,x,x,T, x,x,x,x, x,x,x,x, x,x,x,T, T,x,x,x, T,x,x,x, x,T,x,x, T,T,T,x, x,x,x,x, x,T,T,T, T,T,T,T, T,T,T,T, T,T,T,T, T,T,T,T, T,T,T,x, x,x,x,x, x,x,x,T, T,x,x,x, x,T,T,x, x},
-		{x,T,T,x, T,x,T,x, x,x,x,x, x,x,x,x, x,x,x,T, T,x,x,x, x,x,x,x, x,x,x,x, x,x,T,x, x,x,x,T, T,x,T,x, x,x,x,x, x,x,x,x, x,x,T,x, T,x,x,T, x,x,x,x, x,T,T,x, x,x,x,x, x,x,x,x, x,x,x,x, x,x,x,T, x,x,x,x, T,x,x,T, T,T,T,T, T,T,T,x, x,T,T,T, T,x,x,x, x}
-=======
-		{T,T,T,x, x,x,T,x, T,x,x,x, T,x,T,T, x,T,T,T, x,x,T,x, x,x,x,T, T,x,T,T, T,T,T,T, x,x,x,x, x,x,x,x, x,x,x,x, x,x,T,T, T,x,x,T, x,x,x,x, T,x,x,x, T,T,T,T, T,T,x,x, x,x,x,x, x,x,x,x, x,x,x,x, x,x,x,x, x,x,x,x, T,T,T,T, T,T,T,x, x,x,x,x, x,x,x,x, x},
-		{x,x,x,x, x,x,x,x, T,T,x,x, T,T,T,T, x,x,x,T, x,T,x,x, x,x,x,T, T,x,x,x, x,x,x,x, x,x,x,x, x,x,x,x, x,T,T,x, x,x,x,x, x,x,x,x, x,x,x,x, x,x,x,x, x,x,x,x, x,x,x,x, x,x,x,x, x,x,x,x, x,x,x,x, x,x,x,x, x,x,x,x, x,x,x,x, x,x,x,x, x,x,x,x, x,x,x,x, x},
-		{x,x,x,x, x,x,x,x, T,x,x,x, T,T,T,T, x,x,x,T, x,T,x,x, x,x,x,T, T,x,x,x, x,x,x,x, x,x,x,x, x,x,x,x, x,T,T,x, x,x,x,x, x,x,x,x, x,x,x,x, x,x,x,x, x,x,x,x, x,x,x,x, x,x,x,x, x,x,x,x, x,x,x,x, x,x,x,x, x,x,x,x, x,x,x,x, x,x,x,x, x,x,x,x, x,x,x,x, x},
-		{x,x,x,x, x,x,x,x, T,x,x,x, x,T,x,x, x,x,x,T, x,x,x,x, x,x,x,T, T,x,x,x, x,x,x,x, x,x,x,x, x,x,x,x, x,T,T,x, x,x,x,x, x,x,x,x, x,x,x,x, x,x,x,x, x,x,x,x, x,x,x,x, x,x,x,x, x,x,x,x, x,x,x,x, x,x,x,x, x,x,x,x, x,x,x,x, x,x,x,x, x,x,x,x, x,x,x,x, x},
-		{T,x,x,x, x,x,T,T, T,T,x,x, T,T,T,T, x,x,x,T, x,T,T,x, x,T,x,T, T,x,x,x, x,T,T,T, x,x,x,x, x,x,x,x, x,T,T,T, x,x,x,x, x,x,x,x, x,x,x,x, x,x,x,x, x,x,x,x, x,x,x,x, x,x,x,x, x,x,x,x, x,x,x,x, x,x,x,x, x,x,x,x, x,x,x,x, x,x,x,x, x,x,x,x, x,x,x,x, x},
-		{x,x,x,x, x,x,x,x, x,x,x,x, x,x,x,x, x,x,x,x, x,x,x,x, x,x,x,x, x,x,x,x, x,T,T,T, x,x,x,x, x,x,x,x, x,x,x,T, x,x,x,x, x,x,x,x, x,x,x,x, x,x,x,x, x,x,x,x, x,x,x,x, x,x,x,x, x,x,x,x, x,x,x,x, x,x,x,x, x,x,x,x, x,x,x,x, x,x,x,x, x,x,x,x, x,x,x,x, x},
-		{x,x,x,x, x,x,x,x, x,x,x,x, x,x,x,x, x,x,x,x, x,x,x,x, x,x,x,x, x,x,x,T, T,T,T,T, x,x,x,x, x,x,x,x, x,x,x,x, x,x,x,x, x,x,x,x, x,x,x,x, x,x,x,x, x,x,x,x, x,x,x,x, x,x,x,x, x,x,x,x, x,x,x,x, x,x,x,x, x,x,x,x, x,x,x,x, x,x,x,x, x,x,x,x, x,x,x,x, x},
-		{x,T,x,T, x,x,x,x, T,x,x,x, x,x,x,x, x,x,x,x, x,x,x,x, x,x,x,x, x,x,x,x, x,x,x,x, T,T,T,T, T,T,T,T, x,x,x,x, x,x,x,x, x,x,x,x, x,x,x,x, x,x,x,x, x,x,x,x, x,x,x,x, x,x,x,x, x,x,x,x, x,x,x,x, x,x,x,x, x,x,x,x, x,x,x,x, x,x,x,x, x,x,x,x, x,x,x,x, x},
-		{T,x,x,x, x,x,x,x, x,x,x,x, x,x,x,x, x,x,x,x, x,x,x,x, x,x,x,x, x,x,x,T, T,T,T,T, x,x,x,x, x,x,x,x, x,x,x,x, x,x,x,x, x,x,x,x, x,x,x,x, x,x,x,x, x,x,x,x, x,x,x,x, x,x,x,x, x,x,x,x, x,x,x,x, x,x,x,x, x,x,x,x, x,x,x,x, x,x,x,x, x,x,x,x, x,x,x,x, x},
-		{x,T,T,x, x,x,T,x, x,x,x,x, x,x,x,x, x,T,x,T, x,x,T,x, x,x,x,x, x,x,x,x, x,x,x,x, x,x,x,T, T,x,T,x, x,x,x,x, x,x,x,x, x,x,x,T, x,T,x,x, T,x,x,x, x,x,T,T, x,x,x,x, x,x,x,x, x,x,x,x, x,x,x,T, x,x,x,x, T,x,x,T, T,T,T,T, T,T,T,x, x,T,T,T, T,x,x,x, x},
-		{x,T,T,x, x,x,T,x, T,x,x,x, x,x,x,x, x,T,x,T, x,x,T,x, x,x,x,x, x,x,T,x, x,x,x,x, x,x,x,x, x,x,x,x, x,x,x,x, x,x,T,T, T,x,x,T, x,x,x,x, T,x,x,x, T,x,T,T, T,T,x,x, x,x,x,x, x,x,x,x, x,x,x,x, x,x,x,x, x,x,x,x, T,T,T,T, T,T,T,x, x,x,x,x, x,x,x,x, x},
-		{x,T,T,x, x,x,T,x, x,x,x,x, x,x,x,x, x,T,x,T, x,x,T,x, x,x,x,x, x,x,x,x, x,x,x,x, x,x,x,T, T,x,T,x, x,x,x,x, T,x,x,x, x,x,x,T, x,T,x,x, T,x,x,x, x,x,T,T, x,x,x,x, x,x,x,x, x,x,x,x, x,x,x,T, x,x,x,x, T,x,x,T, T,T,T,T, T,T,T,x, x,T,T,T, T,x,x,x, x},
-		{T,T,T,x, x,x,T,x, T,x,x,x, x,x,x,x, x,T,x,T, x,x,T,x, x,x,x,x, x,x,T,x, x,x,x,x, x,x,x,x, x,x,x,x, x,x,x,x, x,x,T,T, T,x,x,T, x,x,x,x, T,x,x,x, T,x,T,T, T,T,x,x, x,x,x,x, x,x,x,x, x,x,x,x, x,x,x,x, x,x,x,x, T,T,T,T, T,T,T,x, x,x,x,x, x,x,x,x, x},
-		{x,x,x,x, x,x,T,x, x,x,x,x, x,x,x,x, x,x,x,x, x,x,x,x, x,x,x,x, x,x,x,T, T,x,x,T, x,x,x,x, x,x,x,x, x,x,x,x, x,x,x,x, x,x,x,x, x,x,x,x, x,x,x,x, x,T,x,x, x,x,x,x, x,x,x,x, x,x,x,x, x,x,x,x, x,x,x,x, x,x,x,x, x,x,x,x, x,x,x,x, x,x,x,x, x,x,x,x, x},
-		{x,T,T,x, x,x,T,x, x,x,x,x, x,x,x,x, x,T,x,T, x,x,T,x, x,x,x,x, x,x,x,x, x,x,x,x, x,x,x,T, T,x,T,x, x,x,x,x, T,x,x,x, x,x,x,T, T,T,x,T, T,x,x,x, x,x,T,T, x,x,x,x, x,x,x,x, x,x,x,x, x,x,x,T, x,x,x,x, T,x,x,T, T,T,T,T, T,T,T,x, x,T,T,T, T,x,x,x, x},
-		{x,x,T,x, x,x,x,x, x,x,x,x, x,x,x,x, x,T,x,x, x,x,T,x, x,x,x,x, x,x,x,x, x,x,x,x, x,x,x,x, x,x,x,x, x,x,x,x, x,x,x,x, x,x,x,x, x,x,x,x, x,x,x,x, x,x,x,x, x,x,x,x, x,x,x,x, x,x,x,x, x,x,x,x, x,x,x,x, x,x,x,x, T,T,T,T, T,T,T,x, x,x,x,x, x,x,x,x, x},
-		{x,x,x,x, x,x,x,x, x,x,x,x, x,x,x,x, x,x,x,x, x,x,x,x, x,x,x,x, x,x,x,T, T,x,x,T, x,x,x,x, x,x,x,x, x,x,x,x, x,x,x,x, x,x,x,x, x,x,x,x, x,x,x,x, x,T,x,x, x,x,x,x, x,x,x,x, x,x,x,x, x,x,x,x, x,x,x,x, x,x,x,x, x,x,x,x, x,x,x,x, x,x,x,x, x,x,x,x, x},
-		{x,x,x,x, x,x,x,x, x,x,x,x, x,x,x,x, x,x,x,x, x,x,x,x, x,x,x,x, x,x,x,x, x,x,x,x, x,x,x,x, x,x,x,x, x,x,x,x, x,x,x,x, x,x,x,x, x,x,x,x, x,x,x,x, x,x,x,x, x,x,x,x, x,x,T,T, T,T,x,x, x,x,x,x, x,x,x,x, x,x,x,x, x,x,x,x, x,x,x,x, x,x,x,x, x,x,x,x, x},
-		{x,x,x,x, x,x,x,x, x,x,x,x, x,x,x,x, x,x,x,x, x,x,x,T, x,T,T,x, x,x,x,x, x,x,x,x, x,x,x,x, x,x,x,x, x,x,x,x, x,x,x,x, x,x,x,x, x,x,x,x, x,x,x,x, x,x,x,x, x,x,x,x, x,x,x,x, x,x,T,T, T,T,T,T, T,T,T,x, x,x,x,x, x,x,x,x, x,x,x,x, x,x,x,x, x,x,x,x, x},
-		{x,x,x,x, x,x,T,T, x,x,x,x, x,x,x,x, x,T,T,x, T,x,x,T, T,T,T,x, x,x,x,x, x,x,x,x, x,x,x,x, x,x,x,x, x,x,x,x, T,T,x,x, x,T,x,x, x,x,T,x, x,T,T,T, x,x,x,x, x,x,T,T, T,T,T,T, T,T,T,T, T,T,T,T, T,T,T,T, T,T,T,x, x,x,x,x, x,x,x,T, T,x,x,x, x,T,T,x, x},
-		{x,T,T,x, T,x,T,x, x,x,x,x, x,x,x,x, x,T,x,T, x,x,T,x, x,x,x,x, x,x,x,x, x,x,x,x, x,x,x,T, T,x,T,x, x,x,x,x, x,x,x,x, x,x,x,T, x,T,x,x, T,x,x,x, x,x,T,T, x,x,x,x, x,x,x,x, x,x,x,x, x,x,x,T, x,x,x,x, T,x,x,T, T,T,T,T, T,T,T,x, x,T,T,T, T,x,x,x, x}
->>>>>>> a6890cd1
-
-	};
-} // end Parser
-
-
-public class Errors {
-	public int count = 0;                                    // number of errors detected
-	public System.IO.TextWriter/*!*/ errorStream = Console.Out;   // error messages go to this stream
-	public string errMsgFormat = "{0}({1},{2}): error: {3}"; // 0=filename, 1=line, 2=column, 3=text
-	public string warningMsgFormat = "{0}({1},{2}): warning: {3}"; // 0=filename, 1=line, 2=column, 3=text
-
-	public void SynErr(string filename, int line, int col, int n) {
-		SynErr(filename, line, col, GetSyntaxErrorString(n));
-	}
-
-	public virtual void SynErr(string filename, int line, int col, string/*!*/ msg) {
-		Contract.Requires(msg != null);
-		errorStream.WriteLine(errMsgFormat, filename, line, col, msg);
-		count++;
-	}
-
-	string GetSyntaxErrorString(int n) {
-		string s;
-		switch (n) {
-			case 0: s = "EOF expected"; break;
-			case 1: s = "ident expected"; break;
-			case 2: s = "digits expected"; break;
-			case 3: s = "arrayToken expected"; break;
-			case 4: s = "string expected"; break;
-			case 5: s = "colon expected"; break;
-			case 6: s = "lbrace expected"; break;
-			case 7: s = "rbrace expected"; break;
-			case 8: s = "\"ghost\" expected"; break;
-			case 9: s = "\"module\" expected"; break;
-			case 10: s = "\"refines\" expected"; break;
-<<<<<<< HEAD
-			case 11: s = "\"=\" expected"; break;
-			case 12: s = "\";\" expected"; break;
-			case 13: s = "\"as\" expected"; break;
-			case 14: s = "\".\" expected"; break;
-			case 15: s = "\"class\" expected"; break;
-			case 16: s = "\"static\" expected"; break;
-			case 17: s = "\"datatype\" expected"; break;
-			case 18: s = "\"codatatype\" expected"; break;
-			case 19: s = "\"|\" expected"; break;
-			case 20: s = "\"var\" expected"; break;
-			case 21: s = "\",\" expected"; break;
-			case 22: s = "\"type\" expected"; break;
-			case 23: s = "\"<\" expected"; break;
-			case 24: s = "\">\" expected"; break;
-			case 25: s = "\"method\" expected"; break;
-			case 26: s = "\"constructor\" expected"; break;
-			case 27: s = "\"returns\" expected"; break;
-			case 28: s = "\"...\" expected"; break;
-			case 29: s = "\"modifies\" expected"; break;
-			case 30: s = "\"free\" expected"; break;
-			case 31: s = "\"requires\" expected"; break;
-			case 32: s = "\"ensures\" expected"; break;
-			case 33: s = "\"decreases\" expected"; break;
-			case 34: s = "\"(\" expected"; break;
-			case 35: s = "\")\" expected"; break;
-=======
-			case 11: s = "\"imports\" expected"; break;
-			case 12: s = "\"class\" expected"; break;
-			case 13: s = "\"static\" expected"; break;
-			case 14: s = "\"datatype\" expected"; break;
-			case 15: s = "\"codatatype\" expected"; break;
-			case 16: s = "\"=\" expected"; break;
-			case 17: s = "\"|\" expected"; break;
-			case 18: s = "\";\" expected"; break;
-			case 19: s = "\"var\" expected"; break;
-			case 20: s = "\",\" expected"; break;
-			case 21: s = "\"type\" expected"; break;
-			case 22: s = "\"(\" expected"; break;
-			case 23: s = "\"==\" expected"; break;
-			case 24: s = "\")\" expected"; break;
-			case 25: s = "\"<\" expected"; break;
-			case 26: s = "\">\" expected"; break;
-			case 27: s = "\"method\" expected"; break;
-			case 28: s = "\"constructor\" expected"; break;
-			case 29: s = "\"returns\" expected"; break;
-			case 30: s = "\"...\" expected"; break;
-			case 31: s = "\"modifies\" expected"; break;
-			case 32: s = "\"free\" expected"; break;
-			case 33: s = "\"requires\" expected"; break;
-			case 34: s = "\"ensures\" expected"; break;
-			case 35: s = "\"decreases\" expected"; break;
->>>>>>> a6890cd1
-			case 36: s = "\"bool\" expected"; break;
-			case 37: s = "\"nat\" expected"; break;
-			case 38: s = "\"int\" expected"; break;
-			case 39: s = "\"set\" expected"; break;
-			case 40: s = "\"multiset\" expected"; break;
-			case 41: s = "\"seq\" expected"; break;
-			case 42: s = "\"map\" expected"; break;
-			case 43: s = "\"object\" expected"; break;
-<<<<<<< HEAD
-			case 44: s = "\"function\" expected"; break;
-			case 45: s = "\"predicate\" expected"; break;
-			case 46: s = "\"reads\" expected"; break;
-			case 47: s = "\"*\" expected"; break;
-			case 48: s = "\"`\" expected"; break;
-			case 49: s = "\"label\" expected"; break;
-			case 50: s = "\"break\" expected"; break;
-			case 51: s = "\"return\" expected"; break;
-			case 52: s = "\":=\" expected"; break;
-			case 53: s = "\":|\" expected"; break;
-			case 54: s = "\"assume\" expected"; break;
-			case 55: s = "\"new\" expected"; break;
-			case 56: s = "\"[\" expected"; break;
-			case 57: s = "\"]\" expected"; break;
-			case 58: s = "\"choose\" expected"; break;
-			case 59: s = "\"if\" expected"; break;
-			case 60: s = "\"else\" expected"; break;
-			case 61: s = "\"case\" expected"; break;
-			case 62: s = "\"=>\" expected"; break;
-			case 63: s = "\"while\" expected"; break;
-			case 64: s = "\"invariant\" expected"; break;
-			case 65: s = "\"match\" expected"; break;
-			case 66: s = "\"assert\" expected"; break;
-			case 67: s = "\"print\" expected"; break;
-			case 68: s = "\"parallel\" expected"; break;
-			case 69: s = "\"<==>\" expected"; break;
-			case 70: s = "\"\\u21d4\" expected"; break;
-			case 71: s = "\"==>\" expected"; break;
-			case 72: s = "\"\\u21d2\" expected"; break;
-			case 73: s = "\"&&\" expected"; break;
-			case 74: s = "\"\\u2227\" expected"; break;
-			case 75: s = "\"||\" expected"; break;
-			case 76: s = "\"\\u2228\" expected"; break;
-			case 77: s = "\"==\" expected"; break;
-=======
-			case 44: s = "\".\" expected"; break;
-			case 45: s = "\"function\" expected"; break;
-			case 46: s = "\"predicate\" expected"; break;
-			case 47: s = "\"reads\" expected"; break;
-			case 48: s = "\"*\" expected"; break;
-			case 49: s = "\"`\" expected"; break;
-			case 50: s = "\"label\" expected"; break;
-			case 51: s = "\"break\" expected"; break;
-			case 52: s = "\"return\" expected"; break;
-			case 53: s = "\":=\" expected"; break;
-			case 54: s = "\":|\" expected"; break;
-			case 55: s = "\"assume\" expected"; break;
-			case 56: s = "\"new\" expected"; break;
-			case 57: s = "\"[\" expected"; break;
-			case 58: s = "\"]\" expected"; break;
-			case 59: s = "\"choose\" expected"; break;
-			case 60: s = "\"if\" expected"; break;
-			case 61: s = "\"else\" expected"; break;
-			case 62: s = "\"case\" expected"; break;
-			case 63: s = "\"=>\" expected"; break;
-			case 64: s = "\"while\" expected"; break;
-			case 65: s = "\"invariant\" expected"; break;
-			case 66: s = "\"match\" expected"; break;
-			case 67: s = "\"assert\" expected"; break;
-			case 68: s = "\"print\" expected"; break;
-			case 69: s = "\"parallel\" expected"; break;
-			case 70: s = "\"<==>\" expected"; break;
-			case 71: s = "\"\\u21d4\" expected"; break;
-			case 72: s = "\"==>\" expected"; break;
-			case 73: s = "\"\\u21d2\" expected"; break;
-			case 74: s = "\"&&\" expected"; break;
-			case 75: s = "\"\\u2227\" expected"; break;
-			case 76: s = "\"||\" expected"; break;
-			case 77: s = "\"\\u2228\" expected"; break;
->>>>>>> a6890cd1
-			case 78: s = "\"<=\" expected"; break;
-			case 79: s = "\">=\" expected"; break;
-			case 80: s = "\"!=\" expected"; break;
-			case 81: s = "\"!!\" expected"; break;
-			case 82: s = "\"in\" expected"; break;
-			case 83: s = "\"!\" expected"; break;
-			case 84: s = "\"\\u2260\" expected"; break;
-			case 85: s = "\"\\u2264\" expected"; break;
-			case 86: s = "\"\\u2265\" expected"; break;
-			case 87: s = "\"+\" expected"; break;
-			case 88: s = "\"-\" expected"; break;
-			case 89: s = "\"/\" expected"; break;
-			case 90: s = "\"%\" expected"; break;
-			case 91: s = "\"\\u00ac\" expected"; break;
-			case 92: s = "\"false\" expected"; break;
-			case 93: s = "\"true\" expected"; break;
-			case 94: s = "\"null\" expected"; break;
-			case 95: s = "\"this\" expected"; break;
-			case 96: s = "\"fresh\" expected"; break;
-			case 97: s = "\"allocated\" expected"; break;
-			case 98: s = "\"old\" expected"; break;
-			case 99: s = "\"then\" expected"; break;
-			case 100: s = "\"..\" expected"; break;
-			case 101: s = "\"forall\" expected"; break;
-			case 102: s = "\"\\u2200\" expected"; break;
-			case 103: s = "\"exists\" expected"; break;
-			case 104: s = "\"\\u2203\" expected"; break;
-			case 105: s = "\"::\" expected"; break;
-			case 106: s = "\"\\u2022\" expected"; break;
-			case 107: s = "??? expected"; break;
-			case 108: s = "invalid Dafny"; break;
-			case 109: s = "invalid SubModuleDecl"; break;
-			case 110: s = "invalid SubModuleDecl"; break;
-			case 111: s = "this symbol not expected in ClassDecl"; break;
-			case 112: s = "this symbol not expected in DatatypeDecl"; break;
-			case 113: s = "invalid DatatypeDecl"; break;
-			case 114: s = "this symbol not expected in DatatypeDecl"; break;
-			case 115: s = "this symbol not expected in ArbitraryTypeDecl"; break;
-			case 116: s = "invalid ClassMemberDecl"; break;
-			case 117: s = "this symbol not expected in FieldDecl"; break;
-			case 118: s = "this symbol not expected in FieldDecl"; break;
-			case 119: s = "invalid FunctionDecl"; break;
-			case 120: s = "invalid FunctionDecl"; break;
-			case 121: s = "invalid FunctionDecl"; break;
-			case 122: s = "this symbol not expected in MethodDecl"; break;
-			case 123: s = "invalid MethodDecl"; break;
-			case 124: s = "invalid MethodDecl"; break;
-			case 125: s = "invalid TypeAndToken"; break;
-			case 126: s = "this symbol not expected in MethodSpec"; break;
-			case 127: s = "this symbol not expected in MethodSpec"; break;
-			case 128: s = "this symbol not expected in MethodSpec"; break;
-			case 129: s = "this symbol not expected in MethodSpec"; break;
-			case 130: s = "invalid MethodSpec"; break;
-			case 131: s = "this symbol not expected in MethodSpec"; break;
-			case 132: s = "invalid MethodSpec"; break;
-			case 133: s = "invalid ReferenceType"; break;
-			case 134: s = "this symbol not expected in FunctionSpec"; break;
-			case 135: s = "this symbol not expected in FunctionSpec"; break;
-			case 136: s = "this symbol not expected in FunctionSpec"; break;
-			case 137: s = "this symbol not expected in FunctionSpec"; break;
-			case 138: s = "this symbol not expected in FunctionSpec"; break;
-			case 139: s = "invalid FunctionSpec"; break;
-			case 140: s = "invalid PossiblyWildFrameExpression"; break;
-			case 141: s = "invalid PossiblyWildExpression"; break;
-			case 142: s = "this symbol not expected in OneStmt"; break;
-			case 143: s = "invalid OneStmt"; break;
-<<<<<<< HEAD
-			case 144: s = "this symbol not expected in OneStmt"; break;
-			case 145: s = "invalid OneStmt"; break;
-			case 146: s = "invalid AssertStmt"; break;
-			case 147: s = "invalid UpdateStmt"; break;
-			case 148: s = "invalid UpdateStmt"; break;
-			case 149: s = "invalid IfStmt"; break;
-			case 150: s = "invalid IfStmt"; break;
-			case 151: s = "invalid WhileStmt"; break;
-			case 152: s = "invalid WhileStmt"; break;
-			case 153: s = "invalid Rhs"; break;
-			case 154: s = "invalid Lhs"; break;
-			case 155: s = "invalid Guard"; break;
-=======
-			case 144: s = "invalid AssertStmt"; break;
-			case 145: s = "invalid AssumeStmt"; break;
-			case 146: s = "invalid UpdateStmt"; break;
-			case 147: s = "invalid UpdateStmt"; break;
-			case 148: s = "invalid IfStmt"; break;
-			case 149: s = "invalid IfStmt"; break;
-			case 150: s = "invalid WhileStmt"; break;
-			case 151: s = "invalid WhileStmt"; break;
-			case 152: s = "invalid Rhs"; break;
-			case 153: s = "invalid Lhs"; break;
-			case 154: s = "invalid Guard"; break;
-			case 155: s = "this symbol not expected in LoopSpec"; break;
->>>>>>> a6890cd1
-			case 156: s = "this symbol not expected in LoopSpec"; break;
-			case 157: s = "this symbol not expected in LoopSpec"; break;
-			case 158: s = "this symbol not expected in LoopSpec"; break;
-			case 159: s = "this symbol not expected in LoopSpec"; break;
-<<<<<<< HEAD
-			case 160: s = "this symbol not expected in LoopSpec"; break;
-			case 161: s = "this symbol not expected in Invariant"; break;
-			case 162: s = "invalid AttributeArg"; break;
-			case 163: s = "invalid EquivOp"; break;
-			case 164: s = "invalid ImpliesOp"; break;
-			case 165: s = "invalid AndOp"; break;
-			case 166: s = "invalid OrOp"; break;
-			case 167: s = "invalid RelOp"; break;
-			case 168: s = "invalid AddOp"; break;
-			case 169: s = "invalid UnaryExpression"; break;
-			case 170: s = "invalid MulOp"; break;
-			case 171: s = "invalid NegOp"; break;
-			case 172: s = "invalid EndlessExpression"; break;
-			case 173: s = "invalid Suffix"; break;
-			case 174: s = "invalid Suffix"; break;
-			case 175: s = "invalid Suffix"; break;
-			case 176: s = "invalid DisplayExpr"; break;
-			case 177: s = "invalid MultiSetExpr"; break;
-			case 178: s = "invalid MapExpr"; break;
-			case 179: s = "invalid ConstAtomExpression"; break;
-			case 180: s = "invalid QSep"; break;
-			case 181: s = "invalid QuantifierGuts"; break;
-			case 182: s = "invalid Forall"; break;
-			case 183: s = "invalid Exists"; break;
-=======
-			case 160: s = "this symbol not expected in Invariant"; break;
-			case 161: s = "invalid AttributeArg"; break;
-			case 162: s = "invalid EquivOp"; break;
-			case 163: s = "invalid ImpliesOp"; break;
-			case 164: s = "invalid AndOp"; break;
-			case 165: s = "invalid OrOp"; break;
-			case 166: s = "invalid RelOp"; break;
-			case 167: s = "invalid AddOp"; break;
-			case 168: s = "invalid UnaryExpression"; break;
-			case 169: s = "invalid MulOp"; break;
-			case 170: s = "invalid NegOp"; break;
-			case 171: s = "invalid EndlessExpression"; break;
-			case 172: s = "invalid Suffix"; break;
-			case 173: s = "invalid Suffix"; break;
-			case 174: s = "invalid Suffix"; break;
-			case 175: s = "invalid DisplayExpr"; break;
-			case 176: s = "invalid MultiSetExpr"; break;
-			case 177: s = "invalid MapExpr"; break;
-			case 178: s = "invalid ConstAtomExpression"; break;
-			case 179: s = "invalid QSep"; break;
-			case 180: s = "invalid QuantifierGuts"; break;
-			case 181: s = "invalid Forall"; break;
-			case 182: s = "invalid Exists"; break;
->>>>>>> a6890cd1
-
-			default: s = "error " + n; break;
-		}
-		return s;
-	}
-
-	public void SemErr(IToken/*!*/ tok, string/*!*/ msg) {  // semantic errors
-		Contract.Requires(tok != null);
-		Contract.Requires(msg != null);
-		SemErr(tok.filename, tok.line, tok.col, msg);
-	}
-
-	public virtual void SemErr(string filename, int line, int col, string/*!*/ msg) {
-		Contract.Requires(msg != null);
-		errorStream.WriteLine(errMsgFormat, filename, line, col, msg);
-		count++;
-	}
-
-	public virtual void Warning(string filename, int line, int col, string msg) {
-		Contract.Requires(msg != null);
-		errorStream.WriteLine(warningMsgFormat, filename, line, col, msg);
-	}
-} // Errors
-
-
-public class FatalError: Exception {
-	public FatalError(string m): base(m) {}
-}
-
-
+using System.Collections.Generic;
+using System.Numerics;
+using Microsoft.Boogie;
+using System.IO;
+using System.Text;
+
+
+using System;
+using System.Diagnostics.Contracts;
+
+namespace Microsoft.Dafny {
+
+
+
+public class Parser {
+	public const int _EOF = 0;
+	public const int _ident = 1;
+	public const int _digits = 2;
+	public const int _arrayToken = 3;
+	public const int _string = 4;
+	public const int _colon = 5;
+	public const int _lbrace = 6;
+	public const int _rbrace = 7;
+	public const int maxT = 107;
+
+	const bool T = true;
+	const bool x = false;
+	const int minErrDist = 2;
+
+	public Scanner/*!*/ scanner;
+	public Errors/*!*/  errors;
+
+	public Token/*!*/ t;    // last recognized token
+	public Token/*!*/ la;   // lookahead token
+	int errDist = minErrDist;
+
+static ModuleDecl theModule;
+static BuiltIns theBuiltIns;
+static Expression/*!*/ dummyExpr = new LiteralExpr(Token.NoToken);
+static FrameExpression/*!*/ dummyFrameExpr = new FrameExpression(dummyExpr, null);
+static Statement/*!*/ dummyStmt = new ReturnStmt(Token.NoToken, null);
+static Attributes.Argument/*!*/ dummyAttrArg = new Attributes.Argument(Token.NoToken, "dummyAttrArg");
+static int anonymousIds = 0;
+struct MemberModifiers {
+  public bool IsGhost;
+  public bool IsStatic;
+}
+// helper routine for parsing call statements
+///<summary>
+/// Parses top-level things (modules, classes, datatypes, class members) from "filename"
+/// and appends them in appropriate form to "module".
+/// Returns the number of parsing errors encountered.
+/// Note: first initialize the Scanner.
+///</summary>
+public static int Parse (string/*!*/ filename, ModuleDecl module, BuiltIns builtIns) /* throws System.IO.IOException */ {
+  Contract.Requires(filename != null);
+  Contract.Requires(module != null);
+  string s;
+  if (filename == "stdin.dfy") {
+    s = Microsoft.Boogie.ParserHelper.Fill(System.Console.In, new List<string>());
+    return Parse(s, filename, module, builtIns);
+  } else {
+    using (System.IO.StreamReader reader = new System.IO.StreamReader(filename)) {
+      s = Microsoft.Boogie.ParserHelper.Fill(reader, new List<string>());
+      return Parse(s, filename, module, builtIns);
+    }
+  }
+}
+///<summary>
+/// Parses top-level things (modules, classes, datatypes, class members)
+/// and appends them in appropriate form to "module".
+/// Returns the number of parsing errors encountered.
+/// Note: first initialize the Scanner.
+///</summary>
+public static int Parse (string/*!*/ s, string/*!*/ filename, ModuleDecl module, BuiltIns builtIns) {
+  Contract.Requires(s != null);
+  Contract.Requires(filename != null);
+  Contract.Requires(module != null);
+  Errors errors = new Errors();
+  return Parse(s, filename, module, builtIns, errors);
+}
+///<summary>
+/// Parses top-level things (modules, classes, datatypes, class members)
+/// and appends them in appropriate form to "module".
+/// Returns the number of parsing errors encountered.
+/// Note: first initialize the Scanner with the given Errors sink.
+///</summary>
+public static int Parse (string/*!*/ s, string/*!*/ filename, ModuleDecl module, BuiltIns builtIns,
+                         Errors/*!*/ errors) {
+  Contract.Requires(s != null);
+  Contract.Requires(filename != null);
+  Contract.Requires(module != null);
+  Contract.Requires(errors != null);
+  var oldModule = theModule;
+  theModule = module;
+  BuiltIns oldBuiltIns = builtIns;
+  theBuiltIns = builtIns;
+  byte[]/*!*/ buffer = cce.NonNull( UTF8Encoding.Default.GetBytes(s));
+  MemoryStream ms = new MemoryStream(buffer,false);
+  Scanner scanner = new Scanner(ms, errors, filename);
+  Parser parser = new Parser(scanner, errors);
+  parser.Parse();
+  theModule = oldModule;
+  theBuiltIns = oldBuiltIns;
+  return parser.errors.count;
+}
+bool IsAttribute() {
+  Token x = scanner.Peek();
+  return la.kind == _lbrace && x.kind == _colon;
+}
+/*--------------------------------------------------------------------------*/
+
+
+	public Parser(Scanner/*!*/ scanner, Errors/*!*/ errors) {
+		this.scanner = scanner;
+		this.errors = errors;
+		Token/*!*/ tok = new Token();
+		tok.val = "";
+		this.la = tok;
+		this.t = new Token(); // just to satisfy its non-null constraint
+	}
+
+	void SynErr (int n) {
+		if (errDist >= minErrDist) errors.SynErr(la.filename, la.line, la.col, n);
+		errDist = 0;
+	}
+
+	public void SemErr (string/*!*/ msg) {
+		Contract.Requires(msg != null);
+		if (errDist >= minErrDist) errors.SemErr(t, msg);
+		errDist = 0;
+	}
+
+	public void SemErr(IToken/*!*/ tok, string/*!*/ msg) {
+	  Contract.Requires(tok != null);
+	  Contract.Requires(msg != null);
+	  errors.SemErr(tok, msg);
+	}
+
+	void Get () {
+		for (;;) {
+			t = la;
+			la = scanner.Scan();
+			if (la.kind <= maxT) { ++errDist; break; }
+
+			la = t;
+		}
+	}
+
+	void Expect (int n) {
+		if (la.kind==n) Get(); else { SynErr(n); }
+	}
+
+	bool StartOf (int s) {
+		return set[s, la.kind];
+	}
+
+	void ExpectWeak (int n, int follow) {
+		if (la.kind == n) Get();
+		else {
+			SynErr(n);
+			while (!StartOf(follow)) Get();
+		}
+	}
+
+
+	bool WeakSeparator(int n, int syFol, int repFol) {
+		int kind = la.kind;
+		if (kind == n) {Get(); return true;}
+		else if (StartOf(repFol)) {return false;}
+		else {
+			SynErr(n);
+			while (!(set[syFol, kind] || set[repFol, kind] || set[0, kind])) {
+				Get();
+				kind = la.kind;
+			}
+			return StartOf(syFol);
+		}
+	}
+
+
+	void Dafny() {
+		ClassDecl/*!*/ c; DatatypeDecl/*!*/ dt; ArbitraryTypeDecl at;
+		List<MemberDecl/*!*/> membersDefaultClass = new List<MemberDecl/*!*/>();
+		ModuleDecl submodule;
+		// to support multiple files, create a default module only if theModule is null
+		DefaultModuleDecl defaultModule = (DefaultModuleDecl)((LiteralModuleDecl)theModule).ModuleDef;
+		// theModule should be a DefaultModuleDecl (actually, the singular DefaultModuleDecl)
+		Contract.Assert(defaultModule != null);
+		bool isGhost;
+		
+		while (StartOf(1)) {
+			isGhost = false; 
+			if (la.kind == 8) {
+				Get();
+				isGhost = true; 
+			}
+			if (la.kind == 9) {
+				SubModuleDecl(defaultModule, isGhost, out submodule);
+				defaultModule.TopLevelDecls.Add(submodule); 
+			} else if (la.kind == 15) {
+				if (isGhost) { SemErr(t, "a class is not allowed to be declared as 'ghost'"); } 
+				ClassDecl(defaultModule, out c);
+				defaultModule.TopLevelDecls.Add(c); 
+			} else if (la.kind == 17 || la.kind == 18) {
+				if (isGhost) { SemErr(t, "a datatype/codatatype is not allowed to be declared as 'ghost'"); } 
+				DatatypeDecl(defaultModule, out dt);
+				defaultModule.TopLevelDecls.Add(dt); 
+			} else if (la.kind == 22) {
+				if (isGhost) { SemErr(t, "a type is not allowed to be declared as 'ghost'"); } 
+				ArbitraryTypeDecl(defaultModule, out at);
+				defaultModule.TopLevelDecls.Add(at); 
+			} else if (StartOf(2)) {
+				ClassMemberDecl(membersDefaultClass, isGhost, false);
+			} else SynErr(108);
+		}
+		DefaultClassDecl defaultClass = null;
+		foreach (TopLevelDecl topleveldecl in defaultModule.TopLevelDecls) {
+		 defaultClass = topleveldecl as DefaultClassDecl;
+		 if (defaultClass != null) {
+		   defaultClass.Members.AddRange(membersDefaultClass);
+		   break;
+		 }
+		}
+		if (defaultClass == null) { // create the default class here, because it wasn't found
+		 defaultClass = new DefaultClassDecl(defaultModule, membersDefaultClass);
+		 defaultModule.TopLevelDecls.Add(defaultClass);
+		} 
+		Expect(0);
+	}
+
+	void SubModuleDecl(ModuleDefinition parent, bool isOverallModuleGhost, out ModuleDecl submodule) {
+		ClassDecl/*!*/ c; DatatypeDecl/*!*/ dt; ArbitraryTypeDecl at;
+		Attributes attrs = null;  IToken/*!*/ id; 
+		List<MemberDecl/*!*/> namedModuleDefaultClassMembers = new List<MemberDecl>();;
+		List<IToken> idRefined = null, idPath = null;
+		bool isGhost = false;
+		ModuleDefinition module;
+		ModuleDecl sm;
+		submodule = null; // appease compiler
+		
+		Expect(9);
+		while (la.kind == 6) {
+			Attribute(ref attrs);
+		}
+		NoUSIdent(out id);
+		if (la.kind == 6 || la.kind == 10) {
+			if (la.kind == 10) {
+				Get();
+				QualifiedName(out idRefined);
+			}
+			module = new ModuleDefinition(id, id.val, isOverallModuleGhost, false, idRefined == null ? null : idRefined, attrs); 
+			Expect(6);
+			module.BodyStartTok = t; 
+			while (StartOf(1)) {
+				isGhost = false; 
+				if (la.kind == 8) {
+					Get();
+					isGhost = true; 
+				}
+				if (la.kind == 9) {
+					SubModuleDecl(module, isGhost, out sm);
+					module.TopLevelDecls.Add(sm); 
+				} else if (la.kind == 15) {
+					if (isGhost) { SemErr(t, "a class is not allowed to be declared as 'ghost'"); } 
+					ClassDecl(module, out c);
+					module.TopLevelDecls.Add(c); 
+				} else if (la.kind == 17 || la.kind == 18) {
+					if (isGhost) { SemErr(t, "a datatype/codatatype is not allowed to be declared as 'ghost'"); } 
+					DatatypeDecl(module, out dt);
+					module.TopLevelDecls.Add(dt); 
+				} else if (la.kind == 22) {
+					if (isGhost) { SemErr(t, "a type is not allowed to be declared as 'ghost'"); } 
+					ArbitraryTypeDecl(module, out at);
+					module.TopLevelDecls.Add(at); 
+				} else if (StartOf(2)) {
+					ClassMemberDecl(namedModuleDefaultClassMembers, isGhost, false);
+				} else SynErr(109);
+			}
+			Expect(7);
+			module.BodyEndTok = t;
+			module.TopLevelDecls.Add(new DefaultClassDecl(module, namedModuleDefaultClassMembers));
+			submodule = new LiteralModuleDecl(module, parent); 
+		} else if (la.kind == 11) {
+			Get();
+			QualifiedName(out idPath);
+			Expect(12);
+			submodule = new AliasModuleDecl(idPath, id, parent); 
+		} else if (la.kind == 13) {
+			Get();
+			QualifiedName(out idPath);
+			Expect(12);
+			submodule = new AbstractModuleDecl(idPath, id, parent); 
+		} else SynErr(110);
+	}
+
+	void ClassDecl(ModuleDefinition/*!*/ module, out ClassDecl/*!*/ c) {
+		Contract.Requires(module != null);
+		Contract.Ensures(Contract.ValueAtReturn(out c) != null);
+		IToken/*!*/ id;
+		Attributes attrs = null;
+		List<TypeParameter/*!*/> typeArgs = new List<TypeParameter/*!*/>();
+		List<MemberDecl/*!*/> members = new List<MemberDecl/*!*/>();
+		IToken bodyStart;
+		
+		while (!(la.kind == 0 || la.kind == 15)) {SynErr(111); Get();}
+		Expect(15);
+		while (la.kind == 6) {
+			Attribute(ref attrs);
+		}
+		NoUSIdent(out id);
+		if (la.kind == 26) {
+			GenericParameters(typeArgs);
+		}
+		Expect(6);
+		bodyStart = t; 
+		while (StartOf(2)) {
+			ClassMemberDecl(members, false, true);
+		}
+		Expect(7);
+		c = new ClassDecl(id, id.val, module, typeArgs, members, attrs);
+		c.BodyStartTok = bodyStart;
+		c.BodyEndTok = t;
+		
+	}
+
+	void DatatypeDecl(ModuleDefinition/*!*/ module, out DatatypeDecl/*!*/ dt) {
+		Contract.Requires(module != null);
+		Contract.Ensures(Contract.ValueAtReturn(out dt)!=null);
+		IToken/*!*/ id;
+		Attributes attrs = null;
+		List<TypeParameter/*!*/> typeArgs = new List<TypeParameter/*!*/>();
+		List<DatatypeCtor/*!*/> ctors = new List<DatatypeCtor/*!*/>();
+		IToken bodyStart = Token.NoToken;  // dummy assignment
+		bool co = false;
+		
+		while (!(la.kind == 0 || la.kind == 17 || la.kind == 18)) {SynErr(112); Get();}
+		if (la.kind == 17) {
+			Get();
+		} else if (la.kind == 18) {
+			Get();
+			co = true; 
+		} else SynErr(113);
+		while (la.kind == 6) {
+			Attribute(ref attrs);
+		}
+		NoUSIdent(out id);
+		if (la.kind == 26) {
+			GenericParameters(typeArgs);
+		}
+		Expect(11);
+		bodyStart = t; 
+		DatatypeMemberDecl(ctors);
+		while (la.kind == 19) {
+			Get();
+			DatatypeMemberDecl(ctors);
+		}
+		while (!(la.kind == 0 || la.kind == 12)) {SynErr(114); Get();}
+		Expect(12);
+		if (co) {
+		 dt = new CoDatatypeDecl(id, id.val, module, typeArgs, ctors, attrs);
+		} else {
+		 dt = new IndDatatypeDecl(id, id.val, module, typeArgs, ctors, attrs);
+		}
+		dt.BodyStartTok = bodyStart;
+		dt.BodyEndTok = t;
+		
+	}
+
+	void ArbitraryTypeDecl(ModuleDefinition/*!*/ module, out ArbitraryTypeDecl at) {
+		IToken/*!*/ id;
+		Attributes attrs = null;
+		var eqSupport = TypeParameter.EqualitySupportValue.Unspecified;
+		
+		Expect(22);
+		while (la.kind == 6) {
+			Attribute(ref attrs);
+		}
+		NoUSIdent(out id);
+		if (la.kind == 23) {
+			Get();
+			Expect(24);
+			Expect(25);
+			eqSupport = TypeParameter.EqualitySupportValue.Required; 
+		}
+		at = new ArbitraryTypeDecl(id, id.val, module, eqSupport, attrs); 
+		while (!(la.kind == 0 || la.kind == 12)) {SynErr(115); Get();}
+		Expect(12);
+	}
+
+	void ClassMemberDecl(List<MemberDecl/*!*/>/*!*/ mm, bool isAlreadyGhost, bool allowConstructors) {
+		Contract.Requires(cce.NonNullElements(mm));
+		Method/*!*/ m;
+		Function/*!*/ f;
+		MemberModifiers mmod = new MemberModifiers();
+		mmod.IsGhost = isAlreadyGhost;
+		
+		while (la.kind == 8 || la.kind == 16) {
+			if (la.kind == 8) {
+				Get();
+				mmod.IsGhost = true; 
+			} else {
+				Get();
+				mmod.IsStatic = true; 
+			}
+		}
+		if (la.kind == 20) {
+			FieldDecl(mmod, mm);
+		} else if (la.kind == 45 || la.kind == 46) {
+			FunctionDecl(mmod, out f);
+			mm.Add(f); 
+		} else if (la.kind == 28 || la.kind == 29) {
+			MethodDecl(mmod, allowConstructors, out m);
+			mm.Add(m); 
+		} else SynErr(116);
+	}
+
+	void Attribute(ref Attributes attrs) {
+		Expect(6);
+		AttributeBody(ref attrs);
+		Expect(7);
+	}
+
+	void NoUSIdent(out IToken/*!*/ x) {
+		Contract.Ensures(Contract.ValueAtReturn(out x) != null); 
+		Expect(1);
+		x = t; 
+		if (x.val.Length > 0 && x.val.StartsWith("_")) {
+		 SemErr("cannot declare identifier beginning with underscore");
+		}
+		
+	}
+
+	void QualifiedName(out List<IToken> ids) {
+		IToken id; ids = new List<IToken>(); 
+		Ident(out id);
+		ids.Add(id); 
+		while (la.kind == 14) {
+			Get();
+			Ident(out id);
+			ids.Add(id); 
+		}
+	}
+
+	void Ident(out IToken/*!*/ x) {
+		Contract.Ensures(Contract.ValueAtReturn(out x) != null); 
+		Expect(1);
+		x = t; 
+	}
+
+	void GenericParameters(List<TypeParameter/*!*/>/*!*/ typeArgs) {
+		Contract.Requires(cce.NonNullElements(typeArgs));
+		IToken/*!*/ id;
+		TypeParameter.EqualitySupportValue eqSupport;
+		
+		Expect(26);
+		NoUSIdent(out id);
+		eqSupport = TypeParameter.EqualitySupportValue.Unspecified; 
+		if (la.kind == 23) {
+			Get();
+			Expect(24);
+			Expect(25);
+			eqSupport = TypeParameter.EqualitySupportValue.Required; 
+		}
+		typeArgs.Add(new TypeParameter(id, id.val, eqSupport)); 
+		while (la.kind == 21) {
+			Get();
+			NoUSIdent(out id);
+			eqSupport = TypeParameter.EqualitySupportValue.Unspecified; 
+			if (la.kind == 23) {
+				Get();
+				Expect(24);
+				Expect(25);
+				eqSupport = TypeParameter.EqualitySupportValue.Required; 
+			}
+			typeArgs.Add(new TypeParameter(id, id.val, eqSupport)); 
+		}
+		Expect(27);
+	}
+
+	void FieldDecl(MemberModifiers mmod, List<MemberDecl/*!*/>/*!*/ mm) {
+		Contract.Requires(cce.NonNullElements(mm));
+		Attributes attrs = null;
+		IToken/*!*/ id;  Type/*!*/ ty;
+		
+		while (!(la.kind == 0 || la.kind == 20)) {SynErr(117); Get();}
+		Expect(20);
+		if (mmod.IsStatic) { SemErr(t, "fields cannot be declared 'static'"); }
+		
+		while (la.kind == 6) {
+			Attribute(ref attrs);
+		}
+		IdentType(out id, out ty);
+		mm.Add(new Field(id, id.val, mmod.IsGhost, ty, attrs)); 
+		while (la.kind == 21) {
+			Get();
+			IdentType(out id, out ty);
+			mm.Add(new Field(id, id.val, mmod.IsGhost, ty, attrs)); 
+		}
+		while (!(la.kind == 0 || la.kind == 12)) {SynErr(118); Get();}
+		Expect(12);
+	}
+
+	void FunctionDecl(MemberModifiers mmod, out Function/*!*/ f) {
+		Contract.Ensures(Contract.ValueAtReturn(out f)!=null);
+		Attributes attrs = null;
+		IToken/*!*/ id = Token.NoToken;  // to please compiler
+		List<TypeParameter/*!*/> typeArgs = new List<TypeParameter/*!*/>();
+		List<Formal/*!*/> formals = new List<Formal/*!*/>();
+		Type/*!*/ returnType = new BoolType();
+		List<Expression/*!*/> reqs = new List<Expression/*!*/>();
+		List<Expression/*!*/> ens = new List<Expression/*!*/>();
+		List<FrameExpression/*!*/> reads = new List<FrameExpression/*!*/>();
+		List<Expression/*!*/> decreases = new List<Expression/*!*/>();
+		Expression body = null;
+		bool isPredicate = false;
+		bool isFunctionMethod = false;
+		IToken openParen = null;
+		IToken bodyStart = Token.NoToken;
+		IToken bodyEnd = Token.NoToken;
+		bool signatureOmitted = false;
+		
+		if (la.kind == 45) {
+			Get();
+			if (la.kind == 28) {
+				Get();
+				isFunctionMethod = true; 
+			}
+			if (mmod.IsGhost) { SemErr(t, "functions cannot be declared 'ghost' (they are ghost by default)"); }
+			
+			while (la.kind == 6) {
+				Attribute(ref attrs);
+			}
+			NoUSIdent(out id);
+			if (la.kind == 23 || la.kind == 26) {
+				if (la.kind == 26) {
+					GenericParameters(typeArgs);
+				}
+				Formals(true, isFunctionMethod, formals, out openParen);
+				Expect(5);
+				Type(out returnType);
+			} else if (la.kind == 31) {
+				Get();
+				signatureOmitted = true;
+				openParen = Token.NoToken; 
+			} else SynErr(119);
+		} else if (la.kind == 46) {
+			Get();
+			isPredicate = true; 
+			if (la.kind == 28) {
+				Get();
+				isFunctionMethod = true; 
+			}
+			if (mmod.IsGhost) { SemErr(t, "predicates cannot be declared 'ghost' (they are ghost by default)"); }
+			
+			while (la.kind == 6) {
+				Attribute(ref attrs);
+			}
+			NoUSIdent(out id);
+			if (StartOf(3)) {
+				if (la.kind == 26) {
+					GenericParameters(typeArgs);
+				}
+				if (la.kind == 23) {
+					Formals(true, isFunctionMethod, formals, out openParen);
+					if (la.kind == 5) {
+						Get();
+						SemErr(t, "predicates do not have an explicitly declared return type; it is always bool"); 
+					}
+				}
+			} else if (la.kind == 31) {
+				Get();
+				signatureOmitted = true;
+				openParen = Token.NoToken; 
+			} else SynErr(120);
+		} else SynErr(121);
+		while (StartOf(4)) {
+			FunctionSpec(reqs, reads, ens, decreases);
+		}
+		if (la.kind == 6) {
+			FunctionBody(out body, out bodyStart, out bodyEnd);
+		}
+		if (isPredicate) {
+		  f = new Predicate(id, id.val, mmod.IsStatic, !isFunctionMethod, typeArgs, openParen, formals,
+		                    reqs, reads, ens, new Specification<Expression>(decreases, null), body, false, attrs, signatureOmitted);
+		} else {
+		  f = new Function(id, id.val, mmod.IsStatic, !isFunctionMethod, typeArgs, openParen, formals, returnType,
+		                   reqs, reads, ens, new Specification<Expression>(decreases, null), body, attrs, signatureOmitted);
+		}
+		f.BodyStartTok = bodyStart;
+		f.BodyEndTok = bodyEnd;
+		
+	}
+
+	void MethodDecl(MemberModifiers mmod, bool allowConstructor, out Method/*!*/ m) {
+		Contract.Ensures(Contract.ValueAtReturn(out m) !=null);
+		IToken/*!*/ id;
+		Attributes attrs = null;
+		List<TypeParameter/*!*/>/*!*/ typeArgs = new List<TypeParameter/*!*/>();
+		IToken openParen;
+		List<Formal/*!*/> ins = new List<Formal/*!*/>();
+		List<Formal/*!*/> outs = new List<Formal/*!*/>();
+		List<MaybeFreeExpression/*!*/> req = new List<MaybeFreeExpression/*!*/>();
+		List<FrameExpression/*!*/> mod = new List<FrameExpression/*!*/>();
+		List<MaybeFreeExpression/*!*/> ens = new List<MaybeFreeExpression/*!*/>();
+		List<Expression/*!*/> dec = new List<Expression/*!*/>();
+		Attributes decAttrs = null;
+		Attributes modAttrs = null;
+		BlockStmt body = null;
+		bool isConstructor = false;
+		bool signatureOmitted = false;
+		IToken bodyStart = Token.NoToken;
+		IToken bodyEnd = Token.NoToken;
+		
+		while (!(la.kind == 0 || la.kind == 28 || la.kind == 29)) {SynErr(122); Get();}
+		if (la.kind == 28) {
+			Get();
+		} else if (la.kind == 29) {
+			Get();
+			if (allowConstructor) {
+			 isConstructor = true;
+			} else {
+			 SemErr(t, "constructors are only allowed in classes");
+			}
+			
+		} else SynErr(123);
+		if (isConstructor) {
+		 if (mmod.IsGhost) {
+		   SemErr(t, "constructors cannot be declared 'ghost'");
+		 }
+		 if (mmod.IsStatic) {
+		   SemErr(t, "constructors cannot be declared 'static'");
+		 }
+		}
+		
+		while (la.kind == 6) {
+			Attribute(ref attrs);
+		}
+		NoUSIdent(out id);
+		if (la.kind == 23 || la.kind == 26) {
+			if (la.kind == 26) {
+				GenericParameters(typeArgs);
+			}
+			Formals(true, !mmod.IsGhost, ins, out openParen);
+			if (la.kind == 30) {
+				Get();
+				if (isConstructor) { SemErr(t, "constructors cannot have out-parameters"); } 
+				Formals(false, !mmod.IsGhost, outs, out openParen);
+			}
+		} else if (la.kind == 31) {
+			Get();
+			signatureOmitted = true; openParen = Token.NoToken; 
+		} else SynErr(124);
+		while (StartOf(5)) {
+			MethodSpec(req, mod, ens, dec, ref decAttrs, ref modAttrs);
+		}
+		if (la.kind == 6) {
+			BlockStmt(out body, out bodyStart, out bodyEnd);
+		}
+		if (isConstructor) {
+		 m = new Constructor(id, id.val, typeArgs, ins,
+		                     req, new Specification<FrameExpression>(mod, modAttrs), ens, new Specification<Expression>(dec, decAttrs), body, attrs, signatureOmitted);
+		} else {
+		 m = new Method(id, id.val, mmod.IsStatic, mmod.IsGhost, typeArgs, ins, outs,
+		                req, new Specification<FrameExpression>(mod, modAttrs), ens, new Specification<Expression>(dec, decAttrs), body, attrs, signatureOmitted);
+		}
+		m.BodyStartTok = bodyStart;
+		m.BodyEndTok = bodyEnd;
+		
+	}
+
+	void DatatypeMemberDecl(List<DatatypeCtor/*!*/>/*!*/ ctors) {
+		Contract.Requires(cce.NonNullElements(ctors));
+		Attributes attrs = null;
+		IToken/*!*/ id;
+		List<Formal/*!*/> formals = new List<Formal/*!*/>();
+		
+		while (la.kind == 6) {
+			Attribute(ref attrs);
+		}
+		NoUSIdent(out id);
+		if (la.kind == 23) {
+			FormalsOptionalIds(formals);
+		}
+		ctors.Add(new DatatypeCtor(id, id.val, formals, attrs)); 
+	}
+
+	void FormalsOptionalIds(List<Formal/*!*/>/*!*/ formals) {
+		Contract.Requires(cce.NonNullElements(formals)); IToken/*!*/ id;  Type/*!*/ ty;  string/*!*/ name;  bool isGhost; 
+		Expect(23);
+		if (StartOf(6)) {
+			TypeIdentOptional(out id, out name, out ty, out isGhost);
+			formals.Add(new Formal(id, name, ty, true, isGhost)); 
+			while (la.kind == 21) {
+				Get();
+				TypeIdentOptional(out id, out name, out ty, out isGhost);
+				formals.Add(new Formal(id, name, ty, true, isGhost)); 
+			}
+		}
+		Expect(25);
+	}
+
+	void IdentType(out IToken/*!*/ id, out Type/*!*/ ty) {
+		Contract.Ensures(Contract.ValueAtReturn(out id) != null); Contract.Ensures(Contract.ValueAtReturn(out ty) != null);
+		NoUSIdent(out id);
+		Expect(5);
+		Type(out ty);
+	}
+
+	void GIdentType(bool allowGhostKeyword, out IToken/*!*/ id, out Type/*!*/ ty, out bool isGhost) {
+		Contract.Ensures(Contract.ValueAtReturn(out id)!=null);
+		Contract.Ensures(Contract.ValueAtReturn(out ty)!=null);
+		isGhost = false; 
+		if (la.kind == 8) {
+			Get();
+			if (allowGhostKeyword) { isGhost = true; } else { SemErr(t, "formal cannot be declared 'ghost' in this context"); } 
+		}
+		IdentType(out id, out ty);
+	}
+
+	void Type(out Type/*!*/ ty) {
+		Contract.Ensures(Contract.ValueAtReturn(out ty) != null); IToken/*!*/ tok; 
+		TypeAndToken(out tok, out ty);
+	}
+
+	void LocalIdentTypeOptional(out VarDecl/*!*/ var, bool isGhost) {
+		IToken/*!*/ id;  Type/*!*/ ty;  Type optType = null;
+		
+		NoUSIdent(out id);
+		if (la.kind == 5) {
+			Get();
+			Type(out ty);
+			optType = ty; 
+		}
+		var = new VarDecl(id, id.val, optType == null ? new InferredTypeProxy() : optType, isGhost); 
+	}
+
+	void IdentTypeOptional(out BoundVar/*!*/ var) {
+		Contract.Ensures(Contract.ValueAtReturn(out var)!=null); IToken/*!*/ id;  Type/*!*/ ty;  Type optType = null;
+		
+		NoUSIdent(out id);
+		if (la.kind == 5) {
+			Get();
+			Type(out ty);
+			optType = ty; 
+		}
+		var = new BoundVar(id, id.val, optType == null ? new InferredTypeProxy() : optType); 
+	}
+
+	void TypeIdentOptional(out IToken/*!*/ id, out string/*!*/ identName, out Type/*!*/ ty, out bool isGhost) {
+		Contract.Ensures(Contract.ValueAtReturn(out id)!=null);
+		Contract.Ensures(Contract.ValueAtReturn(out ty)!=null);
+		Contract.Ensures(Contract.ValueAtReturn(out identName)!=null);
+		string name = null;  isGhost = false; 
+		if (la.kind == 8) {
+			Get();
+			isGhost = true; 
+		}
+		TypeAndToken(out id, out ty);
+		if (la.kind == 5) {
+			Get();
+			UserDefinedType udt = ty as UserDefinedType;
+			if (udt != null && udt.TypeArgs.Count == 0) {
+			 name = udt.Name;
+			} else {
+			 SemErr(id, "invalid formal-parameter name in datatype constructor");
+			}
+			
+			Type(out ty);
+		}
+		if (name != null) {
+		 identName = name;
+		} else {
+		 identName = "#" + anonymousIds++;
+		}
+		
+	}
+
+	void TypeAndToken(out IToken/*!*/ tok, out Type/*!*/ ty) {
+		Contract.Ensures(Contract.ValueAtReturn(out tok)!=null); Contract.Ensures(Contract.ValueAtReturn(out ty) != null); tok = Token.NoToken;  ty = new BoolType();  /*keep compiler happy*/
+		List<Type/*!*/>/*!*/ gt;
+		
+		switch (la.kind) {
+		case 37: {
+			Get();
+			tok = t; 
+			break;
+		}
+		case 38: {
+			Get();
+			tok = t;  ty = new NatType(); 
+			break;
+		}
+		case 39: {
+			Get();
+			tok = t;  ty = new IntType(); 
+			break;
+		}
+		case 40: {
+			Get();
+			tok = t;  gt = new List<Type/*!*/>(); 
+			GenericInstantiation(gt);
+			if (gt.Count != 1) {
+			 SemErr("set type expects exactly one type argument");
+			}
+			ty = new SetType(gt[0]);
+			
+			break;
+		}
+		case 41: {
+			Get();
+			tok = t;  gt = new List<Type/*!*/>(); 
+			GenericInstantiation(gt);
+			if (gt.Count != 1) {
+			 SemErr("multiset type expects exactly one type argument");
+			}
+			ty = new MultiSetType(gt[0]);
+			
+			break;
+		}
+		case 42: {
+			Get();
+			tok = t;  gt = new List<Type/*!*/>(); 
+			GenericInstantiation(gt);
+			if (gt.Count != 1) {
+			 SemErr("seq type expects exactly one type argument");
+			}
+			ty = new SeqType(gt[0]);
+			
+			break;
+		}
+		case 43: {
+			Get();
+			tok = t;  gt = new List<Type/*!*/>(); 
+			GenericInstantiation(gt);
+			if (gt.Count != 2) {
+			 SemErr("map type expects exactly two type arguments");
+			}
+			else { ty = new MapType(gt[0], gt[1]); }
+			
+			break;
+		}
+		case 1: case 3: case 44: {
+			ReferenceType(out tok, out ty);
+			break;
+		}
+		default: SynErr(125); break;
+		}
+	}
+
+	void Formals(bool incoming, bool allowGhostKeyword, List<Formal/*!*/>/*!*/ formals, out IToken openParen) {
+		Contract.Requires(cce.NonNullElements(formals)); IToken/*!*/ id;  Type/*!*/ ty;  bool isGhost; 
+		Expect(23);
+		openParen = t; 
+		if (la.kind == 1 || la.kind == 8) {
+			GIdentType(allowGhostKeyword, out id, out ty, out isGhost);
+			formals.Add(new Formal(id, id.val, ty, incoming, isGhost)); 
+			while (la.kind == 21) {
+				Get();
+				GIdentType(allowGhostKeyword, out id, out ty, out isGhost);
+				formals.Add(new Formal(id, id.val, ty, incoming, isGhost)); 
+			}
+		}
+		Expect(25);
+	}
+
+	void MethodSpec(List<MaybeFreeExpression/*!*/>/*!*/ req, List<FrameExpression/*!*/>/*!*/ mod, List<MaybeFreeExpression/*!*/>/*!*/ ens,
+List<Expression/*!*/>/*!*/ decreases, ref Attributes decAttrs, ref Attributes modAttrs) {
+		Contract.Requires(cce.NonNullElements(req)); Contract.Requires(cce.NonNullElements(mod)); Contract.Requires(cce.NonNullElements(ens)); Contract.Requires(cce.NonNullElements(decreases));
+		Expression/*!*/ e;  FrameExpression/*!*/ fe;  bool isFree = false; Attributes ensAttrs = null;
+		
+		while (!(StartOf(7))) {SynErr(126); Get();}
+		if (la.kind == 32) {
+			Get();
+			while (IsAttribute()) {
+				Attribute(ref modAttrs);
+			}
+			if (StartOf(8)) {
+				FrameExpression(out fe);
+				mod.Add(fe); 
+				while (la.kind == 21) {
+					Get();
+					FrameExpression(out fe);
+					mod.Add(fe); 
+				}
+			}
+			while (!(la.kind == 0 || la.kind == 12)) {SynErr(127); Get();}
+			Expect(12);
+		} else if (la.kind == 33 || la.kind == 34 || la.kind == 35) {
+			if (la.kind == 33) {
+				Get();
+				isFree = true; 
+			}
+			if (la.kind == 34) {
+				Get();
+				Expression(out e);
+				while (!(la.kind == 0 || la.kind == 12)) {SynErr(128); Get();}
+				Expect(12);
+				req.Add(new MaybeFreeExpression(e, isFree)); 
+			} else if (la.kind == 35) {
+				Get();
+				while (IsAttribute()) {
+					Attribute(ref ensAttrs);
+				}
+				Expression(out e);
+				while (!(la.kind == 0 || la.kind == 12)) {SynErr(129); Get();}
+				Expect(12);
+				ens.Add(new MaybeFreeExpression(e, isFree, ensAttrs)); 
+			} else SynErr(130);
+		} else if (la.kind == 36) {
+			Get();
+			while (IsAttribute()) {
+				Attribute(ref decAttrs);
+			}
+			DecreasesList(decreases, false);
+			while (!(la.kind == 0 || la.kind == 12)) {SynErr(131); Get();}
+			Expect(12);
+		} else SynErr(132);
+	}
+
+	void BlockStmt(out BlockStmt/*!*/ block, out IToken bodyStart, out IToken bodyEnd) {
+		Contract.Ensures(Contract.ValueAtReturn(out block) != null);
+		List<Statement/*!*/> body = new List<Statement/*!*/>();
+		
+		Expect(6);
+		bodyStart = t; 
+		while (StartOf(9)) {
+			Stmt(body);
+		}
+		Expect(7);
+		bodyEnd = t;
+		block = new BlockStmt(bodyStart, body); 
+	}
+
+	void FrameExpression(out FrameExpression/*!*/ fe) {
+		Contract.Ensures(Contract.ValueAtReturn(out fe) != null); Expression/*!*/ e;  IToken/*!*/ id;  string fieldName = null; 
+		Expression(out e);
+		if (la.kind == 49) {
+			Get();
+			Ident(out id);
+			fieldName = id.val; 
+		}
+		fe = new FrameExpression(e, fieldName); 
+	}
+
+	void Expression(out Expression/*!*/ e) {
+		EquivExpression(out e);
+	}
+
+	void DecreasesList(List<Expression/*!*/> decreases, bool allowWildcard) {
+		Expression/*!*/ e; 
+		PossiblyWildExpression(out e);
+		if (!allowWildcard && e is WildcardExpr) {
+		 SemErr(e.tok, "'decreases *' is only allowed on loops");
+		} else {
+		 decreases.Add(e);
+		}
+		
+		while (la.kind == 21) {
+			Get();
+			PossiblyWildExpression(out e);
+			if (!allowWildcard && e is WildcardExpr) {
+			 SemErr(e.tok, "'decreases *' is only allowed on loops");
+			} else {
+			 decreases.Add(e);
+			}
+			
+		}
+	}
+
+	void GenericInstantiation(List<Type/*!*/>/*!*/ gt) {
+		Contract.Requires(cce.NonNullElements(gt)); Type/*!*/ ty; 
+		Expect(26);
+		Type(out ty);
+		gt.Add(ty); 
+		while (la.kind == 21) {
+			Get();
+			Type(out ty);
+			gt.Add(ty); 
+		}
+		Expect(27);
+	}
+
+	void ReferenceType(out IToken/*!*/ tok, out Type/*!*/ ty) {
+		Contract.Ensures(Contract.ValueAtReturn(out tok) != null); Contract.Ensures(Contract.ValueAtReturn(out ty) != null);
+		tok = Token.NoToken;  ty = new BoolType();  /*keep compiler happy*/
+		IToken moduleName = null;
+		List<Type/*!*/>/*!*/ gt;
+		
+		if (la.kind == 44) {
+			Get();
+			tok = t;  ty = new ObjectType(); 
+		} else if (la.kind == 3) {
+			Get();
+			tok = t;  gt = new List<Type/*!*/>(); 
+			GenericInstantiation(gt);
+			if (gt.Count != 1) {
+			 SemErr("array type expects exactly one type argument");
+			}
+			int dims = 1;
+			if (tok.val.Length != 5) {
+			 dims = int.Parse(tok.val.Substring(5));
+			}
+			ty = theBuiltIns.ArrayType(tok, dims, gt[0], true);
+			
+		} else if (la.kind == 1) {
+			Ident(out tok);
+			gt = new List<Type/*!*/>(); 
+			if (la.kind == 14) {
+				moduleName = tok; 
+				Get();
+				Ident(out tok);
+			}
+			if (la.kind == 26) {
+				GenericInstantiation(gt);
+			}
+			ty = new UserDefinedType(tok, tok.val, gt, moduleName); 
+		} else SynErr(133);
+	}
+
+	void FunctionSpec(List<Expression/*!*/>/*!*/ reqs, List<FrameExpression/*!*/>/*!*/ reads, List<Expression/*!*/>/*!*/ ens, List<Expression/*!*/>/*!*/ decreases) {
+		Contract.Requires(cce.NonNullElements(reqs)); Contract.Requires(cce.NonNullElements(reads)); Contract.Requires(cce.NonNullElements(decreases));
+		Expression/*!*/ e;  FrameExpression/*!*/ fe; 
+		if (la.kind == 34) {
+			while (!(la.kind == 0 || la.kind == 34)) {SynErr(134); Get();}
+			Get();
+			Expression(out e);
+			while (!(la.kind == 0 || la.kind == 12)) {SynErr(135); Get();}
+			Expect(12);
+			reqs.Add(e); 
+		} else if (la.kind == 47) {
+			Get();
+			if (StartOf(10)) {
+				PossiblyWildFrameExpression(out fe);
+				reads.Add(fe); 
+				while (la.kind == 21) {
+					Get();
+					PossiblyWildFrameExpression(out fe);
+					reads.Add(fe); 
+				}
+			}
+			while (!(la.kind == 0 || la.kind == 12)) {SynErr(136); Get();}
+			Expect(12);
+		} else if (la.kind == 35) {
+			Get();
+			Expression(out e);
+			while (!(la.kind == 0 || la.kind == 12)) {SynErr(137); Get();}
+			Expect(12);
+			ens.Add(e); 
+		} else if (la.kind == 36) {
+			Get();
+			DecreasesList(decreases, false);
+			while (!(la.kind == 0 || la.kind == 12)) {SynErr(138); Get();}
+			Expect(12);
+		} else SynErr(139);
+	}
+
+	void FunctionBody(out Expression/*!*/ e, out IToken bodyStart, out IToken bodyEnd) {
+		Contract.Ensures(Contract.ValueAtReturn(out e) != null); e = dummyExpr; 
+		Expect(6);
+		bodyStart = t; 
+		Expression(out e);
+		Expect(7);
+		bodyEnd = t; 
+	}
+
+	void PossiblyWildFrameExpression(out FrameExpression/*!*/ fe) {
+		Contract.Ensures(Contract.ValueAtReturn(out fe) != null); fe = dummyFrameExpr; 
+		if (la.kind == 48) {
+			Get();
+			fe = new FrameExpression(new WildcardExpr(t), null); 
+		} else if (StartOf(8)) {
+			FrameExpression(out fe);
+		} else SynErr(140);
+	}
+
+	void PossiblyWildExpression(out Expression/*!*/ e) {
+		Contract.Ensures(Contract.ValueAtReturn(out e)!=null);
+		e = dummyExpr; 
+		if (la.kind == 48) {
+			Get();
+			e = new WildcardExpr(t); 
+		} else if (StartOf(8)) {
+			Expression(out e);
+		} else SynErr(141);
+	}
+
+	void Stmt(List<Statement/*!*/>/*!*/ ss) {
+		Statement/*!*/ s;
+		
+		OneStmt(out s);
+		ss.Add(s); 
+	}
+
+	void OneStmt(out Statement/*!*/ s) {
+		Contract.Ensures(Contract.ValueAtReturn(out s) != null); IToken/*!*/ x;  IToken/*!*/ id;  string label = null;
+		s = dummyStmt;  /* to please the compiler */
+		BlockStmt bs;
+		IToken bodyStart, bodyEnd;
+		int breakCount;
+		
+		while (!(StartOf(11))) {SynErr(142); Get();}
+		switch (la.kind) {
+		case 6: {
+			BlockStmt(out bs, out bodyStart, out bodyEnd);
+			s = bs; 
+			break;
+		}
+		case 67: {
+			AssertStmt(out s);
+			break;
+		}
+		case 55: {
+			AssumeStmt(out s);
+			break;
+		}
+		case 68: {
+			PrintStmt(out s);
+			break;
+		}
+		case 1: case 2: case 19: case 23: case 92: case 93: case 94: case 95: case 96: case 97: case 98: {
+			UpdateStmt(out s);
+			break;
+		}
+		case 8: case 20: {
+			VarDeclStatement(out s);
+			break;
+		}
+		case 60: {
+			IfStmt(out s);
+			break;
+		}
+		case 64: {
+			WhileStmt(out s);
+			break;
+		}
+		case 66: {
+			MatchStmt(out s);
+			break;
+		}
+		case 69: {
+			ParallelStmt(out s);
+			break;
+		}
+		case 50: {
+			Get();
+			x = t; 
+			NoUSIdent(out id);
+			Expect(5);
+			OneStmt(out s);
+			s.Labels = new LList<Label>(new Label(x, id.val), s.Labels); 
+			break;
+		}
+		case 51: {
+			Get();
+			x = t; breakCount = 1; label = null; 
+			if (la.kind == 1) {
+				NoUSIdent(out id);
+				label = id.val; 
+			} else if (la.kind == 12 || la.kind == 51) {
+				while (la.kind == 51) {
+					Get();
+					breakCount++; 
+				}
+			} else SynErr(143);
+			while (!(la.kind == 0 || la.kind == 12)) {SynErr(144); Get();}
+			Expect(12);
+			s = label != null ? new BreakStmt(x, label) : new BreakStmt(x, breakCount); 
+			break;
+		}
+		case 52: {
+			ReturnStmt(out s);
+			break;
+		}
+		case 31: {
+			Get();
+			s = new SkeletonStatement(t); 
+			Expect(12);
+			break;
+		}
+		default: SynErr(145); break;
+		}
+	}
+
+	void AssertStmt(out Statement/*!*/ s) {
+		Contract.Ensures(Contract.ValueAtReturn(out s) != null); IToken/*!*/ x;
+		Expression e = null; Attributes attrs = null;
+		
+		Expect(67);
+		x = t; 
+		while (IsAttribute()) {
+			Attribute(ref attrs);
+		}
+		if (StartOf(8)) {
+			Expression(out e);
+		} else if (la.kind == 31) {
+			Get();
+		} else SynErr(146);
+		Expect(12);
+		if (e == null) {
+		 s = new SkeletonStatement(new AssertStmt(x, new LiteralExpr(x, true), attrs), true, false);
+		} else {
+		 s = new AssertStmt(x, e, attrs);
+		}
+		
+	}
+
+	void AssumeStmt(out Statement/*!*/ s) {
+		Contract.Ensures(Contract.ValueAtReturn(out s) != null); IToken/*!*/ x;
+		Expression e = null; Attributes attrs = null;
+		
+		Expect(55);
+		x = t; 
+		while (IsAttribute()) {
+			Attribute(ref attrs);
+		}
+		if (StartOf(8)) {
+			Expression(out e);
+		} else if (la.kind == 31) {
+			Get();
+		} else SynErr(147);
+		if (e == null) {
+		 s = new SkeletonStatement(new AssumeStmt(x, new LiteralExpr(x, true), attrs), true, false);
+		} else {
+		 s = new AssumeStmt(x, e, attrs);
+		}
+		
+		Expect(12);
+	}
+
+	void PrintStmt(out Statement/*!*/ s) {
+		Contract.Ensures(Contract.ValueAtReturn(out s) != null); IToken/*!*/ x;  Attributes.Argument/*!*/ arg;
+		List<Attributes.Argument/*!*/> args = new List<Attributes.Argument/*!*/>();
+		
+		Expect(68);
+		x = t; 
+		AttributeArg(out arg);
+		args.Add(arg); 
+		while (la.kind == 21) {
+			Get();
+			AttributeArg(out arg);
+			args.Add(arg); 
+		}
+		Expect(12);
+		s = new PrintStmt(x, args); 
+	}
+
+	void UpdateStmt(out Statement/*!*/ s) {
+		List<Expression> lhss = new List<Expression>();
+		List<AssignmentRhs> rhss = new List<AssignmentRhs>();
+		Expression e;  AssignmentRhs r;
+		Expression lhs0;
+		IToken x;
+		Attributes attrs = null;
+		IToken suchThatAssume = null;
+		Expression suchThat = null;
+		
+		Lhs(out e);
+		x = e.tok; 
+		if (la.kind == 6 || la.kind == 12) {
+			while (la.kind == 6) {
+				Attribute(ref attrs);
+			}
+			Expect(12);
+			rhss.Add(new ExprRhs(e, attrs)); 
+		} else if (la.kind == 21 || la.kind == 53 || la.kind == 54) {
+			lhss.Add(e);  lhs0 = e; 
+			while (la.kind == 21) {
+				Get();
+				Lhs(out e);
+				lhss.Add(e); 
+			}
+			if (la.kind == 53) {
+				Get();
+				x = t; 
+				Rhs(out r, lhs0);
+				rhss.Add(r); 
+				while (la.kind == 21) {
+					Get();
+					Rhs(out r, lhs0);
+					rhss.Add(r); 
+				}
+			} else if (la.kind == 54) {
+				Get();
+				x = t; 
+				if (la.kind == 55) {
+					Get();
+					suchThatAssume = t; 
+				}
+				Expression(out suchThat);
+			} else SynErr(148);
+			Expect(12);
+		} else if (la.kind == 5) {
+			Get();
+			SemErr(t, "invalid statement (did you forget the 'label' keyword?)"); 
+		} else SynErr(149);
+		if (suchThat != null) {
+		 s = new AssignSuchThatStmt(x, lhss, suchThat, suchThatAssume);
+		} else {
+		 s = new UpdateStmt(x, lhss, rhss);
+		}
+		
+	}
+
+	void VarDeclStatement(out Statement/*!*/ s) {
+		IToken x = null, assignTok = null;  bool isGhost = false;
+		VarDecl/*!*/ d;
+		AssignmentRhs r;  IdentifierExpr lhs0;
+		List<VarDecl> lhss = new List<VarDecl>();
+		List<AssignmentRhs> rhss = new List<AssignmentRhs>();
+		IToken suchThatAssume = null;
+		Expression suchThat = null;
+		
+		if (la.kind == 8) {
+			Get();
+			isGhost = true;  x = t; 
+		}
+		Expect(20);
+		if (!isGhost) { x = t; } 
+		LocalIdentTypeOptional(out d, isGhost);
+		lhss.Add(d); 
+		while (la.kind == 21) {
+			Get();
+			LocalIdentTypeOptional(out d, isGhost);
+			lhss.Add(d); 
+		}
+		if (la.kind == 53 || la.kind == 54) {
+			if (la.kind == 53) {
+				Get();
+				assignTok = t;
+				lhs0 = new IdentifierExpr(lhss[0].Tok, lhss[0].Name);
+				lhs0.Var = lhss[0];  lhs0.Type = lhss[0].OptionalType;  // resolve here
+				
+				Rhs(out r, lhs0);
+				rhss.Add(r); 
+				while (la.kind == 21) {
+					Get();
+					Rhs(out r, lhs0);
+					rhss.Add(r); 
+				}
+			} else {
+				Get();
+				assignTok = t; 
+				if (la.kind == 55) {
+					Get();
+					suchThatAssume = t; 
+				}
+				Expression(out suchThat);
+			}
+		}
+		Expect(12);
+		ConcreteUpdateStatement update;
+		if (suchThat != null) {
+		 var ies = new List<Expression>();
+		 foreach (var lhs in lhss) {
+		   ies.Add(new IdentifierExpr(lhs.Tok, lhs.Name));
+		 }
+		 update = new AssignSuchThatStmt(assignTok, ies, suchThat, suchThatAssume);
+		} else if (rhss.Count == 0) {
+		 update = null;
+		} else {
+		 var ies = new List<Expression>();
+		 foreach (var lhs in lhss) {
+		   ies.Add(new AutoGhostIdentifierExpr(lhs.Tok, lhs.Name));
+		 }
+		 update = new UpdateStmt(assignTok, ies, rhss);
+		}
+		s = new VarDeclStmt(x, lhss, update);
+		
+	}
+
+	void IfStmt(out Statement/*!*/ ifStmt) {
+		Contract.Ensures(Contract.ValueAtReturn(out ifStmt) != null); IToken/*!*/ x;
+		Expression guard = null;  bool guardOmitted = false;
+		BlockStmt/*!*/ thn;
+		BlockStmt/*!*/ bs;
+		Statement/*!*/ s;
+		Statement els = null;
+		IToken bodyStart, bodyEnd;
+		List<GuardedAlternative> alternatives;
+		ifStmt = dummyStmt;  // to please the compiler
+		
+		Expect(60);
+		x = t; 
+		if (la.kind == 23 || la.kind == 31) {
+			if (la.kind == 23) {
+				Guard(out guard);
+			} else {
+				Get();
+				guardOmitted = true; 
+			}
+			BlockStmt(out thn, out bodyStart, out bodyEnd);
+			if (la.kind == 61) {
+				Get();
+				if (la.kind == 60) {
+					IfStmt(out s);
+					els = s; 
+				} else if (la.kind == 6) {
+					BlockStmt(out bs, out bodyStart, out bodyEnd);
+					els = bs; 
+				} else SynErr(150);
+			}
+			if (guardOmitted) {
+			 ifStmt = new SkeletonStatement(new IfStmt(x, guard, thn, els), true, false);
+			} else {
+			 ifStmt = new IfStmt(x, guard, thn, els);
+			}
+			
+		} else if (la.kind == 6) {
+			AlternativeBlock(out alternatives);
+			ifStmt = new AlternativeStmt(x, alternatives); 
+		} else SynErr(151);
+	}
+
+	void WhileStmt(out Statement/*!*/ stmt) {
+		Contract.Ensures(Contract.ValueAtReturn(out stmt) != null); IToken/*!*/ x;
+		Expression guard = null;  bool guardOmitted = false;
+		List<MaybeFreeExpression/*!*/> invariants = new List<MaybeFreeExpression/*!*/>();
+		List<Expression/*!*/> decreases = new List<Expression/*!*/>();
+		Attributes decAttrs = null;
+		Attributes modAttrs = null;
+		List<FrameExpression/*!*/> mod = null;
+		BlockStmt/*!*/ body = null;  bool bodyOmitted = false;
+		IToken bodyStart = null, bodyEnd = null;
+		List<GuardedAlternative> alternatives;
+		stmt = dummyStmt;  // to please the compiler
+		
+		Expect(64);
+		x = t; 
+		if (la.kind == 23 || la.kind == 31) {
+			if (la.kind == 23) {
+				Guard(out guard);
+				Contract.Assume(guard == null || cce.Owner.None(guard)); 
+			} else {
+				Get();
+				guardOmitted = true; 
+			}
+			LoopSpec(out invariants, out decreases, out mod, ref decAttrs, ref modAttrs);
+			if (la.kind == 6) {
+				BlockStmt(out body, out bodyStart, out bodyEnd);
+			} else if (la.kind == 31) {
+				Get();
+				bodyOmitted = true; 
+			} else SynErr(152);
+			if (guardOmitted || bodyOmitted) {
+			 if (mod != null) {
+			   SemErr(mod[0].E.tok, "'modifies' clauses are not allowed on refining loops");
+			 }
+			 if (body == null) {
+			   body = new BlockStmt(x, new List<Statement>());
+			 }
+			 stmt = new WhileStmt(x, guard, invariants, new Specification<Expression>(decreases, decAttrs), new Specification<FrameExpression>(null, null), body);
+			 stmt = new SkeletonStatement(stmt, guardOmitted, bodyOmitted);
+			} else {
+			 stmt = new WhileStmt(x, guard, invariants, new Specification<Expression>(decreases, decAttrs), new Specification<FrameExpression>(mod, modAttrs), body);
+			}
+			
+		} else if (StartOf(12)) {
+			LoopSpec(out invariants, out decreases, out mod, ref decAttrs, ref modAttrs);
+			AlternativeBlock(out alternatives);
+			stmt = new AlternativeLoopStmt(x, invariants, new Specification<Expression>(decreases, decAttrs), new Specification<FrameExpression>(mod, modAttrs), alternatives); 
+		} else SynErr(153);
+	}
+
+	void MatchStmt(out Statement/*!*/ s) {
+		Contract.Ensures(Contract.ValueAtReturn(out s) != null);
+		Token x;  Expression/*!*/ e;  MatchCaseStmt/*!*/ c;
+		List<MatchCaseStmt/*!*/> cases = new List<MatchCaseStmt/*!*/>(); 
+		Expect(66);
+		x = t; 
+		Expression(out e);
+		Expect(6);
+		while (la.kind == 62) {
+			CaseStatement(out c);
+			cases.Add(c); 
+		}
+		Expect(7);
+		s = new MatchStmt(x, e, cases); 
+	}
+
+	void ParallelStmt(out Statement/*!*/ s) {
+		Contract.Ensures(Contract.ValueAtReturn(out s) != null);
+		IToken/*!*/ x;
+		List<BoundVar/*!*/> bvars = null;
+		Attributes attrs = null;
+		Expression range = null;
+		var ens = new List<MaybeFreeExpression/*!*/>();
+		bool isFree;
+		Expression/*!*/ e;
+		BlockStmt/*!*/ block;
+		IToken bodyStart, bodyEnd;
+		
+		Expect(69);
+		x = t; 
+		Expect(23);
+		if (la.kind == 1) {
+			List<BoundVar/*!*/> bvarsX;  Attributes attrsX;  Expression rangeX; 
+			QuantifierDomain(out bvarsX, out attrsX, out rangeX);
+			bvars = bvarsX; attrs = attrsX; range = rangeX;
+			
+		}
+		if (bvars == null) { bvars = new List<BoundVar>(); }
+		if (range == null) { range = new LiteralExpr(x, true); }
+		
+		Expect(25);
+		while (la.kind == 33 || la.kind == 35) {
+			isFree = false; 
+			if (la.kind == 33) {
+				Get();
+				isFree = true; 
+			}
+			Expect(35);
+			Expression(out e);
+			Expect(12);
+			ens.Add(new MaybeFreeExpression(e, isFree)); 
+		}
+		BlockStmt(out block, out bodyStart, out bodyEnd);
+		s = new ParallelStmt(x, bvars, attrs, range, ens, block); 
+	}
+
+	void ReturnStmt(out Statement/*!*/ s) {
+		IToken returnTok = null;
+		List<AssignmentRhs> rhss = null;
+		AssignmentRhs r;
+		
+		Expect(52);
+		returnTok = t; 
+		if (StartOf(13)) {
+			Rhs(out r, null);
+			rhss = new List<AssignmentRhs>(); rhss.Add(r); 
+			while (la.kind == 21) {
+				Get();
+				Rhs(out r, null);
+				rhss.Add(r); 
+			}
+		}
+		Expect(12);
+		s = new ReturnStmt(returnTok, rhss); 
+	}
+
+	void Rhs(out AssignmentRhs r, Expression receiverForInitCall) {
+		IToken/*!*/ x, newToken;  Expression/*!*/ e;
+		List<Expression> ee = null;
+		Type ty = null;
+		CallStmt initCall = null;
+		List<Expression> args;
+		r = null;  // to please compiler
+		Attributes attrs = null;
+		
+		if (la.kind == 56) {
+			Get();
+			newToken = t; 
+			TypeAndToken(out x, out ty);
+			if (la.kind == 14 || la.kind == 23 || la.kind == 57) {
+				if (la.kind == 57) {
+					Get();
+					ee = new List<Expression>(); 
+					Expressions(ee);
+					Expect(58);
+					UserDefinedType tmp = theBuiltIns.ArrayType(x, ee.Count, new IntType(), true);
+					
+				} else if (la.kind == 14) {
+					Get();
+					Ident(out x);
+					Expect(23);
+					args = new List<Expression/*!*/>(); 
+					if (StartOf(8)) {
+						Expressions(args);
+					}
+					Expect(25);
+					initCall = new CallStmt(x, new List<Expression>(), receiverForInitCall, x.val, args); 
+				} else {
+					Get();
+					var udf = ty as UserDefinedType;
+					if (udf != null && udf.ModuleName != null && udf.TypeArgs.Count == 0) {
+					 // The parsed name had the form "A.B", so treat "A" as the name of the type and "B" as
+					 // the name of the constructor that's being invoked.
+					 x = udf.tok;
+					 ty = new UserDefinedType(udf.ModuleName, udf.ModuleName.val, new List<Type>(), null);
+					} else {
+					 SemErr(t, "expected '.'");
+					 x = null;
+					}
+					args = new List<Expression/*!*/>(); 
+					if (StartOf(8)) {
+						Expressions(args);
+					}
+					Expect(25);
+					if (x != null) {
+					 initCall = new CallStmt(x, new List<Expression>(), receiverForInitCall, x.val, args);
+					}
+					
+				}
+			}
+			if (ee != null) {
+			 r = new TypeRhs(newToken, ty, ee);
+			} else {
+			 r = new TypeRhs(newToken, ty, initCall);
+			}
+			
+		} else if (la.kind == 59) {
+			Get();
+			x = t; 
+			Expression(out e);
+			r = new ExprRhs(new UnaryExpr(x, UnaryExpr.Opcode.SetChoose, e)); 
+		} else if (la.kind == 48) {
+			Get();
+			r = new HavocRhs(t); 
+		} else if (StartOf(8)) {
+			Expression(out e);
+			r = new ExprRhs(e); 
+		} else SynErr(154);
+		while (la.kind == 6) {
+			Attribute(ref attrs);
+		}
+		if (r != null) r.Attributes = attrs; 
+	}
+
+	void Lhs(out Expression e) {
+		e = null;  // to please the compiler
+		
+		if (la.kind == 1) {
+			DottedIdentifiersAndFunction(out e);
+			while (la.kind == 14 || la.kind == 57) {
+				Suffix(ref e);
+			}
+		} else if (StartOf(14)) {
+			ConstAtomExpression(out e);
+			Suffix(ref e);
+			while (la.kind == 14 || la.kind == 57) {
+				Suffix(ref e);
+			}
+		} else SynErr(155);
+	}
+
+	void Expressions(List<Expression/*!*/>/*!*/ args) {
+		Contract.Requires(cce.NonNullElements(args)); Expression/*!*/ e; 
+		Expression(out e);
+		args.Add(e); 
+		while (la.kind == 21) {
+			Get();
+			Expression(out e);
+			args.Add(e); 
+		}
+	}
+
+	void Guard(out Expression e) {
+		Expression/*!*/ ee;  e = null; 
+		Expect(23);
+		if (la.kind == 48) {
+			Get();
+			e = null; 
+		} else if (StartOf(8)) {
+			Expression(out ee);
+			e = ee; 
+		} else SynErr(156);
+		Expect(25);
+	}
+
+	void AlternativeBlock(out List<GuardedAlternative> alternatives) {
+		alternatives = new List<GuardedAlternative>();
+		IToken x;
+		Expression e;
+		List<Statement> body;
+		
+		Expect(6);
+		while (la.kind == 62) {
+			Get();
+			x = t; 
+			Expression(out e);
+			Expect(63);
+			body = new List<Statement>(); 
+			while (StartOf(9)) {
+				Stmt(body);
+			}
+			alternatives.Add(new GuardedAlternative(x, e, body)); 
+		}
+		Expect(7);
+	}
+
+	void LoopSpec(out List<MaybeFreeExpression/*!*/> invariants, out List<Expression/*!*/> decreases, out List<FrameExpression/*!*/> mod, ref Attributes decAttrs, ref Attributes modAttrs) {
+		FrameExpression/*!*/ fe;
+		invariants = new List<MaybeFreeExpression/*!*/>();
+		MaybeFreeExpression invariant = null;
+		decreases = new List<Expression/*!*/>();
+		mod = null;
+		
+		while (StartOf(15)) {
+			if (la.kind == 33 || la.kind == 65) {
+				Invariant(out invariant);
+				while (!(la.kind == 0 || la.kind == 12)) {SynErr(157); Get();}
+				Expect(12);
+				invariants.Add(invariant); 
+			} else if (la.kind == 36) {
+				while (!(la.kind == 0 || la.kind == 36)) {SynErr(158); Get();}
+				Get();
+				while (IsAttribute()) {
+					Attribute(ref decAttrs);
+				}
+				DecreasesList(decreases, true);
+				while (!(la.kind == 0 || la.kind == 12)) {SynErr(159); Get();}
+				Expect(12);
+			} else {
+				while (!(la.kind == 0 || la.kind == 32)) {SynErr(160); Get();}
+				Get();
+				while (IsAttribute()) {
+					Attribute(ref modAttrs);
+				}
+				mod = mod ?? new List<FrameExpression>(); 
+				if (StartOf(8)) {
+					FrameExpression(out fe);
+					mod.Add(fe); 
+					while (la.kind == 21) {
+						Get();
+						FrameExpression(out fe);
+						mod.Add(fe); 
+					}
+				}
+				while (!(la.kind == 0 || la.kind == 12)) {SynErr(161); Get();}
+				Expect(12);
+			}
+		}
+	}
+
+	void Invariant(out MaybeFreeExpression/*!*/ invariant) {
+		bool isFree = false; Expression/*!*/ e; List<string> ids = new List<string>(); invariant = null; Attributes attrs = null; 
+		while (!(la.kind == 0 || la.kind == 33 || la.kind == 65)) {SynErr(162); Get();}
+		if (la.kind == 33) {
+			Get();
+			isFree = true; 
+		}
+		Expect(65);
+		while (IsAttribute()) {
+			Attribute(ref attrs);
+		}
+		Expression(out e);
+		invariant = new MaybeFreeExpression(e, isFree, attrs); 
+	}
+
+	void CaseStatement(out MatchCaseStmt/*!*/ c) {
+		Contract.Ensures(Contract.ValueAtReturn(out c) != null);
+		IToken/*!*/ x, id;
+		List<BoundVar/*!*/> arguments = new List<BoundVar/*!*/>();
+		BoundVar/*!*/ bv;
+		List<Statement/*!*/> body = new List<Statement/*!*/>();
+		
+		Expect(62);
+		x = t; 
+		Ident(out id);
+		if (la.kind == 23) {
+			Get();
+			IdentTypeOptional(out bv);
+			arguments.Add(bv); 
+			while (la.kind == 21) {
+				Get();
+				IdentTypeOptional(out bv);
+				arguments.Add(bv); 
+			}
+			Expect(25);
+		}
+		Expect(63);
+		while (StartOf(9)) {
+			Stmt(body);
+		}
+		c = new MatchCaseStmt(x, id.val, arguments, body); 
+	}
+
+	void AttributeArg(out Attributes.Argument/*!*/ arg) {
+		Contract.Ensures(Contract.ValueAtReturn(out arg) != null); Expression/*!*/ e;  arg = dummyAttrArg; 
+		if (la.kind == 4) {
+			Get();
+			arg = new Attributes.Argument(t, t.val.Substring(1, t.val.Length-2)); 
+		} else if (StartOf(8)) {
+			Expression(out e);
+			arg = new Attributes.Argument(t, e); 
+		} else SynErr(163);
+	}
+
+	void QuantifierDomain(out List<BoundVar/*!*/> bvars, out Attributes attrs, out Expression range) {
+		bvars = new List<BoundVar/*!*/>();
+		BoundVar/*!*/ bv;
+		attrs = null;
+		range = null;
+		
+		IdentTypeOptional(out bv);
+		bvars.Add(bv); 
+		while (la.kind == 21) {
+			Get();
+			IdentTypeOptional(out bv);
+			bvars.Add(bv); 
+		}
+		while (la.kind == 6) {
+			Attribute(ref attrs);
+		}
+		if (la.kind == 19) {
+			Get();
+			Expression(out range);
+		}
+	}
+
+	void EquivExpression(out Expression/*!*/ e0) {
+		Contract.Ensures(Contract.ValueAtReturn(out e0) != null); IToken/*!*/ x;  Expression/*!*/ e1; 
+		ImpliesExpression(out e0);
+		while (la.kind == 70 || la.kind == 71) {
+			EquivOp();
+			x = t; 
+			ImpliesExpression(out e1);
+			e0 = new BinaryExpr(x, BinaryExpr.Opcode.Iff, e0, e1); 
+		}
+	}
+
+	void ImpliesExpression(out Expression/*!*/ e0) {
+		Contract.Ensures(Contract.ValueAtReturn(out e0) != null); IToken/*!*/ x;  Expression/*!*/ e1; 
+		LogicalExpression(out e0);
+		if (la.kind == 72 || la.kind == 73) {
+			ImpliesOp();
+			x = t; 
+			ImpliesExpression(out e1);
+			e0 = new BinaryExpr(x, BinaryExpr.Opcode.Imp, e0, e1); 
+		}
+	}
+
+	void EquivOp() {
+		if (la.kind == 70) {
+			Get();
+		} else if (la.kind == 71) {
+			Get();
+		} else SynErr(164);
+	}
+
+	void LogicalExpression(out Expression/*!*/ e0) {
+		Contract.Ensures(Contract.ValueAtReturn(out e0) != null); IToken/*!*/ x;  Expression/*!*/ e1; 
+		RelationalExpression(out e0);
+		if (StartOf(16)) {
+			if (la.kind == 74 || la.kind == 75) {
+				AndOp();
+				x = t; 
+				RelationalExpression(out e1);
+				e0 = new BinaryExpr(x, BinaryExpr.Opcode.And, e0, e1); 
+				while (la.kind == 74 || la.kind == 75) {
+					AndOp();
+					x = t; 
+					RelationalExpression(out e1);
+					e0 = new BinaryExpr(x, BinaryExpr.Opcode.And, e0, e1); 
+				}
+			} else {
+				OrOp();
+				x = t; 
+				RelationalExpression(out e1);
+				e0 = new BinaryExpr(x, BinaryExpr.Opcode.Or, e0, e1); 
+				while (la.kind == 76 || la.kind == 77) {
+					OrOp();
+					x = t; 
+					RelationalExpression(out e1);
+					e0 = new BinaryExpr(x, BinaryExpr.Opcode.Or, e0, e1); 
+				}
+			}
+		}
+	}
+
+	void ImpliesOp() {
+		if (la.kind == 72) {
+			Get();
+		} else if (la.kind == 73) {
+			Get();
+		} else SynErr(165);
+	}
+
+	void RelationalExpression(out Expression/*!*/ e) {
+		Contract.Ensures(Contract.ValueAtReturn(out e) != null);
+		IToken x, firstOpTok = null;  Expression e0, e1, acc = null;  BinaryExpr.Opcode op;
+		List<Expression> chain = null;
+		List<BinaryExpr.Opcode> ops = null;
+		int kind = 0;  // 0 ("uncommitted") indicates chain of ==, possibly with one !=
+		              // 1 ("ascending")   indicates chain of ==, <, <=, possibly with one !=
+		              // 2 ("descending")  indicates chain of ==, >, >=, possibly with one !=
+		              // 3 ("illegal")     indicates illegal chain
+		              // 4 ("disjoint")    indicates chain of disjoint set operators
+		bool hasSeenNeq = false;
+		
+		Term(out e0);
+		e = e0; 
+		if (StartOf(17)) {
+			RelOp(out x, out op);
+			firstOpTok = x; 
+			Term(out e1);
+			e = new BinaryExpr(x, op, e0, e1);
+			if (op == BinaryExpr.Opcode.Disjoint)
+			 acc = new BinaryExpr(x, BinaryExpr.Opcode.Add, e0, e1); // accumulate first two operands.
+			
+			while (StartOf(17)) {
+				if (chain == null) {
+				 chain = new List<Expression>();
+				 ops = new List<BinaryExpr.Opcode>();
+				 chain.Add(e0);  ops.Add(op);  chain.Add(e1);
+				 switch (op) {
+				   case BinaryExpr.Opcode.Eq:
+				     kind = 0;  break;
+				   case BinaryExpr.Opcode.Neq:
+				     kind = 0;  hasSeenNeq = true;  break;
+				   case BinaryExpr.Opcode.Lt:
+				   case BinaryExpr.Opcode.Le:
+				     kind = 1;  break;
+				   case BinaryExpr.Opcode.Gt:
+				   case BinaryExpr.Opcode.Ge:
+				     kind = 2;  break;
+				   case BinaryExpr.Opcode.Disjoint:
+				     kind = 4;  break;
+				   default:
+				     kind = 3;  break;
+				 }
+				}
+				e0 = e1;
+				
+				RelOp(out x, out op);
+				switch (op) {
+				 case BinaryExpr.Opcode.Eq:
+				   if (kind != 0 && kind != 1 && kind != 2) { SemErr(x, "chaining not allowed from the previous operator"); }
+				   break;
+				 case BinaryExpr.Opcode.Neq:
+				   if (hasSeenNeq) { SemErr(x, "a chain cannot have more than one != operator"); }
+				   if (kind != 0 && kind != 1 && kind != 2) { SemErr(x, "this operator cannot continue this chain"); }
+				   hasSeenNeq = true;  break;
+				 case BinaryExpr.Opcode.Lt:
+				 case BinaryExpr.Opcode.Le:
+				   if (kind == 0) { kind = 1; }
+				   else if (kind != 1) { SemErr(x, "this operator chain cannot continue with an ascending operator"); }
+				   break;
+				 case BinaryExpr.Opcode.Gt:
+				 case BinaryExpr.Opcode.Ge:
+				   if (kind == 0) { kind = 2; }
+				   else if (kind != 2) { SemErr(x, "this operator chain cannot continue with a descending operator"); }
+				   break;
+				 case BinaryExpr.Opcode.Disjoint:
+				   if (kind != 4) { SemErr(x, "can only chain disjoint (!!) with itself."); kind = 3; }
+				   break;
+				 default:
+				   SemErr(x, "this operator cannot be part of a chain");
+				   kind = 3;  break;
+				}
+				
+				Term(out e1);
+				ops.Add(op); chain.Add(e1);
+				if (op == BinaryExpr.Opcode.Disjoint) {
+				 e = new BinaryExpr(x, BinaryExpr.Opcode.And, e, new BinaryExpr(x, op, acc, e1));
+				 acc = new BinaryExpr(x, BinaryExpr.Opcode.Add, acc, e1); //e0 has already been added.
+				}
+				else
+				 e = new BinaryExpr(x, BinaryExpr.Opcode.And, e, new BinaryExpr(x, op, e0, e1));
+				
+			}
+		}
+		if (chain != null) {
+		 e = new ChainingExpression(firstOpTok, chain, ops, e);
+		}
+		
+	}
+
+	void AndOp() {
+		if (la.kind == 74) {
+			Get();
+		} else if (la.kind == 75) {
+			Get();
+		} else SynErr(166);
+	}
+
+	void OrOp() {
+		if (la.kind == 76) {
+			Get();
+		} else if (la.kind == 77) {
+			Get();
+		} else SynErr(167);
+	}
+
+	void Term(out Expression/*!*/ e0) {
+		Contract.Ensures(Contract.ValueAtReturn(out e0) != null); IToken/*!*/ x;  Expression/*!*/ e1;  BinaryExpr.Opcode op; 
+		Factor(out e0);
+		while (la.kind == 87 || la.kind == 88) {
+			AddOp(out x, out op);
+			Factor(out e1);
+			e0 = new BinaryExpr(x, op, e0, e1); 
+		}
+	}
+
+	void RelOp(out IToken/*!*/ x, out BinaryExpr.Opcode op) {
+		Contract.Ensures(Contract.ValueAtReturn(out x) != null);
+		x = Token.NoToken;  op = BinaryExpr.Opcode.Add/*(dummy)*/;
+		IToken y;
+		
+		switch (la.kind) {
+		case 24: {
+			Get();
+			x = t;  op = BinaryExpr.Opcode.Eq; 
+			break;
+		}
+		case 26: {
+			Get();
+			x = t;  op = BinaryExpr.Opcode.Lt; 
+			break;
+		}
+		case 27: {
+			Get();
+			x = t;  op = BinaryExpr.Opcode.Gt; 
+			break;
+		}
+		case 78: {
+			Get();
+			x = t;  op = BinaryExpr.Opcode.Le; 
+			break;
+		}
+		case 79: {
+			Get();
+			x = t;  op = BinaryExpr.Opcode.Ge; 
+			break;
+		}
+		case 80: {
+			Get();
+			x = t;  op = BinaryExpr.Opcode.Neq; 
+			break;
+		}
+		case 81: {
+			Get();
+			x = t;  op = BinaryExpr.Opcode.Disjoint; 
+			break;
+		}
+		case 82: {
+			Get();
+			x = t;  op = BinaryExpr.Opcode.In; 
+			break;
+		}
+		case 83: {
+			Get();
+			x = t;  y = Token.NoToken; 
+			if (la.kind == 82) {
+				Get();
+				y = t; 
+			}
+			if (y == Token.NoToken) {
+			 SemErr(x, "invalid RelOp");
+			} else if (y.pos != x.pos + 1) {
+			 SemErr(x, "invalid RelOp (perhaps you intended \"!in\" with no intervening whitespace?)");
+			} else {
+			 x.val = "!in";
+			 op = BinaryExpr.Opcode.NotIn;
+			}
+			
+			break;
+		}
+		case 84: {
+			Get();
+			x = t;  op = BinaryExpr.Opcode.Neq; 
+			break;
+		}
+		case 85: {
+			Get();
+			x = t;  op = BinaryExpr.Opcode.Le; 
+			break;
+		}
+		case 86: {
+			Get();
+			x = t;  op = BinaryExpr.Opcode.Ge; 
+			break;
+		}
+		default: SynErr(168); break;
+		}
+	}
+
+	void Factor(out Expression/*!*/ e0) {
+		Contract.Ensures(Contract.ValueAtReturn(out e0) != null); IToken/*!*/ x;  Expression/*!*/ e1;  BinaryExpr.Opcode op; 
+		UnaryExpression(out e0);
+		while (la.kind == 48 || la.kind == 89 || la.kind == 90) {
+			MulOp(out x, out op);
+			UnaryExpression(out e1);
+			e0 = new BinaryExpr(x, op, e0, e1); 
+		}
+	}
+
+	void AddOp(out IToken/*!*/ x, out BinaryExpr.Opcode op) {
+		Contract.Ensures(Contract.ValueAtReturn(out x) != null); x = Token.NoToken;  op=BinaryExpr.Opcode.Add/*(dummy)*/; 
+		if (la.kind == 87) {
+			Get();
+			x = t;  op = BinaryExpr.Opcode.Add; 
+		} else if (la.kind == 88) {
+			Get();
+			x = t;  op = BinaryExpr.Opcode.Sub; 
+		} else SynErr(169);
+	}
+
+	void UnaryExpression(out Expression/*!*/ e) {
+		Contract.Ensures(Contract.ValueAtReturn(out e) != null); IToken/*!*/ x;  e = dummyExpr; 
+		switch (la.kind) {
+		case 88: {
+			Get();
+			x = t; 
+			UnaryExpression(out e);
+			e = new BinaryExpr(x, BinaryExpr.Opcode.Sub, new LiteralExpr(x, 0), e); 
+			break;
+		}
+		case 83: case 91: {
+			NegOp();
+			x = t; 
+			UnaryExpression(out e);
+			e = new UnaryExpr(x, UnaryExpr.Opcode.Not, e); 
+			break;
+		}
+		case 20: case 40: case 55: case 60: case 66: case 67: case 101: case 102: case 103: case 104: {
+			EndlessExpression(out e);
+			break;
+		}
+		case 1: {
+			DottedIdentifiersAndFunction(out e);
+			while (la.kind == 14 || la.kind == 57) {
+				Suffix(ref e);
+			}
+			break;
+		}
+		case 6: case 57: {
+			DisplayExpr(out e);
+			break;
+		}
+		case 41: {
+			MultiSetExpr(out e);
+			break;
+		}
+		case 43: {
+			MapExpr(out e);
+			break;
+		}
+		case 2: case 19: case 23: case 92: case 93: case 94: case 95: case 96: case 97: case 98: {
+			ConstAtomExpression(out e);
+			while (la.kind == 14 || la.kind == 57) {
+				Suffix(ref e);
+			}
+			break;
+		}
+		default: SynErr(170); break;
+		}
+	}
+
+	void MulOp(out IToken/*!*/ x, out BinaryExpr.Opcode op) {
+		Contract.Ensures(Contract.ValueAtReturn(out x) != null); x = Token.NoToken;  op = BinaryExpr.Opcode.Add/*(dummy)*/; 
+		if (la.kind == 48) {
+			Get();
+			x = t;  op = BinaryExpr.Opcode.Mul; 
+		} else if (la.kind == 89) {
+			Get();
+			x = t;  op = BinaryExpr.Opcode.Div; 
+		} else if (la.kind == 90) {
+			Get();
+			x = t;  op = BinaryExpr.Opcode.Mod; 
+		} else SynErr(171);
+	}
+
+	void NegOp() {
+		if (la.kind == 83) {
+			Get();
+		} else if (la.kind == 91) {
+			Get();
+		} else SynErr(172);
+	}
+
+	void EndlessExpression(out Expression e) {
+		IToken/*!*/ x;
+		Expression e0, e1;
+		e = dummyExpr;
+		BoundVar d;
+		List<BoundVar> letVars;  List<Expression> letRHSs;
+		
+		switch (la.kind) {
+		case 60: {
+			Get();
+			x = t; 
+			Expression(out e);
+			Expect(99);
+			Expression(out e0);
+			Expect(61);
+			Expression(out e1);
+			e = new ITEExpr(x, e, e0, e1); 
+			break;
+		}
+		case 66: {
+			MatchExpression(out e);
+			break;
+		}
+		case 101: case 102: case 103: case 104: {
+			QuantifierGuts(out e);
+			break;
+		}
+		case 40: {
+			ComprehensionExpr(out e);
+			break;
+		}
+		case 67: {
+			Get();
+			x = t; 
+			Expression(out e0);
+			Expect(12);
+			Expression(out e1);
+			e = new AssertExpr(x, e0, e1); 
+			break;
+		}
+		case 55: {
+			Get();
+			x = t; 
+			Expression(out e0);
+			Expect(12);
+			Expression(out e1);
+			e = new AssumeExpr(x, e0, e1); 
+			break;
+		}
+		case 20: {
+			Get();
+			x = t;
+			letVars = new List<BoundVar>();
+			letRHSs = new List<Expression>(); 
+			IdentTypeOptional(out d);
+			letVars.Add(d); 
+			while (la.kind == 21) {
+				Get();
+				IdentTypeOptional(out d);
+				letVars.Add(d); 
+			}
+			Expect(53);
+			Expression(out e);
+			letRHSs.Add(e); 
+			while (la.kind == 21) {
+				Get();
+				Expression(out e);
+				letRHSs.Add(e); 
+			}
+			Expect(12);
+			Expression(out e);
+			e = new LetExpr(x, letVars, letRHSs, e); 
+			break;
+		}
+		default: SynErr(173); break;
+		}
+	}
+
+	void DottedIdentifiersAndFunction(out Expression e) {
+		IToken id;  IToken openParen = null;
+		List<Expression> args = null;
+		List<IToken> idents = new List<IToken>();
+		
+		Ident(out id);
+		idents.Add(id); 
+		while (la.kind == 14) {
+			Get();
+			Ident(out id);
+			idents.Add(id); 
+		}
+		if (la.kind == 23) {
+			Get();
+			openParen = t;  args = new List<Expression>(); 
+			if (StartOf(8)) {
+				Expressions(args);
+			}
+			Expect(25);
+		}
+		e = new IdentifierSequence(idents, openParen, args); 
+	}
+
+	void Suffix(ref Expression/*!*/ e) {
+		Contract.Requires(e != null); Contract.Ensures(e!=null); IToken/*!*/ id, x;  List<Expression/*!*/>/*!*/ args;
+		Expression e0 = null;  Expression e1 = null;  Expression/*!*/ ee;  bool anyDots = false;
+		List<Expression> multipleIndices = null;
+		bool func = false;
+		
+		if (la.kind == 14) {
+			Get();
+			Ident(out id);
+			if (la.kind == 23) {
+				Get();
+				IToken openParen = t;  args = new List<Expression/*!*/>();  func = true; 
+				if (StartOf(8)) {
+					Expressions(args);
+				}
+				Expect(25);
+				e = new FunctionCallExpr(id, id.val, e, openParen, args); 
+			}
+			if (!func) { e = new ExprDotName(id, e, id.val); } 
+		} else if (la.kind == 57) {
+			Get();
+			x = t; 
+			if (StartOf(8)) {
+				Expression(out ee);
+				e0 = ee; 
+				if (la.kind == 100) {
+					Get();
+					anyDots = true; 
+					if (StartOf(8)) {
+						Expression(out ee);
+						e1 = ee; 
+					}
+				} else if (la.kind == 53) {
+					Get();
+					Expression(out ee);
+					e1 = ee; 
+				} else if (la.kind == 21 || la.kind == 58) {
+					while (la.kind == 21) {
+						Get();
+						Expression(out ee);
+						if (multipleIndices == null) {
+						 multipleIndices = new List<Expression>();
+						 multipleIndices.Add(e0);
+						}
+						multipleIndices.Add(ee);
+						
+					}
+				} else SynErr(174);
+			} else if (la.kind == 100) {
+				Get();
+				anyDots = true; 
+				if (StartOf(8)) {
+					Expression(out ee);
+					e1 = ee; 
+				}
+			} else SynErr(175);
+			if (multipleIndices != null) {
+			 e = new MultiSelectExpr(x, e, multipleIndices);
+			 // make sure an array class with this dimensionality exists
+			 UserDefinedType tmp = theBuiltIns.ArrayType(x, multipleIndices.Count, new IntType(), true);
+			} else {
+			 if (!anyDots && e0 == null) {
+			   /* a parsing error occurred */
+			   e0 = dummyExpr;
+			 }
+			 Contract.Assert(anyDots || e0 != null);
+			 if (anyDots) {
+			   //Contract.Assert(e0 != null || e1 != null);
+			   e = new SeqSelectExpr(x, false, e, e0, e1);
+			 } else if (e1 == null) {
+			   Contract.Assert(e0 != null);
+			   e = new SeqSelectExpr(x, true, e, e0, null);
+			 } else {
+			   Contract.Assert(e0 != null);
+			   e = new SeqUpdateExpr(x, e, e0, e1);
+			 }
+			}
+			
+			Expect(58);
+		} else SynErr(176);
+	}
+
+	void DisplayExpr(out Expression e) {
+		Contract.Ensures(Contract.ValueAtReturn(out e) != null);
+		IToken/*!*/ x = null;  List<Expression/*!*/>/*!*/ elements;
+		e = dummyExpr;
+		
+		if (la.kind == 6) {
+			Get();
+			x = t;  elements = new List<Expression/*!*/>(); 
+			if (StartOf(8)) {
+				Expressions(elements);
+			}
+			e = new SetDisplayExpr(x, elements);
+			Expect(7);
+		} else if (la.kind == 57) {
+			Get();
+			x = t;  elements = new List<Expression/*!*/>(); 
+			if (StartOf(8)) {
+				Expressions(elements);
+			}
+			e = new SeqDisplayExpr(x, elements); 
+			Expect(58);
+		} else SynErr(177);
+	}
+
+	void MultiSetExpr(out Expression e) {
+		Contract.Ensures(Contract.ValueAtReturn(out e) != null);
+		IToken/*!*/ x = null;  List<Expression/*!*/>/*!*/ elements;
+		e = dummyExpr;
+		
+		Expect(41);
+		x = t; 
+		if (la.kind == 6) {
+			Get();
+			elements = new List<Expression/*!*/>(); 
+			if (StartOf(8)) {
+				Expressions(elements);
+			}
+			e = new MultiSetDisplayExpr(x, elements);
+			Expect(7);
+		} else if (la.kind == 23) {
+			Get();
+			x = t;  elements = new List<Expression/*!*/>(); 
+			Expression(out e);
+			e = new MultiSetFormingExpr(x, e); 
+			Expect(25);
+		} else if (StartOf(18)) {
+			SemErr("multiset must be followed by multiset literal or expression to coerce in parentheses."); 
+		} else SynErr(178);
+	}
+
+	void MapExpr(out Expression e) {
+		Contract.Ensures(Contract.ValueAtReturn(out e) != null);
+		IToken/*!*/ x = Token.NoToken;
+		List<ExpressionPair/*!*/>/*!*/ elements;
+		e = dummyExpr;
+		
+		Expect(43);
+		x = t; 
+		if (la.kind == 57) {
+			Get();
+			elements = new List<ExpressionPair/*!*/>(); 
+			if (StartOf(8)) {
+				MapLiteralExpressions(out elements);
+			}
+			e = new MapDisplayExpr(x, elements);
+			Expect(58);
+		} else if (la.kind == 1) {
+			BoundVar/*!*/ bv;
+			List<BoundVar/*!*/> bvars = new List<BoundVar/*!*/>();
+			Expression/*!*/ range;
+			Expression body = null;
+			
+			IdentTypeOptional(out bv);
+			bvars.Add(bv); 
+			Expect(19);
+			Expression(out range);
+			QSep();
+			Expression(out body);
+			e = new MapComprehension(x, bvars, range, body); 
+		} else if (StartOf(18)) {
+			SemErr("map must be followed by literal in brackets or comprehension."); 
+		} else SynErr(179);
+	}
+
+	void ConstAtomExpression(out Expression/*!*/ e) {
+		Contract.Ensures(Contract.ValueAtReturn(out e) != null);
+		IToken/*!*/ x;  BigInteger n;
+		e = dummyExpr;
+		
+		switch (la.kind) {
+		case 92: {
+			Get();
+			e = new LiteralExpr(t, false); 
+			break;
+		}
+		case 93: {
+			Get();
+			e = new LiteralExpr(t, true); 
+			break;
+		}
+		case 94: {
+			Get();
+			e = new LiteralExpr(t); 
+			break;
+		}
+		case 2: {
+			Nat(out n);
+			e = new LiteralExpr(t, n); 
+			break;
+		}
+		case 95: {
+			Get();
+			e = new ThisExpr(t); 
+			break;
+		}
+		case 96: {
+			Get();
+			x = t; 
+			Expect(23);
+			Expression(out e);
+			Expect(25);
+			e = new FreshExpr(x, e); 
+			break;
+		}
+		case 97: {
+			Get();
+			x = t; 
+			Expect(23);
+			Expression(out e);
+			Expect(25);
+			e = new AllocatedExpr(x, e); 
+			break;
+		}
+		case 98: {
+			Get();
+			x = t; 
+			Expect(23);
+			Expression(out e);
+			Expect(25);
+			e = new OldExpr(x, e); 
+			break;
+		}
+		case 19: {
+			Get();
+			x = t; 
+			Expression(out e);
+			e = new UnaryExpr(x, UnaryExpr.Opcode.SeqLength, e); 
+			Expect(19);
+			break;
+		}
+		case 23: {
+			Get();
+			x = t; 
+			Expression(out e);
+			e = new ParensExpression(x, e); 
+			Expect(25);
+			break;
+		}
+		default: SynErr(180); break;
+		}
+	}
+
+	void Nat(out BigInteger n) {
+		Expect(2);
+		try {
+		 n = BigInteger.Parse(t.val);
+		} catch (System.FormatException) {
+		 SemErr("incorrectly formatted number");
+		 n = BigInteger.Zero;
+		}
+		
+	}
+
+	void MapLiteralExpressions(out List<ExpressionPair> elements) {
+		Expression/*!*/ d, r;
+		elements = new List<ExpressionPair/*!*/>(); 
+		Expression(out d);
+		Expect(53);
+		Expression(out r);
+		elements.Add(new ExpressionPair(d,r)); 
+		while (la.kind == 21) {
+			Get();
+			Expression(out d);
+			Expect(53);
+			Expression(out r);
+			elements.Add(new ExpressionPair(d,r)); 
+		}
+	}
+
+	void QSep() {
+		if (la.kind == 105) {
+			Get();
+		} else if (la.kind == 106) {
+			Get();
+		} else SynErr(181);
+	}
+
+	void MatchExpression(out Expression/*!*/ e) {
+		Contract.Ensures(Contract.ValueAtReturn(out e) != null); IToken/*!*/ x;  MatchCaseExpr/*!*/ c;
+		List<MatchCaseExpr/*!*/> cases = new List<MatchCaseExpr/*!*/>();
+		
+		Expect(66);
+		x = t; 
+		Expression(out e);
+		while (la.kind == 62) {
+			CaseExpression(out c);
+			cases.Add(c); 
+		}
+		e = new MatchExpr(x, e, cases); 
+	}
+
+	void QuantifierGuts(out Expression/*!*/ q) {
+		Contract.Ensures(Contract.ValueAtReturn(out q) != null); IToken/*!*/ x = Token.NoToken;
+		bool univ = false;
+		List<BoundVar/*!*/> bvars;
+		Attributes attrs;
+		Expression range;
+		Expression/*!*/ body;
+		
+		if (la.kind == 101 || la.kind == 102) {
+			Forall();
+			x = t;  univ = true; 
+		} else if (la.kind == 103 || la.kind == 104) {
+			Exists();
+			x = t; 
+		} else SynErr(182);
+		QuantifierDomain(out bvars, out attrs, out range);
+		QSep();
+		Expression(out body);
+		if (univ) {
+		 q = new ForallExpr(x, bvars, range, body, attrs);
+		} else {
+		 q = new ExistsExpr(x, bvars, range, body, attrs);
+		}
+		
+	}
+
+	void ComprehensionExpr(out Expression/*!*/ q) {
+		Contract.Ensures(Contract.ValueAtReturn(out q) != null);
+		IToken/*!*/ x = Token.NoToken;
+		BoundVar/*!*/ bv;
+		List<BoundVar/*!*/> bvars = new List<BoundVar/*!*/>();
+		Expression/*!*/ range;
+		Expression body = null;
+		
+		Expect(40);
+		x = t; 
+		IdentTypeOptional(out bv);
+		bvars.Add(bv); 
+		while (la.kind == 21) {
+			Get();
+			IdentTypeOptional(out bv);
+			bvars.Add(bv); 
+		}
+		Expect(19);
+		Expression(out range);
+		if (la.kind == 105 || la.kind == 106) {
+			QSep();
+			Expression(out body);
+		}
+		if (body == null && bvars.Count != 1) { SemErr(t, "a set comprehension with more than one bound variable must have a term expression"); }
+		q = new SetComprehension(x, bvars, range, body);
+		
+	}
+
+	void CaseExpression(out MatchCaseExpr/*!*/ c) {
+		Contract.Ensures(Contract.ValueAtReturn(out c) != null); IToken/*!*/ x, id;
+		List<BoundVar/*!*/> arguments = new List<BoundVar/*!*/>();
+		BoundVar/*!*/ bv;
+		Expression/*!*/ body;
+		
+		Expect(62);
+		x = t; 
+		Ident(out id);
+		if (la.kind == 23) {
+			Get();
+			IdentTypeOptional(out bv);
+			arguments.Add(bv); 
+			while (la.kind == 21) {
+				Get();
+				IdentTypeOptional(out bv);
+				arguments.Add(bv); 
+			}
+			Expect(25);
+		}
+		Expect(63);
+		Expression(out body);
+		c = new MatchCaseExpr(x, id.val, arguments, body); 
+	}
+
+	void Forall() {
+		if (la.kind == 101) {
+			Get();
+		} else if (la.kind == 102) {
+			Get();
+		} else SynErr(183);
+	}
+
+	void Exists() {
+		if (la.kind == 103) {
+			Get();
+		} else if (la.kind == 104) {
+			Get();
+		} else SynErr(184);
+	}
+
+	void AttributeBody(ref Attributes attrs) {
+		string aName;
+		List<Attributes.Argument/*!*/> aArgs = new List<Attributes.Argument/*!*/>();
+		Attributes.Argument/*!*/ aArg;
+		
+		Expect(5);
+		Expect(1);
+		aName = t.val; 
+		if (StartOf(19)) {
+			AttributeArg(out aArg);
+			aArgs.Add(aArg); 
+			while (la.kind == 21) {
+				Get();
+				AttributeArg(out aArg);
+				aArgs.Add(aArg); 
+			}
+		}
+		attrs = new Attributes(aName, aArgs, attrs); 
+	}
+
+
+
+	public void Parse() {
+		la = new Token();
+		la.val = "";
+		Get();
+		Dafny();
+		Expect(0);
+
+		Expect(0);
+	}
+
+	static readonly bool[,]/*!*/ set = {
+		{T,T,T,x, x,x,T,x, T,x,x,x, T,x,x,T, x,T,T,T, T,x,x,T, x,x,x,x, T,T,x,T, T,T,T,T, T,x,x,x, x,x,x,x, x,x,x,x, x,x,T,T, T,x,x,T, x,x,x,x, T,x,x,x, T,T,T,T, T,T,x,x, x,x,x,x, x,x,x,x, x,x,x,x, x,x,x,x, x,x,x,x, T,T,T,T, T,T,T,x, x,x,x,x, x,x,x,x, x},
+		{x,x,x,x, x,x,x,x, T,T,x,x, x,x,x,T, T,T,T,x, T,x,T,x, x,x,x,x, T,T,x,x, x,x,x,x, x,x,x,x, x,x,x,x, x,T,T,x, x,x,x,x, x,x,x,x, x,x,x,x, x,x,x,x, x,x,x,x, x,x,x,x, x,x,x,x, x,x,x,x, x,x,x,x, x,x,x,x, x,x,x,x, x,x,x,x, x,x,x,x, x,x,x,x, x,x,x,x, x},
+		{x,x,x,x, x,x,x,x, T,x,x,x, x,x,x,x, T,x,x,x, T,x,x,x, x,x,x,x, T,T,x,x, x,x,x,x, x,x,x,x, x,x,x,x, x,T,T,x, x,x,x,x, x,x,x,x, x,x,x,x, x,x,x,x, x,x,x,x, x,x,x,x, x,x,x,x, x,x,x,x, x,x,x,x, x,x,x,x, x,x,x,x, x,x,x,x, x,x,x,x, x,x,x,x, x,x,x,x, x},
+		{T,x,x,x, x,x,T,T, T,T,x,x, x,x,x,T, T,T,T,x, T,x,T,T, x,x,T,x, T,T,x,x, x,x,T,T, T,x,x,x, x,x,x,x, x,T,T,T, x,x,x,x, x,x,x,x, x,x,x,x, x,x,x,x, x,x,x,x, x,x,x,x, x,x,x,x, x,x,x,x, x,x,x,x, x,x,x,x, x,x,x,x, x,x,x,x, x,x,x,x, x,x,x,x, x,x,x,x, x},
+		{x,x,x,x, x,x,x,x, x,x,x,x, x,x,x,x, x,x,x,x, x,x,x,x, x,x,x,x, x,x,x,x, x,x,T,T, T,x,x,x, x,x,x,x, x,x,x,T, x,x,x,x, x,x,x,x, x,x,x,x, x,x,x,x, x,x,x,x, x,x,x,x, x,x,x,x, x,x,x,x, x,x,x,x, x,x,x,x, x,x,x,x, x,x,x,x, x,x,x,x, x,x,x,x, x,x,x,x, x},
+		{x,x,x,x, x,x,x,x, x,x,x,x, x,x,x,x, x,x,x,x, x,x,x,x, x,x,x,x, x,x,x,x, T,T,T,T, T,x,x,x, x,x,x,x, x,x,x,x, x,x,x,x, x,x,x,x, x,x,x,x, x,x,x,x, x,x,x,x, x,x,x,x, x,x,x,x, x,x,x,x, x,x,x,x, x,x,x,x, x,x,x,x, x,x,x,x, x,x,x,x, x,x,x,x, x,x,x,x, x},
+		{x,T,x,T, x,x,x,x, T,x,x,x, x,x,x,x, x,x,x,x, x,x,x,x, x,x,x,x, x,x,x,x, x,x,x,x, x,T,T,T, T,T,T,T, T,x,x,x, x,x,x,x, x,x,x,x, x,x,x,x, x,x,x,x, x,x,x,x, x,x,x,x, x,x,x,x, x,x,x,x, x,x,x,x, x,x,x,x, x,x,x,x, x,x,x,x, x,x,x,x, x,x,x,x, x,x,x,x, x},
+		{T,x,x,x, x,x,x,x, x,x,x,x, x,x,x,x, x,x,x,x, x,x,x,x, x,x,x,x, x,x,x,x, T,T,T,T, T,x,x,x, x,x,x,x, x,x,x,x, x,x,x,x, x,x,x,x, x,x,x,x, x,x,x,x, x,x,x,x, x,x,x,x, x,x,x,x, x,x,x,x, x,x,x,x, x,x,x,x, x,x,x,x, x,x,x,x, x,x,x,x, x,x,x,x, x,x,x,x, x},
+		{x,T,T,x, x,x,T,x, x,x,x,x, x,x,x,x, x,x,x,T, T,x,x,T, x,x,x,x, x,x,x,x, x,x,x,x, x,x,x,x, T,T,x,T, x,x,x,x, x,x,x,x, x,x,x,T, x,T,x,x, T,x,x,x, x,x,T,T, x,x,x,x, x,x,x,x, x,x,x,x, x,x,x,T, x,x,x,x, T,x,x,T, T,T,T,T, T,T,T,x, x,T,T,T, T,x,x,x, x},
+		{x,T,T,x, x,x,T,x, T,x,x,x, x,x,x,x, x,x,x,T, T,x,x,T, x,x,x,x, x,x,x,T, x,x,x,x, x,x,x,x, x,x,x,x, x,x,x,x, x,x,T,T, T,x,x,T, x,x,x,x, T,x,x,x, T,x,T,T, T,T,x,x, x,x,x,x, x,x,x,x, x,x,x,x, x,x,x,x, x,x,x,x, T,T,T,T, T,T,T,x, x,x,x,x, x,x,x,x, x},
+		{x,T,T,x, x,x,T,x, x,x,x,x, x,x,x,x, x,x,x,T, T,x,x,T, x,x,x,x, x,x,x,x, x,x,x,x, x,x,x,x, T,T,x,T, x,x,x,x, T,x,x,x, x,x,x,T, x,T,x,x, T,x,x,x, x,x,T,T, x,x,x,x, x,x,x,x, x,x,x,x, x,x,x,T, x,x,x,x, T,x,x,T, T,T,T,T, T,T,T,x, x,T,T,T, T,x,x,x, x},
+		{T,T,T,x, x,x,T,x, T,x,x,x, x,x,x,x, x,x,x,T, T,x,x,T, x,x,x,x, x,x,x,T, x,x,x,x, x,x,x,x, x,x,x,x, x,x,x,x, x,x,T,T, T,x,x,T, x,x,x,x, T,x,x,x, T,x,T,T, T,T,x,x, x,x,x,x, x,x,x,x, x,x,x,x, x,x,x,x, x,x,x,x, T,T,T,T, T,T,T,x, x,x,x,x, x,x,x,x, x},
+		{x,x,x,x, x,x,T,x, x,x,x,x, x,x,x,x, x,x,x,x, x,x,x,x, x,x,x,x, x,x,x,x, T,T,x,x, T,x,x,x, x,x,x,x, x,x,x,x, x,x,x,x, x,x,x,x, x,x,x,x, x,x,x,x, x,T,x,x, x,x,x,x, x,x,x,x, x,x,x,x, x,x,x,x, x,x,x,x, x,x,x,x, x,x,x,x, x,x,x,x, x,x,x,x, x,x,x,x, x},
+		{x,T,T,x, x,x,T,x, x,x,x,x, x,x,x,x, x,x,x,T, T,x,x,T, x,x,x,x, x,x,x,x, x,x,x,x, x,x,x,x, T,T,x,T, x,x,x,x, T,x,x,x, x,x,x,T, T,T,x,T, T,x,x,x, x,x,T,T, x,x,x,x, x,x,x,x, x,x,x,x, x,x,x,T, x,x,x,x, T,x,x,T, T,T,T,T, T,T,T,x, x,T,T,T, T,x,x,x, x},
+		{x,x,T,x, x,x,x,x, x,x,x,x, x,x,x,x, x,x,x,T, x,x,x,T, x,x,x,x, x,x,x,x, x,x,x,x, x,x,x,x, x,x,x,x, x,x,x,x, x,x,x,x, x,x,x,x, x,x,x,x, x,x,x,x, x,x,x,x, x,x,x,x, x,x,x,x, x,x,x,x, x,x,x,x, x,x,x,x, x,x,x,x, T,T,T,T, T,T,T,x, x,x,x,x, x,x,x,x, x},
+		{x,x,x,x, x,x,x,x, x,x,x,x, x,x,x,x, x,x,x,x, x,x,x,x, x,x,x,x, x,x,x,x, T,T,x,x, T,x,x,x, x,x,x,x, x,x,x,x, x,x,x,x, x,x,x,x, x,x,x,x, x,x,x,x, x,T,x,x, x,x,x,x, x,x,x,x, x,x,x,x, x,x,x,x, x,x,x,x, x,x,x,x, x,x,x,x, x,x,x,x, x,x,x,x, x,x,x,x, x},
+		{x,x,x,x, x,x,x,x, x,x,x,x, x,x,x,x, x,x,x,x, x,x,x,x, x,x,x,x, x,x,x,x, x,x,x,x, x,x,x,x, x,x,x,x, x,x,x,x, x,x,x,x, x,x,x,x, x,x,x,x, x,x,x,x, x,x,x,x, x,x,x,x, x,x,T,T, T,T,x,x, x,x,x,x, x,x,x,x, x,x,x,x, x,x,x,x, x,x,x,x, x,x,x,x, x,x,x,x, x},
+		{x,x,x,x, x,x,x,x, x,x,x,x, x,x,x,x, x,x,x,x, x,x,x,x, T,x,T,T, x,x,x,x, x,x,x,x, x,x,x,x, x,x,x,x, x,x,x,x, x,x,x,x, x,x,x,x, x,x,x,x, x,x,x,x, x,x,x,x, x,x,x,x, x,x,x,x, x,x,T,T, T,T,T,T, T,T,T,x, x,x,x,x, x,x,x,x, x,x,x,x, x,x,x,x, x,x,x,x, x},
+		{x,x,x,x, x,x,T,T, x,x,x,x, T,x,x,x, x,x,x,T, x,T,x,x, T,T,T,T, x,x,x,x, x,x,x,x, x,x,x,x, x,x,x,x, x,x,x,x, T,T,x,x, x,T,x,x, x,x,T,x, x,T,T,T, x,x,x,x, x,x,T,T, T,T,T,T, T,T,T,T, T,T,T,T, T,T,T,T, T,T,T,x, x,x,x,x, x,x,x,T, T,x,x,x, x,T,T,x, x},
+		{x,T,T,x, T,x,T,x, x,x,x,x, x,x,x,x, x,x,x,T, T,x,x,T, x,x,x,x, x,x,x,x, x,x,x,x, x,x,x,x, T,T,x,T, x,x,x,x, x,x,x,x, x,x,x,T, x,T,x,x, T,x,x,x, x,x,T,T, x,x,x,x, x,x,x,x, x,x,x,x, x,x,x,T, x,x,x,x, T,x,x,T, T,T,T,T, T,T,T,x, x,T,T,T, T,x,x,x, x}
+
+	};
+} // end Parser
+
+
+public class Errors {
+	public int count = 0;                                    // number of errors detected
+	public System.IO.TextWriter/*!*/ errorStream = Console.Out;   // error messages go to this stream
+	public string errMsgFormat = "{0}({1},{2}): error: {3}"; // 0=filename, 1=line, 2=column, 3=text
+	public string warningMsgFormat = "{0}({1},{2}): warning: {3}"; // 0=filename, 1=line, 2=column, 3=text
+
+	public void SynErr(string filename, int line, int col, int n) {
+		SynErr(filename, line, col, GetSyntaxErrorString(n));
+	}
+
+	public virtual void SynErr(string filename, int line, int col, string/*!*/ msg) {
+		Contract.Requires(msg != null);
+		errorStream.WriteLine(errMsgFormat, filename, line, col, msg);
+		count++;
+	}
+
+	string GetSyntaxErrorString(int n) {
+		string s;
+		switch (n) {
+			case 0: s = "EOF expected"; break;
+			case 1: s = "ident expected"; break;
+			case 2: s = "digits expected"; break;
+			case 3: s = "arrayToken expected"; break;
+			case 4: s = "string expected"; break;
+			case 5: s = "colon expected"; break;
+			case 6: s = "lbrace expected"; break;
+			case 7: s = "rbrace expected"; break;
+			case 8: s = "\"ghost\" expected"; break;
+			case 9: s = "\"module\" expected"; break;
+			case 10: s = "\"refines\" expected"; break;
+			case 11: s = "\"=\" expected"; break;
+			case 12: s = "\";\" expected"; break;
+			case 13: s = "\"as\" expected"; break;
+			case 14: s = "\".\" expected"; break;
+			case 15: s = "\"class\" expected"; break;
+			case 16: s = "\"static\" expected"; break;
+			case 17: s = "\"datatype\" expected"; break;
+			case 18: s = "\"codatatype\" expected"; break;
+			case 19: s = "\"|\" expected"; break;
+			case 20: s = "\"var\" expected"; break;
+			case 21: s = "\",\" expected"; break;
+			case 22: s = "\"type\" expected"; break;
+			case 23: s = "\"(\" expected"; break;
+			case 24: s = "\"==\" expected"; break;
+			case 25: s = "\")\" expected"; break;
+			case 26: s = "\"<\" expected"; break;
+			case 27: s = "\">\" expected"; break;
+			case 28: s = "\"method\" expected"; break;
+			case 29: s = "\"constructor\" expected"; break;
+			case 30: s = "\"returns\" expected"; break;
+			case 31: s = "\"...\" expected"; break;
+			case 32: s = "\"modifies\" expected"; break;
+			case 33: s = "\"free\" expected"; break;
+			case 34: s = "\"requires\" expected"; break;
+			case 35: s = "\"ensures\" expected"; break;
+			case 36: s = "\"decreases\" expected"; break;
+			case 37: s = "\"bool\" expected"; break;
+			case 38: s = "\"nat\" expected"; break;
+			case 39: s = "\"int\" expected"; break;
+			case 40: s = "\"set\" expected"; break;
+			case 41: s = "\"multiset\" expected"; break;
+			case 42: s = "\"seq\" expected"; break;
+			case 43: s = "\"map\" expected"; break;
+			case 44: s = "\"object\" expected"; break;
+			case 45: s = "\"function\" expected"; break;
+			case 46: s = "\"predicate\" expected"; break;
+			case 47: s = "\"reads\" expected"; break;
+			case 48: s = "\"*\" expected"; break;
+			case 49: s = "\"`\" expected"; break;
+			case 50: s = "\"label\" expected"; break;
+			case 51: s = "\"break\" expected"; break;
+			case 52: s = "\"return\" expected"; break;
+			case 53: s = "\":=\" expected"; break;
+			case 54: s = "\":|\" expected"; break;
+			case 55: s = "\"assume\" expected"; break;
+			case 56: s = "\"new\" expected"; break;
+			case 57: s = "\"[\" expected"; break;
+			case 58: s = "\"]\" expected"; break;
+			case 59: s = "\"choose\" expected"; break;
+			case 60: s = "\"if\" expected"; break;
+			case 61: s = "\"else\" expected"; break;
+			case 62: s = "\"case\" expected"; break;
+			case 63: s = "\"=>\" expected"; break;
+			case 64: s = "\"while\" expected"; break;
+			case 65: s = "\"invariant\" expected"; break;
+			case 66: s = "\"match\" expected"; break;
+			case 67: s = "\"assert\" expected"; break;
+			case 68: s = "\"print\" expected"; break;
+			case 69: s = "\"parallel\" expected"; break;
+			case 70: s = "\"<==>\" expected"; break;
+			case 71: s = "\"\\u21d4\" expected"; break;
+			case 72: s = "\"==>\" expected"; break;
+			case 73: s = "\"\\u21d2\" expected"; break;
+			case 74: s = "\"&&\" expected"; break;
+			case 75: s = "\"\\u2227\" expected"; break;
+			case 76: s = "\"||\" expected"; break;
+			case 77: s = "\"\\u2228\" expected"; break;
+			case 78: s = "\"<=\" expected"; break;
+			case 79: s = "\">=\" expected"; break;
+			case 80: s = "\"!=\" expected"; break;
+			case 81: s = "\"!!\" expected"; break;
+			case 82: s = "\"in\" expected"; break;
+			case 83: s = "\"!\" expected"; break;
+			case 84: s = "\"\\u2260\" expected"; break;
+			case 85: s = "\"\\u2264\" expected"; break;
+			case 86: s = "\"\\u2265\" expected"; break;
+			case 87: s = "\"+\" expected"; break;
+			case 88: s = "\"-\" expected"; break;
+			case 89: s = "\"/\" expected"; break;
+			case 90: s = "\"%\" expected"; break;
+			case 91: s = "\"\\u00ac\" expected"; break;
+			case 92: s = "\"false\" expected"; break;
+			case 93: s = "\"true\" expected"; break;
+			case 94: s = "\"null\" expected"; break;
+			case 95: s = "\"this\" expected"; break;
+			case 96: s = "\"fresh\" expected"; break;
+			case 97: s = "\"allocated\" expected"; break;
+			case 98: s = "\"old\" expected"; break;
+			case 99: s = "\"then\" expected"; break;
+			case 100: s = "\"..\" expected"; break;
+			case 101: s = "\"forall\" expected"; break;
+			case 102: s = "\"\\u2200\" expected"; break;
+			case 103: s = "\"exists\" expected"; break;
+			case 104: s = "\"\\u2203\" expected"; break;
+			case 105: s = "\"::\" expected"; break;
+			case 106: s = "\"\\u2022\" expected"; break;
+			case 107: s = "??? expected"; break;
+			case 108: s = "invalid Dafny"; break;
+			case 109: s = "invalid SubModuleDecl"; break;
+			case 110: s = "invalid SubModuleDecl"; break;
+			case 111: s = "this symbol not expected in ClassDecl"; break;
+			case 112: s = "this symbol not expected in DatatypeDecl"; break;
+			case 113: s = "invalid DatatypeDecl"; break;
+			case 114: s = "this symbol not expected in DatatypeDecl"; break;
+			case 115: s = "this symbol not expected in ArbitraryTypeDecl"; break;
+			case 116: s = "invalid ClassMemberDecl"; break;
+			case 117: s = "this symbol not expected in FieldDecl"; break;
+			case 118: s = "this symbol not expected in FieldDecl"; break;
+			case 119: s = "invalid FunctionDecl"; break;
+			case 120: s = "invalid FunctionDecl"; break;
+			case 121: s = "invalid FunctionDecl"; break;
+			case 122: s = "this symbol not expected in MethodDecl"; break;
+			case 123: s = "invalid MethodDecl"; break;
+			case 124: s = "invalid MethodDecl"; break;
+			case 125: s = "invalid TypeAndToken"; break;
+			case 126: s = "this symbol not expected in MethodSpec"; break;
+			case 127: s = "this symbol not expected in MethodSpec"; break;
+			case 128: s = "this symbol not expected in MethodSpec"; break;
+			case 129: s = "this symbol not expected in MethodSpec"; break;
+			case 130: s = "invalid MethodSpec"; break;
+			case 131: s = "this symbol not expected in MethodSpec"; break;
+			case 132: s = "invalid MethodSpec"; break;
+			case 133: s = "invalid ReferenceType"; break;
+			case 134: s = "this symbol not expected in FunctionSpec"; break;
+			case 135: s = "this symbol not expected in FunctionSpec"; break;
+			case 136: s = "this symbol not expected in FunctionSpec"; break;
+			case 137: s = "this symbol not expected in FunctionSpec"; break;
+			case 138: s = "this symbol not expected in FunctionSpec"; break;
+			case 139: s = "invalid FunctionSpec"; break;
+			case 140: s = "invalid PossiblyWildFrameExpression"; break;
+			case 141: s = "invalid PossiblyWildExpression"; break;
+			case 142: s = "this symbol not expected in OneStmt"; break;
+			case 143: s = "invalid OneStmt"; break;
+			case 144: s = "this symbol not expected in OneStmt"; break;
+			case 145: s = "invalid OneStmt"; break;
+			case 146: s = "invalid AssertStmt"; break;
+			case 147: s = "invalid AssumeStmt"; break;
+			case 148: s = "invalid UpdateStmt"; break;
+			case 149: s = "invalid UpdateStmt"; break;
+			case 150: s = "invalid IfStmt"; break;
+			case 151: s = "invalid IfStmt"; break;
+			case 152: s = "invalid WhileStmt"; break;
+			case 153: s = "invalid WhileStmt"; break;
+			case 154: s = "invalid Rhs"; break;
+			case 155: s = "invalid Lhs"; break;
+			case 156: s = "invalid Guard"; break;
+			case 157: s = "this symbol not expected in LoopSpec"; break;
+			case 158: s = "this symbol not expected in LoopSpec"; break;
+			case 159: s = "this symbol not expected in LoopSpec"; break;
+			case 160: s = "this symbol not expected in LoopSpec"; break;
+			case 161: s = "this symbol not expected in LoopSpec"; break;
+			case 162: s = "this symbol not expected in Invariant"; break;
+			case 163: s = "invalid AttributeArg"; break;
+			case 164: s = "invalid EquivOp"; break;
+			case 165: s = "invalid ImpliesOp"; break;
+			case 166: s = "invalid AndOp"; break;
+			case 167: s = "invalid OrOp"; break;
+			case 168: s = "invalid RelOp"; break;
+			case 169: s = "invalid AddOp"; break;
+			case 170: s = "invalid UnaryExpression"; break;
+			case 171: s = "invalid MulOp"; break;
+			case 172: s = "invalid NegOp"; break;
+			case 173: s = "invalid EndlessExpression"; break;
+			case 174: s = "invalid Suffix"; break;
+			case 175: s = "invalid Suffix"; break;
+			case 176: s = "invalid Suffix"; break;
+			case 177: s = "invalid DisplayExpr"; break;
+			case 178: s = "invalid MultiSetExpr"; break;
+			case 179: s = "invalid MapExpr"; break;
+			case 180: s = "invalid ConstAtomExpression"; break;
+			case 181: s = "invalid QSep"; break;
+			case 182: s = "invalid QuantifierGuts"; break;
+			case 183: s = "invalid Forall"; break;
+			case 184: s = "invalid Exists"; break;
+
+			default: s = "error " + n; break;
+		}
+		return s;
+	}
+
+	public void SemErr(IToken/*!*/ tok, string/*!*/ msg) {  // semantic errors
+		Contract.Requires(tok != null);
+		Contract.Requires(msg != null);
+		SemErr(tok.filename, tok.line, tok.col, msg);
+	}
+
+	public virtual void SemErr(string filename, int line, int col, string/*!*/ msg) {
+		Contract.Requires(msg != null);
+		errorStream.WriteLine(errMsgFormat, filename, line, col, msg);
+		count++;
+	}
+
+	public virtual void Warning(string filename, int line, int col, string msg) {
+		Contract.Requires(msg != null);
+		errorStream.WriteLine(warningMsgFormat, filename, line, col, msg);
+	}
+} // Errors
+
+
+public class FatalError: Exception {
+	public FatalError(string m): base(m) {}
+}
+
+
 }