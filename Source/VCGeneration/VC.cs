<<<<<<< HEAD
//-----------------------------------------------------------------------------
//
// Copyright (C) Microsoft Corporation.  All Rights Reserved.
//
//-----------------------------------------------------------------------------
using System;
using System.Collections;
using System.Collections.Generic;
using System.Diagnostics;
using System.Linq;
using System.Threading;
using System.IO;
using Microsoft.Boogie;
using Microsoft.Boogie.GraphUtil;
using System.Diagnostics.Contracts;
using Microsoft.Basetypes;
using Microsoft.Boogie.VCExprAST;

namespace VC {
  using Bpl = Microsoft.Boogie;
  using System.Threading.Tasks;

  public class VCGen : ConditionGeneration {
      private const bool _print_time = false;
    /// <summary>
    /// Constructor.  Initializes the theorem prover.
    /// </summary>
    [NotDelayed]
    public VCGen(Program program, string/*?*/ logFilePath, bool appendLogFile, List<Checker> checkers)
      : base(program, checkers)
    {
      Contract.Requires(program != null);
      this.appendLogFile = appendLogFile;
      this.logFilePath = logFilePath;
    }

    private static AssumeCmd AssertTurnedIntoAssume(AssertCmd assrt) {
      Contract.Requires(assrt != null);
      Contract.Ensures(Contract.Result<AssumeCmd>() != null);

      Expr expr = assrt.Expr;
      Contract.Assert(expr != null);
      switch (Wlp.Subsumption(assrt)) {
        case CommandLineOptions.SubsumptionOption.Never:
          expr = Expr.True;
          break;
        case CommandLineOptions.SubsumptionOption.Always:
          break;
        case CommandLineOptions.SubsumptionOption.NotForQuantifiers:
          if (expr is QuantifierExpr) {
            expr = Expr.True;
          }
          break;
        default:
          Contract.Assert(false);
          throw new cce.UnreachableException();  // unexpected case
      }

      return new AssumeCmd(assrt.tok, expr);
    }

    #region Soundness smoke tester
    class SmokeTester {
      [ContractInvariantMethod]
      void ObjectInvariant() {
        Contract.Invariant(parent != null);
        Contract.Invariant(impl != null);
        Contract.Invariant(initial != null);
        Contract.Invariant(cce.NonNullDictionaryAndValues(copies));
        Contract.Invariant(cce.NonNull(visited));
        Contract.Invariant(callback != null);
      }

      VCGen parent;
      Implementation impl;
      Block initial;
      int id;
      Dictionary<Block, Block> copies = new Dictionary<Block, Block>();
      HashSet<Block> visited = new HashSet<Block>();
      VerifierCallback callback;

      internal SmokeTester(VCGen par, Implementation i, VerifierCallback callback) {
        Contract.Requires(par != null);
        Contract.Requires(i != null);
        Contract.Requires(callback != null);
        parent = par;
        impl = i;
        initial = i.Blocks[0];
        this.callback = callback;
      }

      internal void Copy() {
        CloneBlock(impl.Blocks[0]);
        initial = GetCopiedBlocks()[0];
      }

      internal void Test() {
        Contract.EnsuresOnThrow<UnexpectedProverOutputException>(true);

        DFS(initial);
      }

      void TopologicalSortImpl() {
        Graph<Block> dag = new Graph<Block>();
        dag.AddSource(cce.NonNull(impl.Blocks[0])); // there is always at least one node in the graph
        foreach (Block b in impl.Blocks) {
          GotoCmd gtc = b.TransferCmd as GotoCmd;
          if (gtc != null) {
            Contract.Assume(gtc.labelTargets != null);
            foreach (Block dest in gtc.labelTargets) {
              Contract.Assert(dest != null);
              dag.AddEdge(b, dest);
            }
          }
        }
        impl.Blocks = new List<Block>();
        foreach (Block b in dag.TopologicalSort()) {
          Contract.Assert(b != null);
          impl.Blocks.Add(b);
        }
      }

      void Emit() {
        TopologicalSortImpl();
        EmitImpl(impl, false);
      }

      // this one copies forward
      Block CloneBlock(Block b) {
        Contract.Requires(b != null);
        Contract.Ensures(Contract.Result<Block>() != null);

        Block fake_res;
        if (copies.TryGetValue(b, out fake_res)) {
          return cce.NonNull(fake_res);
        }
        Block res = new Block(b.tok, b.Label, new List<Cmd>(b.Cmds), null);
        copies[b] = res;
        if (b.TransferCmd is GotoCmd) {
          foreach (Block ch in cce.NonNull((GotoCmd)b.TransferCmd).labelTargets) {
            Contract.Assert(ch != null);
            CloneBlock(ch);
          }
        }
        foreach (Block p in b.Predecessors) {
          Contract.Assert(p != null);
          res.Predecessors.Add(CloneBlock(p));
        }
        return res;
      }

      // this one copies backwards
      Block CopyBlock(Block b) {
        Contract.Requires(b != null);
        Contract.Ensures(Contract.Result<Block>() != null);

        Block fake_res;
        if (copies.TryGetValue(b, out fake_res)) {
          // fake_res should be Block! but the compiler fails
          return cce.NonNull(fake_res);
        }
        Block res;
        List<Cmd> seq = new List<Cmd>();
        foreach (Cmd c in b.Cmds) {
          Contract.Assert(c != null);
          AssertCmd turn = c as AssertCmd;
          if (!turnAssertIntoAssumes || turn == null) {
            seq.Add(c);
          } else {
            seq.Add(AssertTurnedIntoAssume(turn));
          }
        }
        res = new Block(b.tok, b.Label, seq, null);
        copies[b] = res;
        foreach (Block p in b.Predecessors) {
          Contract.Assert(p != null);
          res.Predecessors.Add(CopyBlock(p));
        }
        return res;
      }

      List<Block> GetCopiedBlocks() {
        Contract.Ensures(cce.NonNullElements(Contract.Result<List<Block>>()));

        // the order of nodes in res is random (except for the first one, being the entry)
        List<Block> res = new List<Block>();
        res.Add(copies[initial]);

        foreach (KeyValuePair<Block, Block> kv in copies) {
          Contract.Assert(kv.Key != null&&kv.Value!=null);
          GotoCmd go = kv.Key.TransferCmd as GotoCmd;
          ReturnCmd ret = kv.Key.TransferCmd as ReturnCmd;
          if (kv.Key != initial) {
            res.Add(kv.Value);
          }
          if (go != null) {
            GotoCmd copy = new GotoCmd(go.tok, new List<String>(), new List<Block>());
            kv.Value.TransferCmd = copy;
            foreach (Block b in cce.NonNull(go.labelTargets)) {
              Contract.Assert(b != null);
              Block c;
              if (copies.TryGetValue(b, out c)) {
                copy.AddTarget(cce.NonNull(c));
              }
            }
          } else if (ret != null) {
            kv.Value.TransferCmd = ret;
          } else {
            Contract.Assume(false);
            throw new cce.UnreachableException();
          }
        }

        copies.Clear();

        return res;
      }

      // check if e is true, false, !true, !false
      // if so return true and the value of the expression in val
      bool BooleanEval(Expr e, ref bool val) {
        Contract.Requires(e != null);
        LiteralExpr lit = e as LiteralExpr;
        NAryExpr call = e as NAryExpr;

        if (lit != null && lit.isBool) {
          val = lit.asBool;
          return true;
        } else if (call != null &&
                   call.Fun is UnaryOperator &&
                   ((UnaryOperator)call.Fun).Op == UnaryOperator.Opcode.Not &&
                   BooleanEval(cce.NonNull(call.Args[0]), ref val)) {
          val = !val;
          return true;
        }
          // this is for the 0bv32 != 0bv32 generated by vcc
        else if (call != null &&
                   call.Fun is BinaryOperator &&
                   ((BinaryOperator)call.Fun).Op == BinaryOperator.Opcode.Neq &&
                   call.Args[0] is LiteralExpr &&
                   cce.NonNull(call.Args[0]).Equals(call.Args[1])) {
          val = false;
          return true;
        }

        return false;
      }

      bool IsFalse(Expr e) {
        Contract.Requires(e != null);
        bool val = false;
        return BooleanEval(e, ref val) && !val;
      }

      bool CheckUnreachable(Block cur, List<Cmd> seq)
      {
        Contract.Requires(cur != null);
        Contract.Requires(seq != null);
        Contract.EnsuresOnThrow<UnexpectedProverOutputException>(true);
        foreach (Cmd cmd in seq)
        {
          AssertCmd assrt = cmd as AssertCmd;
          if (assrt != null && QKeyValue.FindBoolAttribute(assrt.Attributes, "PossiblyUnreachable"))
            return false;
        }

        DateTime start = DateTime.UtcNow;
        if (CommandLineOptions.Clo.Trace)
        {
          System.Console.Write("    soundness smoke test #{0} ... ", id);
        }
        callback.OnProgress("smoke", id, id, 0.0);

        Token tok = new Token();
        tok.val = "soundness smoke test assertion";
        seq.Add(new AssertCmd(tok, Expr.False));
        Block copy = CopyBlock(cur);
        Contract.Assert(copy != null);
        copy.Cmds = seq;
        List<Block> backup = impl.Blocks;
        Contract.Assert(backup != null);
        impl.Blocks = GetCopiedBlocks();
        copy.TransferCmd = new ReturnCmd(Token.NoToken);
        if (CommandLineOptions.Clo.TraceVerify)
        {
          System.Console.WriteLine();
          System.Console.WriteLine(" --- smoke #{0}, before passify", id);
          Emit();
        }
        parent.CurrentLocalVariables = impl.LocVars;
        ModelViewInfo mvInfo;
        parent.PassifyImpl(impl, out mvInfo);
        Dictionary<int, Absy> label2Absy;
        Checker ch = parent.FindCheckerFor(CommandLineOptions.Clo.SmokeTimeout);
        Contract.Assert(ch != null);

        ProverInterface.Outcome outcome = ProverInterface.Outcome.Undetermined;
        try
        {
          lock (ch)
          {
            var exprGen = ch.TheoremProver.Context.ExprGen;
            VCExpr controlFlowVariableExpr = CommandLineOptions.Clo.UseLabels ? null : exprGen.Integer(BigNum.ZERO);

            VCExpr vc = parent.GenerateVC(impl, controlFlowVariableExpr, out label2Absy, ch.TheoremProver.Context);
            Contract.Assert(vc != null);

            if (!CommandLineOptions.Clo.UseLabels)
            {
              VCExpr controlFlowFunctionAppl = exprGen.ControlFlowFunctionApplication(exprGen.Integer(BigNum.ZERO), exprGen.Integer(BigNum.ZERO));
              VCExpr eqExpr = exprGen.Eq(controlFlowFunctionAppl, exprGen.Integer(BigNum.FromInt(impl.Blocks[0].UniqueId)));
              vc = exprGen.Implies(eqExpr, vc);
            }

            impl.Blocks = backup;

            if (CommandLineOptions.Clo.TraceVerify)
            {
              System.Console.WriteLine(" --- smoke #{0}, after passify", id);
              Emit();
            }

            ch.BeginCheck(cce.NonNull(impl.Name + "_smoke" + id++), vc, new ErrorHandler(label2Absy, this.callback));
          }

          ch.ProverTask.Wait();

          lock (ch)
          {
             outcome = ch.ReadOutcome();
          }
        }
        finally
        {
          ch.GoBackToIdle();
        }

        parent.CurrentLocalVariables = null;

        DateTime end = DateTime.UtcNow;
        TimeSpan elapsed = end - start;
        if (CommandLineOptions.Clo.Trace)
        {
          System.Console.WriteLine("  [{0} s] {1}", elapsed.TotalSeconds,
            outcome == ProverInterface.Outcome.Valid ? "OOPS" :
              "OK" + (outcome == ProverInterface.Outcome.Invalid ? "" : " (" + outcome + ")"));
        }

        if (outcome == ProverInterface.Outcome.Valid)
        {
          // copy it again, so we get the version with calls, assignments and such
          copy = CopyBlock(cur);
          copy.Cmds = seq;
          impl.Blocks = GetCopiedBlocks();
          TopologicalSortImpl();
          callback.OnUnreachableCode(impl);
          impl.Blocks = backup;
          return true;
        }
        return false;
      }

      const bool turnAssertIntoAssumes = false;

      void DFS(Block cur) {
        Contract.Requires(cur != null);
        Contract.EnsuresOnThrow<UnexpectedProverOutputException>(true);
        if (visited.Contains(cur))
          return;
        visited.Add(cur);

        List<Cmd> seq = new List<Cmd>();
        foreach (Cmd cmd_ in cur.Cmds) {
          Cmd cmd = cmd_;
          Contract.Assert(cmd != null);
          AssertCmd assrt = cmd as AssertCmd;
          AssumeCmd assm = cmd as AssumeCmd;
          CallCmd call = cmd as CallCmd;

          bool assumeFalse = false;

          if (assrt != null) {
            // we're not going any further
            // it's clear the user expected unreachable code here
            // it's not clear where did he expect it, maybe it would be right to insert
            // a check just one command before
            if (IsFalse(assrt.Expr))
              return;

#if TURN_ASSERT_INFO_ASSUMES
            if (turnAssertIntoAssumes) {
              cmd = AssertTurnedIntoAssume(assrt);
            }
#endif
          } else if (assm != null) {
            if (IsFalse(assm.Expr))
              assumeFalse = true;
          } else if (call != null) {
            foreach (Ensures e in (cce.NonNull(call.Proc)).Ensures) {
              Contract.Assert(e != null);
              if (IsFalse(e.Condition))
                assumeFalse = true;
            }
          }

          if (assumeFalse) {
            CheckUnreachable(cur, seq);
            return;
          }

          seq.Add(cmd);
        }


        GotoCmd go = cur.TransferCmd as GotoCmd;
        ReturnCmd ret = cur.TransferCmd as ReturnCmd;

        Contract.Assume(!(go != null && go.labelTargets == null && go.labelNames != null && go.labelNames.Count > 0));

        if (ret != null || (go != null && cce.NonNull(go.labelTargets).Count == 0)) {
          // we end in return, so there will be no more places to check
          CheckUnreachable(cur, seq);
        } else if (go != null) {
          bool needToCheck = true;
          // if all of our children have more than one parent, then
          // we're in the right place to check
          foreach (Block target in cce.NonNull(go.labelTargets)) {
            Contract.Assert(target != null);
            if (target.Predecessors.Count == 1) {
              needToCheck = false;
            }
          }
          if (needToCheck) {
            CheckUnreachable(cur, seq);
          }
          foreach (Block target in go.labelTargets) {
            Contract.Assert(target != null);
            DFS(target);
          }
        }
      }

      class ErrorHandler : ProverInterface.ErrorHandler {
        Dictionary<int, Absy> label2Absy;
        VerifierCallback callback;
        [ContractInvariantMethod]
        void ObjectInvariant() {
          Contract.Invariant(label2Absy != null);
          Contract.Invariant(callback != null);
        }


        public ErrorHandler(Dictionary<int, Absy> label2Absy, VerifierCallback callback) {
          Contract.Requires(label2Absy != null);
          Contract.Requires(callback != null);
          this.label2Absy = label2Absy;
          this.callback = callback;
        }

        public override Absy Label2Absy(string label) {
          //Contract.Requires(label != null);
          Contract.Ensures(Contract.Result<Absy>() != null);

          int id = int.Parse(label);
          return cce.NonNull((Absy)label2Absy[id]);
        }

        public override void OnProverWarning(string msg) {
          //Contract.Requires(msg != null);
          this.callback.OnWarning(msg);
        }
      }
    }


    #endregion

    #region Splitter
    class Split {
      class BlockStats {
        public bool big_block;
        public int id;
        public double assertion_cost;
        public double assumption_cost; // before multiplier
        public double incomming_paths;
        public List<Block>/*!>!*/ virtual_successors = new List<Block>();
        public List<Block>/*!>!*/ virtual_predecesors = new List<Block>();
        public HashSet<Block> reachable_blocks;
        public readonly Block block;
        [ContractInvariantMethod]
        void ObjectInvariant() {
          Contract.Invariant(cce.NonNullElements(virtual_successors));
          Contract.Invariant(cce.NonNullElements(virtual_predecesors));
          Contract.Invariant(block != null);
        }


        public BlockStats(Block b, int i) {
          Contract.Requires(b != null);
          block = b;
          assertion_cost = -1;
          id = i;
        }
      }
      [ContractInvariantMethod]
      void ObjectInvariant() {
        Contract.Invariant(cce.NonNullElements(blocks));
        Contract.Invariant(cce.NonNullElements(big_blocks));
        Contract.Invariant(cce.NonNullDictionaryAndValues(stats));
        Contract.Invariant(cce.NonNullElements(assumized_branches));
        Contract.Invariant(gotoCmdOrigins != null);
        Contract.Invariant(parent != null);
        Contract.Invariant(impl != null);
        Contract.Invariant(copies != null);
        Contract.Invariant(cce.NonNull(protected_from_assert_to_assume));
        Contract.Invariant(cce.NonNull(keep_at_all));
      }


      readonly List<Block> blocks;
      readonly List<Block> big_blocks = new List<Block>();
      readonly Dictionary<Block/*!*/, BlockStats/*!*/>/*!*/ stats = new Dictionary<Block/*!*/, BlockStats/*!*/>();
      readonly int id;
      static int current_id = -1;
      Block split_block;
      bool assert_to_assume;
      List<Block/*!*/>/*!*/ assumized_branches = new List<Block/*!*/>();

      double score;
      bool score_computed;
      double total_cost;
      int assertion_count;
      double assertion_cost; // without multiplication by paths
      Dictionary<TransferCmd, ReturnCmd>/*!*/ gotoCmdOrigins;
      readonly public VCGen/*!*/ parent;
      Implementation/*!*/ impl;

      Dictionary<Block/*!*/, Block/*!*/>/*!*/ copies = new Dictionary<Block/*!*/, Block/*!*/>();
      bool doing_slice;
      double slice_initial_limit;
      double slice_limit;
      bool slice_pos;
      HashSet<Block/*!*/>/*!*/ protected_from_assert_to_assume = new HashSet<Block/*!*/>();
      HashSet<Block/*!*/>/*!*/ keep_at_all = new HashSet<Block/*!*/>();

      // async interface
      private Checker checker;
      private int splitNo;
      internal ErrorReporter reporter;

      public Split(List<Block/*!*/>/*!*/ blocks, Dictionary<TransferCmd, ReturnCmd>/*!*/ gotoCmdOrigins, VCGen/*!*/ par, Implementation/*!*/ impl) {
        Contract.Requires(cce.NonNullElements(blocks));
        Contract.Requires(gotoCmdOrigins != null);
        Contract.Requires(par != null);
        Contract.Requires(impl != null);
        this.blocks = blocks;
        this.gotoCmdOrigins = gotoCmdOrigins;
        this.parent = par;
        this.impl = impl;
        this.id = Interlocked.Increment(ref current_id);
      }

      public double Cost {
        get {
          ComputeBestSplit();
          return total_cost;
        }
      }

      public bool LastChance {
        get {
          ComputeBestSplit();
          return assertion_count == 1 && score < 0;
        }
      }

      public string Stats {
        get {
          ComputeBestSplit();
          return string.Format("(cost:{0:0}/{1:0}{2})", total_cost, assertion_cost, LastChance ? " last" : "");
        }
      }

      public void DumpDot(int no) {
        using (System.IO.StreamWriter sw = System.IO.File.CreateText(string.Format("split.{0}.dot", no))) {
          sw.WriteLine("digraph G {");

          ComputeBestSplit();
          List<Block> saved = assumized_branches;
          Contract.Assert(saved != null);
          assumized_branches = new List<Block>();
          DoComputeScore(false);
          assumized_branches = saved;

          foreach (Block b in big_blocks) {
            Contract.Assert(b != null);
            BlockStats s = GetBlockStats(b);
            foreach (Block t in s.virtual_successors) {
              Contract.Assert(t != null);
              sw.WriteLine("n{0} -> n{1};", s.id, GetBlockStats(t).id);
            }
            sw.WriteLine("n{0} [label=\"{1}:\\n({2:0.0}+{3:0.0})*{4:0.0}\"{5}];",
                      s.id, b.Label,
                      s.assertion_cost, s.assumption_cost, s.incomming_paths,
                      s.assertion_cost > 0 ? ",shape=box" : "");

          }
          sw.WriteLine("}");
          sw.Close();
        }

        string filename = string.Format("split.{0}.bpl", no);
        using (System.IO.StreamWriter sw = System.IO.File.CreateText(filename)) {
          int oldPrintUnstructured = CommandLineOptions.Clo.PrintUnstructured;
          CommandLineOptions.Clo.PrintUnstructured = 2;  // print only the unstructured program
          bool oldPrintDesugaringSetting = CommandLineOptions.Clo.PrintDesugarings;
          CommandLineOptions.Clo.PrintDesugarings = false;
          List<Block> backup = impl.Blocks;
          Contract.Assert(backup != null);
          impl.Blocks = blocks;
          impl.Emit(new TokenTextWriter(filename, sw, /*setTokens=*/ false, /*pretty=*/ false), 0);
          impl.Blocks = backup;
          CommandLineOptions.Clo.PrintDesugarings = oldPrintDesugaringSetting;
          CommandLineOptions.Clo.PrintUnstructured = oldPrintUnstructured;
        }
      }

      int bsid;
      BlockStats GetBlockStats(Block b) {
        Contract.Requires(b != null);
        Contract.Ensures(Contract.Result<BlockStats>() != null);

        BlockStats s;
        if (!stats.TryGetValue(b, out s)) {
          s = new BlockStats(b, bsid++);
          stats[b] = s;
        }
        return cce.NonNull(s);
      }

      double AssertionCost(PredicateCmd c) {
        return 1.0;
      }

      void CountAssertions(Block b) {
        Contract.Requires(b != null);
        BlockStats s = GetBlockStats(b);
        if (s.assertion_cost >= 0)
          return; // already done
        s.big_block = true;
        s.assertion_cost = 0;
        s.assumption_cost = 0;
        foreach (Cmd c in b.Cmds) {
          if (c is AssertCmd) {
            double cost = AssertionCost((AssertCmd)c);
            s.assertion_cost += cost;
            assertion_count++;
            assertion_cost += cost;
          } else if (c is AssumeCmd) {
            s.assumption_cost += AssertionCost((AssumeCmd)c);
          }
        }
        foreach (Block c in Exits(b)) {
          Contract.Assert(c != null);
          s.virtual_successors.Add(c);
        }
        if (s.virtual_successors.Count == 1) {
          Block next = s.virtual_successors[0];
          BlockStats se = GetBlockStats(next);
          CountAssertions(next);
          if (next.Predecessors.Count > 1 || se.virtual_successors.Count != 1)
            return;
          s.virtual_successors[0] = se.virtual_successors[0];
          s.assertion_cost += se.assertion_cost;
          s.assumption_cost += se.assumption_cost;
          se.big_block = false;
        }
      }

      HashSet<Block/*!*/>/*!*/ ComputeReachableNodes(Block/*!*/ b) {
        Contract.Requires(b != null);
        Contract.Ensures(cce.NonNull(Contract.Result<HashSet<Block/*!*/>>()));
        BlockStats s = GetBlockStats(b);
        if (s.reachable_blocks != null) {
          return s.reachable_blocks;
        }
        HashSet<Block/*!*/> blocks = new HashSet<Block/*!*/>();
        s.reachable_blocks = blocks;
        blocks.Add(b);
        foreach (Block/*!*/ succ in Exits(b)) {
          Contract.Assert(succ != null);
          foreach (Block r in ComputeReachableNodes(succ)) {
            Contract.Assert(r != null);
            blocks.Add(r);
          }
        }
        return blocks;
      }

      double ProverCost(double vc_cost) {
        return vc_cost * vc_cost;
      }

      void ComputeBestSplit() {
        if (score_computed)
          return;
        score_computed = true;

        assertion_count = 0;

        foreach (Block b in blocks) {
          Contract.Assert(b != null);
          CountAssertions(b);
        }

        foreach (Block b in blocks) {
          Contract.Assert(b != null);
          BlockStats bs = GetBlockStats(b);
          if (bs.big_block) {
            big_blocks.Add(b);
            foreach (Block ch in bs.virtual_successors) {
              Contract.Assert(ch != null);
              BlockStats chs = GetBlockStats(ch);
              if (!chs.big_block) {
                Console.WriteLine("non-big {0} accessed from {1}", ch, b);
                DumpDot(-1);
                Contract.Assert(false);
                throw new cce.UnreachableException();
              }
              chs.virtual_predecesors.Add(b);
            }
          }
        }

        assumized_branches.Clear();
        total_cost = ProverCost(DoComputeScore(false));

        score = double.PositiveInfinity;
        Block best_split = null;
        List<Block> saved_branches = new List<Block>();

        foreach (Block b in big_blocks) {
          Contract.Assert(b != null);
          GotoCmd gt = b.TransferCmd as GotoCmd;
          if (gt == null)
            continue;
          List<Block> targ = cce.NonNull(gt.labelTargets);
          if (targ.Count < 2)
            continue;
          // caution, we only consider two first exits

          double left0, right0, left1, right1;
          split_block = b;

          assumized_branches.Clear();
          assumized_branches.Add(cce.NonNull(targ[0]));
          left0 = DoComputeScore(true);
          right0 = DoComputeScore(false);

          assumized_branches.Clear();
          for (int idx = 1; idx < targ.Count; idx++) {
            assumized_branches.Add(cce.NonNull(targ[idx]));
          }
          left1 = DoComputeScore(true);
          right1 = DoComputeScore(false);

          double current_score = ProverCost(left1) + ProverCost(right1);
          double other_score = ProverCost(left0) + ProverCost(right0);

          if (other_score < current_score) {
            current_score = other_score;
            assumized_branches.Clear();
            assumized_branches.Add(cce.NonNull(targ[0]));
          }

          if (current_score < score) {
            score = current_score;
            best_split = split_block;
            saved_branches.Clear();
            saved_branches.AddRange(assumized_branches);
          }
        }

        if (CommandLineOptions.Clo.VcsPathSplitMult * score > total_cost) {
          split_block = null;
          score = -1;
        } else {
          assumized_branches = saved_branches;
          split_block = best_split;
        }
      }

      void UpdateIncommingPaths(BlockStats s) {
        Contract.Requires(s != null);
        if (s.incomming_paths < 0.0) {
          int count = 0;
          s.incomming_paths = 0.0;
          if (!keep_at_all.Contains(s.block))
            return;
          foreach (Block b in s.virtual_predecesors) {
            Contract.Assert(b != null);
            BlockStats ch = GetBlockStats(b);
            Contract.Assert(ch != null);
            UpdateIncommingPaths(ch);
            if (ch.incomming_paths > 0.0) {
              s.incomming_paths += ch.incomming_paths;
              count++;
            }
          }
          if (count > 1) {
            s.incomming_paths *= CommandLineOptions.Clo.VcsPathJoinMult;
          }
        }
      }

      void ComputeBlockSetsHelper(Block b, bool allow_small) {
        Contract.Requires(b != null);
        if (keep_at_all.Contains(b))
          return;
        keep_at_all.Add(b);

        if (allow_small) {
          foreach (Block ch in Exits(b)) {
            Contract.Assert(ch != null);
            if (b == split_block && assumized_branches.Contains(ch))
              continue;
            ComputeBlockSetsHelper(ch, allow_small);
          }
        } else {
          foreach (Block ch in GetBlockStats(b).virtual_successors) {
            Contract.Assert(ch != null);
            if (b == split_block && assumized_branches.Contains(ch))
              continue;
            ComputeBlockSetsHelper(ch, allow_small);
          }
        }
      }

      void ComputeBlockSets(bool allow_small) {
        protected_from_assert_to_assume.Clear();
        keep_at_all.Clear();

        Debug.Assert(split_block == null || GetBlockStats(split_block).big_block);
        Debug.Assert(GetBlockStats(blocks[0]).big_block);

        if (assert_to_assume) {
          foreach (Block b in allow_small ? blocks : big_blocks) {
            Contract.Assert(b != null);
            if (ComputeReachableNodes(b).Contains(cce.NonNull(split_block))) {
              keep_at_all.Add(b);
            }
          }

          foreach (Block b in assumized_branches) {
            Contract.Assert(b != null);
            foreach (Block r in ComputeReachableNodes(b)) {
              Contract.Assert(r != null);
              if (allow_small || GetBlockStats(r).big_block) {
                keep_at_all.Add(r);
                protected_from_assert_to_assume.Add(r);
              }
            }
          }
        } else {
          ComputeBlockSetsHelper(blocks[0], allow_small);
        }
      }

      bool ShouldAssumize(Block b) {
        Contract.Requires(b != null);
        return assert_to_assume && !protected_from_assert_to_assume.Contains(b);
      }

      double DoComputeScore(bool aa) {
        assert_to_assume = aa;
        ComputeBlockSets(false);

        foreach (Block b in big_blocks) {
          Contract.Assert(b != null);
          GetBlockStats(b).incomming_paths = -1.0;
        }

        GetBlockStats(blocks[0]).incomming_paths = 1.0;

        double cost = 0.0;
        foreach (Block b in big_blocks) {
          Contract.Assert(b != null);
          if (keep_at_all.Contains(b)) {
            BlockStats s = GetBlockStats(b);
            UpdateIncommingPaths(s);
            double local = s.assertion_cost;
            if (ShouldAssumize(b)) {
              local = (s.assertion_cost + s.assumption_cost) * CommandLineOptions.Clo.VcsAssumeMult;
            } else {
              local = s.assumption_cost * CommandLineOptions.Clo.VcsAssumeMult + s.assertion_cost;
            }
            local = local + local * s.incomming_paths * CommandLineOptions.Clo.VcsPathCostMult;
            cost += local;
          }
        }

        return cost;
      }

      List<Cmd> SliceCmds(Block b) {
        Contract.Requires(b != null);
        Contract.Ensures(Contract.Result<List<Cmd>>() != null);

        List<Cmd> seq = b.Cmds;
        Contract.Assert(seq != null);
        if (!doing_slice && !ShouldAssumize(b))
          return seq;
        List<Cmd> res = new List<Cmd>();
        foreach (Cmd c in seq) {
          Contract.Assert(c != null);
          AssertCmd a = c as AssertCmd;
          Cmd the_new = c;
          bool swap = false;
          if (a != null) {
            if (doing_slice) {
              double cost = AssertionCost(a);
              bool first = (slice_limit - cost) >= 0 || slice_initial_limit == slice_limit;
              slice_limit -= cost;
              swap = slice_pos == first;
            } else if (assert_to_assume) {
              swap = true;
            } else {
              Contract.Assert(false);
              throw new cce.UnreachableException();
            }

            if (swap) {
              the_new = AssertTurnedIntoAssume(a);
            }
          }
          res.Add(the_new);
        }
        return res;
      }

      Block CloneBlock(Block b) {
        Contract.Requires(b != null);
        Contract.Ensures(Contract.Result<Block>() != null);

        Block res;
        if (copies.TryGetValue(b, out res)) {
          return cce.NonNull(res);
        }
        res = new Block(b.tok, b.Label, SliceCmds(b), b.TransferCmd);
        GotoCmd gt = b.TransferCmd as GotoCmd;
        copies[b] = res;
        if (gt != null) {
          GotoCmd newGoto = new GotoCmd(gt.tok, new List<String>(), new List<Block>());
          res.TransferCmd = newGoto;
          int pos = 0;
          foreach (Block ch in cce.NonNull(gt.labelTargets)) {
            Contract.Assert(ch != null);
            Contract.Assert(doing_slice ||
                   (assert_to_assume || (keep_at_all.Contains(ch) || assumized_branches.Contains(ch))));
            if (doing_slice ||
                ((b != split_block || assumized_branches.Contains(ch) == assert_to_assume) &&
                 keep_at_all.Contains(ch))) {
              newGoto.AddTarget(CloneBlock(ch));
            }
            pos++;
          }
        }
        return res;
      }

      Split DoSplit() {
        Contract.Ensures(Contract.Result<Split>() != null);

        copies.Clear();
        CloneBlock(blocks[0]);
        List<Block> newBlocks = new List<Block>();
        Dictionary<TransferCmd, ReturnCmd> newGotoCmdOrigins = new Dictionary<TransferCmd, ReturnCmd>();
        foreach (Block b in blocks) {
          Contract.Assert(b != null);
          Block tmp;
          if (copies.TryGetValue(b, out tmp)) {
            newBlocks.Add(cce.NonNull(tmp));
            if (gotoCmdOrigins.ContainsKey(b.TransferCmd)) {
              newGotoCmdOrigins[tmp.TransferCmd] = gotoCmdOrigins[b.TransferCmd];
            }

            foreach (Block p in b.Predecessors) {
              Contract.Assert(p != null);
              Block tmp2;
              if (copies.TryGetValue(p, out tmp2)) {
                tmp.Predecessors.Add(tmp2);
              }
            }
          }
        }

        return new Split(newBlocks, newGotoCmdOrigins, parent, impl);
      }

      Split SplitAt(int idx) {
        Contract.Ensures(Contract.Result<Split>() != null);

        assert_to_assume = idx == 0;
        doing_slice = false;
        ComputeBlockSets(true);

        return DoSplit();
      }

      Split SliceAsserts(double limit, bool pos) {
        Contract.Ensures(Contract.Result<Split>() != null);

        slice_pos = pos;
        slice_limit = limit;
        slice_initial_limit = limit;
        doing_slice = true;
        Split r = DoSplit();
        /*
        Console.WriteLine("split {0} / {1} -->", limit, pos);
        List<Block!> tmp = impl.Blocks;
        impl.Blocks = r.blocks;
        EmitImpl(impl, false);
        impl.Blocks = tmp;
        */

        return r;
      }

      void Print() {
        List<Block> tmp = impl.Blocks;
        Contract.Assert(tmp != null);
        impl.Blocks = blocks;
        EmitImpl(impl, false);
        impl.Blocks = tmp;
      }

      public Counterexample ToCounterexample(ProverContext context) {
        Contract.Requires(context != null);
        Contract.Ensures(Contract.Result<Counterexample>() != null);

        List<Block> trace = new List<Block>();
        foreach (Block b in blocks) {
          Contract.Assert(b != null);
          trace.Add(b);
        }
        foreach (Block b in blocks) {
          Contract.Assert(b != null);
          foreach (Cmd c in b.Cmds) {
            Contract.Assert(c != null);
            if (c is AssertCmd) {
              return AssertCmdToCounterexample((AssertCmd)c, cce.NonNull(b.TransferCmd), trace, null, null, context);
            }
          }
        }
        Contract.Assume(false);
        throw new cce.UnreachableException();
      }

      /// <summary>
      /// Starting from the 0-index "split_here" annotation in begin, verifies until it reaches a subsequent "split_here" annotation
      /// Returns a list of blocks where all code not verified has asserts converted into assumes
      /// </summary>
      /// <param name="blocks">Implementation's collection of blocks</param>
      /// <param name="begin">Block containing the first split_here from which to start verifying</param>
      /// <param name="begin_split_id">0-based ID of the "split_here" annotation within begin at which to start verifying</param>
      /// <param name="blockInternalSplit">True if the entire split is contained within block begin</param>
      /// <param name="endPoints">Set of all blocks containing a "split_here" annotation</param>
      /// <returns></returns>
      // Note: Current implementation may over report errors.
      //       For example, if the control flow graph is a diamond (e.g., A -> B, C, B->D, C->D),
      //       and there is a split in B and an error in D, then D will be verified twice and hence report the error twice.
      //       Best solution may be to memoize blocks that have been fully verified and be sure not to verify them again
      private static List<Block> DoManualSplit(List<Block> blocks, Block begin, int begin_split_id, bool blockInternalSplit, IEnumerable<Block> endPoints) {
        // Compute the set of blocks reachable from begin but not included in endPoints.  These will be verified in their entirety.
        var blocksToVerifyEntirely = new HashSet<Block>();
        var reachableEndPoints = new HashSet<Block>();  // Reachable end points will be verified up to their first split point
        var todo = new Stack<Block>();
        todo.Push(begin);
        while (todo.Count > 0) {
          var currentBlock = todo.Pop();
          if (blocksToVerifyEntirely.Contains(currentBlock)) continue;
          blocksToVerifyEntirely.Add(currentBlock);
          var exit = currentBlock.TransferCmd as GotoCmd;
          if (exit != null)
            foreach (Block targetBlock in exit.labelTargets) {
              if (!endPoints.Contains(targetBlock)) {
                todo.Push(targetBlock);
              } else {
                reachableEndPoints.Add(targetBlock);
              }
            }
              
        }
        blocksToVerifyEntirely.Remove(begin);

        // Convert assumes to asserts in "unreachable" blocks, including portions of blocks containing "split_here"
        var newBlocks = new List<Block>(blocks.Count());  // Copies of the original blocks
        var duplicator = new Duplicator();
        var oldToNewBlockMap = new Dictionary<Block, Block>(blocks.Count());  // Maps original blocks to their new copies in newBlocks

        foreach (var currentBlock in blocks) {
          var newBlock = (Block)duplicator.VisitBlock(currentBlock);
          oldToNewBlockMap[currentBlock] = newBlock;          
          newBlocks.Add(newBlock);

          if (!blockInternalSplit && blocksToVerifyEntirely.Contains(currentBlock)) continue;  // All reachable blocks must be checked in their entirety, so don't change anything
          // Otherwise, we only verify a portion of the current block, so we'll need to look at each of its commands                 

          // !verify -> convert assert to assume
          var verify = (currentBlock == begin && begin_split_id == -1) // -1 tells us to start verifying from the very beginning (i.e., there is no split in the begin block)
                      || (reachableEndPoints.Contains(currentBlock)    // This endpoint is reachable from begin, so we verify until we hit the first split point
                          && !blockInternalSplit);                     // Don't bother verifying if all of the splitting is within the begin block
          var newCmds = new List<Cmd>();
          var split_here_count = 0;

          foreach (Cmd c in currentBlock.Cmds) {
            var p = c as PredicateCmd;
            if (p != null && QKeyValue.FindBoolAttribute(p.Attributes, "split_here")) {
              if (currentBlock == begin) { // Verify everything between the begin_split_id we were given and the next split
                if (split_here_count == begin_split_id) {
                  verify = true;
                } else if (split_here_count == begin_split_id + 1) {
                  verify = false;
                }
              } else {  // We're in an endPoint so we stop verifying as soon as we hit a "split_here"
                verify = false;
              }
              split_here_count++;              
            }
              
            var asrt = c as AssertCmd;
            if (verify || asrt == null)
              newCmds.Add(c);
            else
              newCmds.Add(AssertTurnedIntoAssume(asrt));
          }

          newBlock.Cmds = newCmds;
        }

        // Patch the edges between the new blocks
        foreach (var oldBlock in blocks) {
          if (oldBlock.TransferCmd is ReturnCmd) { continue; }
          var gotoCmd = (GotoCmd)oldBlock.TransferCmd;
          var newLabelTargets = new List<Block>(gotoCmd.labelTargets.Count());
          var newLabelNames = new List<string>(gotoCmd.labelTargets.Count());
          foreach (var target in gotoCmd.labelTargets) {
            newLabelTargets.Add(oldToNewBlockMap[target]);
            newLabelNames.Add(oldToNewBlockMap[target].Label);
          }
          oldToNewBlockMap[oldBlock].TransferCmd = new GotoCmd(gotoCmd.tok, newLabelNames, newLabelTargets);
        }

        return newBlocks;
      }

      public static List<Split/*!*/> FindManualSplits(Implementation/*!*/ impl, Dictionary<TransferCmd, ReturnCmd>/*!*/ gotoCmdOrigins, VCGen/*!*/ par) {
        Contract.Requires(impl != null);
        Contract.Ensures(Contract.Result<List<Split>>() == null || cce.NonNullElements(Contract.Result<List<Split>>()));

        var splitPoints = new Dictionary<Block,int>();
        foreach (var b in impl.Blocks) {
          foreach (Cmd c in b.Cmds) {
            var p = c as PredicateCmd;
            if (p != null && QKeyValue.FindBoolAttribute(p.Attributes, "split_here")) {
              int count;
              splitPoints.TryGetValue(b, out count);
              splitPoints[b] = count + 1;
            }
          }
        }

        if (splitPoints.Count() == 0) { // No manual split points here
          return null;
        }

        List<Split> splits = new List<Split>();
        Block entryPoint = impl.Blocks[0];
        var newEntryBlocks = DoManualSplit(impl.Blocks, entryPoint, -1, splitPoints.Keys.Contains(entryPoint), splitPoints.Keys);
        splits.Add(new Split(newEntryBlocks, gotoCmdOrigins, par, impl));   // REVIEW: Does gotoCmdOrigins need to be changed at all?        

        foreach (KeyValuePair<Block,int> pair in splitPoints) {
          for (int i = 0; i < pair.Value; i++) {
            bool blockInternalSplit = i < pair.Value - 1;   // There's at least one more split, after this one, in the current block
            var newBlocks = DoManualSplit(impl.Blocks, pair.Key, i, blockInternalSplit, splitPoints.Keys);
            Split s = new Split(newBlocks, gotoCmdOrigins, par, impl);   // REVIEW: Does gotoCmdOrigins need to be changed at all?
            splits.Add(s);
          }
        }

        return splits;
      }

      public static List<Split/*!*/>/*!*/ DoSplit(Split initial, double max_cost, int max) {
        Contract.Requires(initial != null);
        Contract.Ensures(cce.NonNullElements(Contract.Result<List<Split>>()));

        List<Split> res = new List<Split>();
        res.Add(initial);

        while (res.Count < max) {
          Split best = null;
          int best_idx = 0, pos = 0;
          foreach (Split s in res) {
            Contract.Assert(s != null);
            s.ComputeBestSplit(); // TODO check total_cost first
            if (s.total_cost > max_cost &&
                (best == null || best.total_cost < s.total_cost) &&
                (s.assertion_count > 1 || s.split_block != null)) {
              best = s;
              best_idx = pos;
            }
            pos++;
          }

          if (best == null)
            break; // no split found

          Split s0, s1;

          bool split_stats = CommandLineOptions.Clo.TraceVerify;

          if (split_stats) {
            Console.WriteLine("{0} {1} -->", best.split_block == null ? "SLICE" : ("SPLIT@" + best.split_block.Label), best.Stats);
            if (best.split_block != null) {
              GotoCmd g = best.split_block.TransferCmd as GotoCmd;
              if (g != null) {
                Console.Write("    exits: ");
                foreach (Block b in cce.NonNull(g.labelTargets)) {
                  Contract.Assert(b != null);
                  Console.Write("{0} ", b.Label);
                }
                Console.WriteLine("");
                Console.Write("    assumized: ");
                foreach (Block b in best.assumized_branches) {
                  Contract.Assert(b != null);
                  Console.Write("{0} ", b.Label);
                }
                Console.WriteLine("");
              }
            }
          }

          if (best.split_block != null) {
            s0 = best.SplitAt(0);
            s1 = best.SplitAt(1);
          } else {
            best.split_block = null;
            s0 = best.SliceAsserts(best.assertion_cost / 2, true);
            s1 = best.SliceAsserts(best.assertion_cost / 2, false);
          }

          if (true) {
            List<Block> ss = new List<Block>();
            ss.Add(s0.blocks[0]);
            ss.Add(s1.blocks[0]);
            try {
              best.SoundnessCheck(new HashSet<List<Block>>(new BlockListComparer()), best.blocks[0], ss);
            } catch (System.Exception e) {
              Console.WriteLine(e);
              best.DumpDot(-1);
              s0.DumpDot(-2);
              s1.DumpDot(-3);
              Contract.Assert(false);
              throw new cce.UnreachableException();
            }
          }

          if (split_stats) {
            s0.ComputeBestSplit();
            s1.ComputeBestSplit();
            Console.WriteLine("    --> {0}", s0.Stats);
            Console.WriteLine("    --> {0}", s1.Stats);
          }

          if (CommandLineOptions.Clo.TraceVerify) {
            best.Print();
          }

          res[best_idx] = s0;
          res.Add(s1);
        }

        return res;
      }

      class BlockListComparer : IEqualityComparer<List<Block>>
      {
        public bool Equals(List<Block> x, List<Block> y)
        {
          return x == y || x.SequenceEqual(y);
        }

        public int GetHashCode(List<Block> obj)
        {
          int h = 0;
          Contract.Assume(obj != null);
          foreach (var b in obj)
          {
            if (b != null)
            {
              h += b.GetHashCode();
            }
          }
          return h;
        }
      }

      public Checker Checker {
        get {
          Contract.Ensures(Contract.Result<Checker>() != null);

          Contract.Assert(checker != null);
          return checker;
        }
      }

      public Task ProverTask {
        get {
          Contract.Assert(checker != null);
          return checker.ProverTask;
        }
      }

      public void ReadOutcome(ref Outcome cur_outcome, out bool prover_failed) {
        Contract.EnsuresOnThrow<UnexpectedProverOutputException>(true);
        ProverInterface.Outcome outcome = cce.NonNull(checker).ReadOutcome();

        if (CommandLineOptions.Clo.Trace && splitNo >= 0) {
          System.Console.WriteLine("      --> split #{0} done,  [{1} s] {2}", splitNo, checker.ProverRunTime.TotalSeconds, outcome);
        }

        if (CommandLineOptions.Clo.VcsDumpSplits) {
          DumpDot(splitNo);
        }

        prover_failed = false;

        switch (outcome) {
          case ProverInterface.Outcome.Valid:
            return;
          case ProverInterface.Outcome.Invalid:
            cur_outcome = Outcome.Errors;
            return;
          case ProverInterface.Outcome.OutOfMemory:
            prover_failed = true;
            if (cur_outcome != Outcome.Errors && cur_outcome != Outcome.Inconclusive)
              cur_outcome = Outcome.OutOfMemory;
            return;
          case ProverInterface.Outcome.TimeOut:
            prover_failed = true;
            if (cur_outcome != Outcome.Errors && cur_outcome != Outcome.Inconclusive)
              cur_outcome = Outcome.TimedOut;
            return;
          case ProverInterface.Outcome.Undetermined:
            if (cur_outcome != Outcome.Errors)
              cur_outcome = Outcome.Inconclusive;
            return;
          default:
            Contract.Assert(false);
            throw new cce.UnreachableException();
        }
      }

      /// <summary>
      /// As a side effect, updates "this.parent.CumulativeAssertionCount".
      /// </summary>
      public void BeginCheck(Checker checker, VerifierCallback callback, ModelViewInfo mvInfo, int no, int timeout)
      {
        Contract.Requires(checker != null);
        Contract.Requires(callback != null);

        splitNo = no;

        impl.Blocks = blocks;

        this.checker = checker;

        Dictionary<int, Absy> label2absy = new Dictionary<int, Absy>();

        ProverContext ctx = checker.TheoremProver.Context;
        Boogie2VCExprTranslator bet = ctx.BoogieExprTranslator;
        CodeExprConversionClosure cc = new CodeExprConversionClosure(label2absy, ctx);
        bet.SetCodeExprConverter(cc.CodeExprToVerificationCondition);

        var exprGen = ctx.ExprGen;
        VCExpr controlFlowVariableExpr = CommandLineOptions.Clo.UseLabels ? null : exprGen.Integer(BigNum.ZERO);

        VCExpr vc = parent.GenerateVCAux(impl, controlFlowVariableExpr, label2absy, checker.TheoremProver.Context);
        Contract.Assert(vc != null);

        if (!CommandLineOptions.Clo.UseLabels)
        {
          VCExpr controlFlowFunctionAppl = exprGen.ControlFlowFunctionApplication(exprGen.Integer(BigNum.ZERO), exprGen.Integer(BigNum.ZERO));
          VCExpr eqExpr = exprGen.Eq(controlFlowFunctionAppl, exprGen.Integer(BigNum.FromInt(impl.Blocks[0].UniqueId)));
          vc = exprGen.Implies(eqExpr, vc);
        }

        if (CommandLineOptions.Clo.vcVariety == CommandLineOptions.VCVariety.Local)
        {
          reporter = new ErrorReporterLocal(gotoCmdOrigins, label2absy, impl.Blocks, parent.incarnationOriginMap, callback, mvInfo, cce.NonNull(this.Checker.TheoremProver.Context), parent.program);
        }
        else
        {
          reporter = new ErrorReporter(gotoCmdOrigins, label2absy, impl.Blocks, parent.incarnationOriginMap, callback, mvInfo, this.Checker.TheoremProver.Context, parent.program);
        }

        if (CommandLineOptions.Clo.TraceVerify && no >= 0)
        {
          Console.WriteLine("-- after split #{0}", no);
          Print();
        }

        string desc = cce.NonNull(impl.Name);
        if (no >= 0)
          desc += "_split" + no;
        checker.BeginCheck(desc, vc, reporter);
      }

      private void SoundnessCheck(HashSet<List<Block>/*!*/>/*!*/ cache, Block/*!*/ orig, List<Block/*!*/>/*!*/ copies) {
        Contract.Requires(cce.NonNull(cache));
        Contract.Requires(orig != null);
        Contract.Requires(copies != null);
        {
          var t = new List<Block> { orig };
          foreach (Block b in copies) {
            Contract.Assert(b != null);
            t.Add(b);
          }
          if (cache.Contains(t)) {
            return;
          }
          cache.Add(t);
        }

        for (int i = 0; i < orig.Cmds.Count; ++i) {
          Cmd cmd = orig.Cmds[i];
          if (cmd is AssertCmd) {
            int found = 0;
            foreach (Block c in copies) {
              Contract.Assert(c != null);
              if (c.Cmds[i] == cmd) {
                found++;
              }
            }
            if (found == 0) {
              throw new System.Exception(string.Format("missing assertion: {0}({1})", cmd.tok.filename, cmd.tok.line));
            }
          }
        }

        foreach (Block exit in Exits(orig)) {
          Contract.Assert(exit != null);
          List<Block> newcopies = new List<Block>();
          foreach (Block c in copies) {
            foreach (Block cexit in Exits(c)) {
              Contract.Assert(cexit != null);
              if (cexit.Label == exit.Label) {
                newcopies.Add(cexit);
              }
            }
          }
          if (newcopies.Count == 0) {
            throw new System.Exception("missing exit " + exit.Label);
          }
          SoundnessCheck(cache, exit, newcopies);
        }
      }
    }
    #endregion


    public class CodeExprConversionClosure
    {
        Dictionary<int, Absy> label2absy;
        ProverContext ctx;
        public CodeExprConversionClosure(Dictionary<int, Absy> label2absy, ProverContext ctx)
        {
            this.label2absy = label2absy;
            this.ctx = ctx;
        }

        public VCExpr CodeExprToVerificationCondition(CodeExpr codeExpr, Hashtable blockVariables, List<VCExprLetBinding> bindings, bool isPositiveContext)
        {
            VCGen vcgen = new VCGen(new Program(), null, false, new List<Checker>());
            vcgen.variable2SequenceNumber = new Dictionary<Variable, int>();
            vcgen.incarnationOriginMap = new Dictionary<Incarnation, Absy>();
            vcgen.CurrentLocalVariables = codeExpr.LocVars;

            ResetPredecessors(codeExpr.Blocks);
            vcgen.AddBlocksBetween(codeExpr.Blocks);
            Dictionary<Variable, Expr> gotoCmdOrigins = vcgen.ConvertBlocks2PassiveCmd(codeExpr.Blocks, new List<IdentifierExpr>(), new ModelViewInfo(codeExpr));
            int ac;  // computed, but then ignored for this CodeExpr
            VCExpr startCorrect = VCGen.LetVCIterative(codeExpr.Blocks, null, label2absy, ctx, out ac, isPositiveContext);
            VCExpr vce = ctx.ExprGen.Let(bindings, startCorrect);
            if (vcgen.CurrentLocalVariables.Count != 0)
            {
                Boogie2VCExprTranslator translator = ctx.BoogieExprTranslator;
                List<VCExprVar> boundVars = new List<VCExprVar>();
                foreach (Variable v in vcgen.CurrentLocalVariables)
                {
                    Contract.Assert(v != null);
                    VCExprVar ev = translator.LookupVariable(v);
                    Contract.Assert(ev != null);
                    boundVars.Add(ev);
                    if (v.TypedIdent.Type.Equals(Bpl.Type.Bool))
                    {
                        // add an antecedent (tickleBool ev) to help the prover find a possible trigger
                        vce = ctx.ExprGen.Implies(ctx.ExprGen.Function(VCExpressionGenerator.TickleBoolOp, ev), vce);
                    }
                }
                vce = ctx.ExprGen.Forall(boundVars, new List<VCTrigger>(), vce);
            }
            if (isPositiveContext)
            {
                vce = ctx.ExprGen.Not(vce);
            } 
            return vce;
        }
    }

    public VCExpr GenerateVC(Implementation/*!*/ impl, VCExpr controlFlowVariableExpr, out Dictionary<int, Absy>/*!*/ label2absy, ProverContext proverContext)
    {
      Contract.Requires(impl != null);
      Contract.Requires(proverContext != null);
      Contract.Ensures(Contract.ValueAtReturn(out label2absy) != null);
      Contract.Ensures(Contract.Result<VCExpr>() != null);

      label2absy = new Dictionary<int, Absy>();
      return GenerateVCAux(impl, controlFlowVariableExpr, label2absy, proverContext);
    }

    public VCExpr GenerateVCAux(Implementation/*!*/ impl, VCExpr controlFlowVariableExpr, Dictionary<int, Absy>/*!*/ label2absy, ProverContext proverContext) {
      Contract.Requires(impl != null);
      Contract.Requires(proverContext != null);
      Contract.Ensures(Contract.Result<VCExpr>() != null);

      TypecheckingContext tc = new TypecheckingContext(null);
      impl.Typecheck(tc);

      VCExpr vc;
      int assertionCount;
      switch (CommandLineOptions.Clo.vcVariety) {
        case CommandLineOptions.VCVariety.Structured:
          vc = VCViaStructuredProgram(impl, label2absy, proverContext, out assertionCount);
          break;
        case CommandLineOptions.VCVariety.Block:
          vc = FlatBlockVC(impl, label2absy, false, false, false, proverContext, out assertionCount);
          break;
        case CommandLineOptions.VCVariety.BlockReach:
          vc = FlatBlockVC(impl, label2absy, false, true, false, proverContext, out assertionCount);
          break;
        case CommandLineOptions.VCVariety.Local:
          vc = FlatBlockVC(impl, label2absy, true, false, false, proverContext, out assertionCount);
          break;
        case CommandLineOptions.VCVariety.BlockNested:
          vc = NestedBlockVC(impl, label2absy, false, proverContext, out assertionCount);
          break;
        case CommandLineOptions.VCVariety.BlockNestedReach:
          vc = NestedBlockVC(impl, label2absy, true, proverContext, out assertionCount);
          break;
        case CommandLineOptions.VCVariety.Dag:
          if (cce.NonNull(CommandLineOptions.Clo.TheProverFactory).SupportsDags || CommandLineOptions.Clo.FixedPointEngine != null) {
            vc = DagVC(cce.NonNull(impl.Blocks[0]), controlFlowVariableExpr, label2absy, new Hashtable/*<Block, VCExpr!>*/(), proverContext, out assertionCount);
          } else {
            vc = LetVC(cce.NonNull(impl.Blocks[0]), controlFlowVariableExpr, label2absy, proverContext, out assertionCount);
          }
          break;
        case CommandLineOptions.VCVariety.DagIterative:
          vc = LetVCIterative(impl.Blocks, controlFlowVariableExpr, label2absy, proverContext, out assertionCount);
          break;
        case CommandLineOptions.VCVariety.Doomed:
          vc = FlatBlockVC(impl, label2absy, false, false, true, proverContext, out assertionCount);
          break;
        default:
          Contract.Assert(false);
          throw new cce.UnreachableException();  // unexpected enumeration value
      }
      CumulativeAssertionCount += assertionCount;
      return vc;
    }

    void CheckIntAttributeOnImpl(Implementation impl, string name, ref int val) {
      Contract.Requires(impl != null);
      Contract.Requires(name != null);
      if (!(cce.NonNull(impl.Proc).CheckIntAttribute(name, ref val) || !impl.CheckIntAttribute(name, ref val))) {
        Console.WriteLine("ignoring ill-formed {:{0} ...} attribute on {1}, parameter should be an int", name, impl.Name);
      }
    }

    public override Outcome VerifyImplementation(Implementation/*!*/ impl, VerifierCallback/*!*/ callback) {
      Contract.EnsuresOnThrow<UnexpectedProverOutputException>(true);

      if (impl.SkipVerification) {
        return Outcome.Inconclusive; // not sure about this one
      }

      callback.OnProgress("VCgen", 0, 0, 0.0);
      
      Stopwatch watch = new Stopwatch();
      if (_print_time)
      {
          Console.WriteLine("Checking function {0}", impl.Name);
          watch.Reset();
          watch.Start();
      }

      ConvertCFG2DAG(impl);

      SmokeTester smoke_tester = null;
      if (CommandLineOptions.Clo.SoundnessSmokeTest) {
        smoke_tester = new SmokeTester(this, impl, callback);
        smoke_tester.Copy();
      }

      ModelViewInfo mvInfo;
      var gotoCmdOrigins = PassifyImpl(impl, out mvInfo);

      // If "expand" attribute is supplied, expand any assertion of conjunctions into multiple assertions, one per conjunct
      foreach (var b in impl.Blocks)
      {
        List<Cmd> newCmds = new List<Cmd>();
        bool changed = false;
        foreach (var c in b.Cmds)
        {
          var a = c as AssertCmd;
          var ar = c as AssertRequiresCmd;
          var ae = c as AssertEnsuresCmd;
          var ai = c as LoopInitAssertCmd;
          var am = c as LoopInvMaintainedAssertCmd;
          // TODO:
          //use Duplicator and Substituter rather than new
          //nested IToken?
          //document expand attribute (search for {:ignore}, for example)
          //fix up new CallCmd, new Requires, new Ensures in OwickiGries.cs
          Func<Expr,Expr,Expr> withType = (Expr from, Expr to) =>
          {
            NAryExpr nFrom = from as NAryExpr;
            NAryExpr nTo = to as NAryExpr;
            to.Type = from.Type;
            if (nFrom != null && nTo != null) nTo.TypeParameters = nFrom.TypeParameters;
            return to;
          };

          Action<int,Expr,Action<Expr>> traverse = null;
          traverse = (depth, e, act) =>
          {
            ForallExpr forall = e as ForallExpr;
            NAryExpr nary = e as NAryExpr;
            if (forall != null)
            {
              traverse(depth, forall.Body, e1 => act(withType(forall,
                new ForallExpr(e1.tok, forall.TypeParameters, forall.Dummies, forall.Attributes, forall.Triggers, e1))));
              return;
            }
            if (nary != null)
            {
              var args = nary.Args;
              IAppliable fun = nary.Fun;
              BinaryOperator bop = fun as BinaryOperator;
              FunctionCall call = fun as FunctionCall;
              if (bop != null)
              {
                switch (bop.Op)
                {
                  case BinaryOperator.Opcode.And:
                    traverse(depth, args[0], act);
                    traverse(depth, args[1], act);
                    return;
                  case BinaryOperator.Opcode.Imp:
                    traverse(depth, args[1], e1 => act(withType(nary,
                      new NAryExpr(e1.tok, fun, new List<Expr>() { args[0], e1 }))));
                    return;
                }
              }
              if (depth > 0 && call != null && call.Func != null)
              {
                Function cf = call.Func;
                Expr body = cf.Body;
                List<Variable> ins = cf.InParams;
                if (body == null && cf.DefinitionAxiom != null)
                {
                  ForallExpr all = cf.DefinitionAxiom.Expr as ForallExpr;
                  if (all != null)
                  {
                    NAryExpr def = all.Body as NAryExpr;
                    if (def != null && def.Fun is BinaryOperator && ((BinaryOperator) (def.Fun)).Op == BinaryOperator.Opcode.Iff)
                    {
                      body = def.Args[1];
                      ins = all.Dummies;
                    }
                  }
                }
                if (body != null)
                {
                  Func<Expr,Expr> new_f = e1 =>
                  {
                    Function f = new Function(cf.tok, "expand<" + cf.Name + ">", cf.TypeParameters, ins, cf.OutParams[0], cf.Comment);
                    f.Body = e1;
                    Token tok = new Token(e1.tok.line, e1.tok.col);
                    tok.filename = e.tok.filename + "(" + e.tok.line + "," + e.tok.col + ") --> " + e1.tok.filename;
                    return withType(nary, new NAryExpr(tok, new FunctionCall(f), args));
                  };
                  traverse(depth - 1, body, e1 => act(new_f(e1)));
                  return;
                }
              }
            }
            act(e);
          };

          if (a != null)
          {
            var attr = a.Attributes;
            if (ar != null && ar.Requires.Attributes != null) attr = ar.Requires.Attributes;
            if (ar != null && ar.Call.Attributes != null) attr = ar.Call.Attributes;
            if (ae != null && ae.Ensures.Attributes != null) attr = ae.Ensures.Attributes;
            if (QKeyValue.FindExprAttribute(attr, "expand") != null || QKeyValue.FindBoolAttribute(attr, "expand"))
            {
              int depth = QKeyValue.FindIntAttribute(attr, "expand", 100);
              Func<Expr,Expr> fe = e => Expr.Or(a.Expr, e);
              //traverse(depth, a.Expr, e => System.Console.WriteLine(e.GetType() + " :: " + e + " @ " + e.tok.line + ", " + e.tok.col));
              traverse(depth, a.Expr, e =>
                {
                  AssertCmd new_c = 
                    (ar != null) ? new AssertRequiresCmd(ar.Call, new Requires(e.tok, ar.Requires.Free, fe(e), ar.Requires.Comment)) :
                    (ae != null) ? new AssertEnsuresCmd(new Ensures(e.tok, ae.Ensures.Free, fe(e), ae.Ensures.Comment)) :
                    (ai != null) ? new LoopInitAssertCmd(e.tok, fe(e)) :
                    (am != null) ? new LoopInvMaintainedAssertCmd(e.tok, fe(e)) :
                    new AssertCmd(e.tok, fe(e));
                  new_c.Attributes = new QKeyValue(e.tok, "subsumption", new List<object>() { new LiteralExpr(e.tok, BigNum.FromInt(0)) }, a.Attributes);
                  newCmds.Add(new_c);
                });
            }
            newCmds.Add(c);
            changed = true;
          }
          else
          {
            newCmds.Add(c);
          }
        }
        if (changed) b.Cmds = newCmds;
      }

      double max_vc_cost = CommandLineOptions.Clo.VcsMaxCost;
      int tmp_max_vc_cost = -1, max_splits = CommandLineOptions.Clo.VcsMaxSplits, 
          max_kg_splits = CommandLineOptions.Clo.VcsMaxKeepGoingSplits;
      CheckIntAttributeOnImpl(impl, "vcs_max_cost", ref tmp_max_vc_cost);
      CheckIntAttributeOnImpl(impl, "vcs_max_splits", ref max_splits);
      CheckIntAttributeOnImpl(impl, "vcs_max_keep_going_splits", ref max_kg_splits);
      if (tmp_max_vc_cost >= 0) { 
        max_vc_cost = tmp_max_vc_cost;
      }

      Outcome outcome = Outcome.Correct;

      // Report all recycled failing assertions for this implementation.
      if (impl.RecycledFailingAssertions != null && impl.RecycledFailingAssertions.Any())
      {
        outcome = Outcome.Errors;
        foreach (var a in impl.RecycledFailingAssertions)
        {
          var checksum = a.Checksum;
          var oldCex = impl.ErrorChecksumToCachedError[checksum] as Counterexample;
          if (oldCex != null) {
            if (CommandLineOptions.Clo.VerifySnapshots < 3) {
              callback.OnCounterexample(oldCex, null);
            } else {
              // If possible, we use the old counterexample, but with the location information of "a"
              var cex = AssertCmdToCloneCounterexample(a, oldCex);
              callback.OnCounterexample(cex, null);
              // OnCounterexample may have had side effects on the RequestId and OriginalRequestId fields.  We make
              // any such updates available in oldCex. (Is this really a good design? --KRML)
              oldCex.RequestId = cex.RequestId;
              oldCex.OriginalRequestId = cex.OriginalRequestId;
            }
          }
        }
      }

      Cores = CommandLineOptions.Clo.VcsCores;
      Stack<Split> work = new Stack<Split>();
      List<Split> currently_running = new List<Split>();
      ResetPredecessors(impl.Blocks);
      List<Split> manual_splits = Split.FindManualSplits(impl, gotoCmdOrigins, this);
      if (manual_splits != null) {
        foreach (var split in manual_splits) {
          work.Push(split);
        }
      } else {
        work.Push(new Split(impl.Blocks, gotoCmdOrigins, this, impl));
      }

      bool keep_going = max_kg_splits > 1;
      int total = 0;
      int no = max_splits == 1 && !keep_going ? -1 : 0;
      bool first_round = true;
      bool do_splitting = keep_going || max_splits > 1;
      double remaining_cost = 0.0, proven_cost = 0.0;

      if (do_splitting) {
        remaining_cost = work.Peek().Cost;
      }

      while (work.Any() || currently_running.Any())
      {
        bool prover_failed = false;
        Split s = null;
        var isWaiting = !work.Any();

        if (!isWaiting)
        {
          s = work.Peek();

          if (first_round && max_splits > 1)
          {
            prover_failed = true;
            remaining_cost -= s.Cost;
          }
          else
          {
            var timeout = (keep_going && s.LastChance) ? CommandLineOptions.Clo.VcsFinalAssertTimeout :
                  keep_going ? CommandLineOptions.Clo.VcsKeepGoingTimeout :
                  impl.TimeLimit;

            var checker = s.parent.FindCheckerFor(timeout, false);            
            try
            {
              if (checker == null)
              {
                isWaiting = true;
                goto waiting;
              }
              else
              {
                s = work.Pop();
              }
              
              if (CommandLineOptions.Clo.Trace && no >= 0)
              {
                System.Console.WriteLine("    checking split {1}/{2}, {3:0.00}%, {0} ...",
                                     s.Stats, no + 1, total, 100 * proven_cost / (proven_cost + remaining_cost));
              }
              callback.OnProgress("VCprove", no < 0 ? 0 : no, total, proven_cost / (remaining_cost + proven_cost));
              
              Contract.Assert(s.parent == this);
              lock (checker)
              {
                s.BeginCheck(checker, callback, mvInfo, no, timeout);
              }
              
              no++;
              
              currently_running.Add(s);
            }
            catch (Exception)
            {
              checker.GoBackToIdle();
              throw;
            }
          }
        }

      waiting:
        if (isWaiting)
        {
          // Wait for one split to terminate.
          var tasks = currently_running.Select(splt => splt.ProverTask).ToArray();

          if (tasks.Any())
          {
            try
            {
              int index = Task.WaitAny(tasks);
              s = currently_running[index];
              currently_running.RemoveAt(index);

              if (do_splitting)
              {
                remaining_cost -= s.Cost;
              }

              lock (s.Checker)
              {
                s.ReadOutcome(ref outcome, out prover_failed);
              }

              if (do_splitting)
              {
                if (prover_failed)
                {
                  // even if the prover fails, we have learned something, i.e., it is 
                  // annoying to watch Boogie say Timeout, 0.00% a couple of times
                  proven_cost += s.Cost / 100;
                }
                else
                {
                  proven_cost += s.Cost;
                }
              }
              callback.OnProgress("VCprove", no < 0 ? 0 : no, total, proven_cost / (remaining_cost + proven_cost));

              if (prover_failed && !first_round && s.LastChance)
              {
                string msg = "some timeout";
                if (s.reporter != null && s.reporter.resourceExceededMessage != null)
                {
                  msg = s.reporter.resourceExceededMessage;
                }
                callback.OnCounterexample(s.ToCounterexample(s.Checker.TheoremProver.Context), msg);
                outcome = Outcome.Errors;
                break;
              }
            }
            finally
            {
              s.Checker.GoBackToIdle();
            }

            Contract.Assert(prover_failed || outcome == Outcome.Correct || outcome == Outcome.Errors || outcome == Outcome.Inconclusive);
          }
        }

        if (prover_failed)
        {
          int splits = first_round && max_splits > 1 ? max_splits : max_kg_splits;

          if (splits > 1)
          {
            List<Split> tmp = Split.DoSplit(s, max_vc_cost, splits);
            Contract.Assert(tmp != null);
            max_vc_cost = 1.0; // for future
            first_round = false;
            //tmp.Sort(new Comparison<Split!>(Split.Compare));
            foreach (Split a in tmp)
            {
              Contract.Assert(a != null);
              work.Push(a);
              total++;
              remaining_cost += a.Cost;
            }
            if (outcome != Outcome.Errors)
            {
              outcome = Outcome.Correct;
            }
          }
          else
          {
            Contract.Assert(outcome != Outcome.Correct);
            if (outcome == Outcome.TimedOut)
            {
              string msg = "some timeout";
              if (s.reporter != null && s.reporter.resourceExceededMessage != null)
              {
                msg = s.reporter.resourceExceededMessage;
              }
              callback.OnTimeout(msg);
            }
            else if (outcome == Outcome.OutOfMemory)
            {
              string msg = "out of memory";
              if (s.reporter != null && s.reporter.resourceExceededMessage != null)
              {
                msg = s.reporter.resourceExceededMessage;
              }
              callback.OnOutOfMemory(msg);
            }

            break;
          }
        }
      }

      if (outcome == Outcome.Correct && smoke_tester != null) {
        smoke_tester.Test();
      }

      callback.OnProgress("done", 0, 0, 1.0);

      if (_print_time)
      {
          watch.Stop();
          Console.WriteLine("Total time for this method: {0}", watch.Elapsed.ToString());
      }

      return outcome;
    }

    public class ErrorReporter : ProverInterface.ErrorHandler {
      Dictionary<TransferCmd, ReturnCmd>/*!*/ gotoCmdOrigins;
      Dictionary<int, Absy>/*!*/ label2absy;
      List<Block/*!*/>/*!*/ blocks;
      protected Dictionary<Incarnation, Absy/*!*/>/*!*/ incarnationOriginMap;
      protected VerifierCallback/*!*/ callback;
      protected ModelViewInfo MvInfo;
      internal string resourceExceededMessage;
      static System.IO.TextWriter modelWriter;
      [ContractInvariantMethod]
      void ObjectInvariant() {
        Contract.Invariant(gotoCmdOrigins != null);
        Contract.Invariant(label2absy != null);
        Contract.Invariant(cce.NonNullElements(blocks));
        Contract.Invariant(cce.NonNullDictionaryAndValues(incarnationOriginMap));
        Contract.Invariant(callback != null);
        Contract.Invariant(context != null);
        Contract.Invariant(program != null);
      }


      public static TextWriter ModelWriter {
        get {
          Contract.Ensures(Contract.Result<TextWriter>() != null);

          if (ErrorReporter.modelWriter == null)
            ErrorReporter.modelWriter = CommandLineOptions.Clo.PrintErrorModelFile == null ? Console.Out : new StreamWriter(CommandLineOptions.Clo.PrintErrorModelFile, false);
          return ErrorReporter.modelWriter;
        }
      }

      protected ProverContext/*!*/ context;
      Program/*!*/ program;

      public ErrorReporter(Dictionary<TransferCmd, ReturnCmd>/*!*/ gotoCmdOrigins,
          Dictionary<int, Absy>/*!*/ label2absy,
          List<Block/*!*/>/*!*/ blocks,
          Dictionary<Incarnation, Absy/*!*/>/*!*/ incarnationOriginMap,
          VerifierCallback/*!*/ callback,
          ModelViewInfo mvInfo,
          ProverContext/*!*/ context,
          Program/*!*/ program) {
        Contract.Requires(gotoCmdOrigins != null);
        Contract.Requires(label2absy != null);
        Contract.Requires(cce.NonNullElements(blocks));
        Contract.Requires(cce.NonNullDictionaryAndValues(incarnationOriginMap));
        Contract.Requires(callback != null);
        Contract.Requires(context!=null);
        Contract.Requires(program!=null);
        this.gotoCmdOrigins = gotoCmdOrigins;
        this.label2absy = label2absy;
        this.blocks = blocks;
        this.incarnationOriginMap = incarnationOriginMap;
        this.callback = callback;
        this.MvInfo = mvInfo;

        this.context = context;
        this.program = program;
      }

      public override void OnModel(IList<string/*!*/>/*!*/ labels, Model model, ProverInterface.Outcome proverOutcome) {
        //Contract.Requires(cce.NonNullElements(labels));
        if (CommandLineOptions.Clo.PrintErrorModel >= 1 && model != null) {
          if (VC.ConditionGeneration.errorModelList != null)
          {
            VC.ConditionGeneration.errorModelList.Add(model);
          }
          
          model.Write(ErrorReporter.ModelWriter);
          ErrorReporter.ModelWriter.Flush();
        }

        Hashtable traceNodes = new Hashtable();
        foreach (string s in labels) {
          Contract.Assert(s != null);
          Absy absy = Label2Absy(s);
          Contract.Assert(absy != null);
          if (traceNodes.ContainsKey(absy))
            System.Console.WriteLine("Warning: duplicate label: " + s + " read while tracing nodes");
          else
            traceNodes.Add(absy, null);
        }

        List<Block> trace = new List<Block>();
        Block entryBlock = cce.NonNull(this.blocks[0]);
        Contract.Assert(traceNodes.Contains(entryBlock));
        trace.Add(entryBlock);

        Counterexample newCounterexample = TraceCounterexample(entryBlock, traceNodes, trace, model, MvInfo, incarnationOriginMap, context, new Dictionary<TraceLocation, CalleeCounterexampleInfo>());

        if (newCounterexample == null)
          return;

        #region Map passive program errors back to original program errors
        ReturnCounterexample returnExample = newCounterexample as ReturnCounterexample;
        if (returnExample != null) {
          foreach (Block b in returnExample.Trace) {
            Contract.Assert(b != null);
            Contract.Assume(b.TransferCmd != null);
            ReturnCmd cmd = gotoCmdOrigins.ContainsKey(b.TransferCmd) ? gotoCmdOrigins[b.TransferCmd] : null;
            if (cmd != null) {
              returnExample.FailingReturn = cmd;
              break;
            }
          }
        }
        #endregion
        callback.OnCounterexample(newCounterexample, null);
      }

      public override Absy Label2Absy(string label) {
        //Contract.Requires(label != null);
        Contract.Ensures(Contract.Result<Absy>() != null);

        int id = int.Parse(label);
        return cce.NonNull((Absy)label2absy[id]);
      }

      public override void OnResourceExceeded(string msg, IEnumerable<Tuple<AssertCmd, TransferCmd>> assertCmds = null) {
        //Contract.Requires(msg != null);
        resourceExceededMessage = msg;
        if (assertCmds != null)
        {
          foreach (var cmd in assertCmds)
          {
            Counterexample cex = AssertCmdToCounterexample(cmd.Item1, cmd.Item2 , new List<Block>(), null, null, context);
            callback.OnCounterexample(cex, msg);
          }
        }
      }

      public override void OnProverWarning(string msg) {
        //Contract.Requires(msg != null);
        callback.OnWarning(msg);
      }
    }

    public class ErrorReporterLocal : ErrorReporter {
      public ErrorReporterLocal(Dictionary<TransferCmd, ReturnCmd>/*!*/ gotoCmdOrigins,
          Dictionary<int, Absy>/*!*/ label2absy,
          List<Block/*!*/>/*!*/ blocks,
          Dictionary<Incarnation, Absy/*!*/>/*!*/ incarnationOriginMap,
          VerifierCallback/*!*/ callback,
          ModelViewInfo mvInfo,
          ProverContext/*!*/ context,
          Program/*!*/ program)
        : base(gotoCmdOrigins, label2absy, blocks, incarnationOriginMap, callback, mvInfo, context, program) // here for aesthetic purposes //TODO: Maybe nix?
      {
        Contract.Requires(gotoCmdOrigins != null);
        Contract.Requires(label2absy != null);
        Contract.Requires(cce.NonNullElements(blocks));
        Contract.Requires(cce.NonNullDictionaryAndValues(incarnationOriginMap));
        Contract.Requires(callback != null);
        Contract.Requires(context != null);
        Contract.Requires(program != null);
      }

      public override void OnModel(IList<string/*!*/>/*!*/ labels, Model model, ProverInterface.Outcome proverOutcome) {
        //Contract.Requires(cce.NonNullElements(labels));
        // We ignore the error model here for enhanced error message purposes.
        // It is only printed to the command line.
        if (CommandLineOptions.Clo.PrintErrorModel >= 1 && model != null) {
          if (CommandLineOptions.Clo.PrintErrorModelFile != null) {
            model.Write(ErrorReporter.ModelWriter);
            ErrorReporter.ModelWriter.Flush();
          }
        }
        List<Block> traceNodes = new List<Block>();
        List<AssertCmd> assertNodes = new List<AssertCmd>();
        foreach (string s in labels) {
          Contract.Assert(s != null);
          Absy node = Label2Absy(s);
          if (node is Block) {
            Block b = (Block)node;
            traceNodes.Add(b);
          } else {
            AssertCmd a = (AssertCmd)node;
            assertNodes.Add(a);
          }
        }
        Contract.Assert(assertNodes.Count > 0);
        Contract.Assert(traceNodes.Count == assertNodes.Count);

        foreach (AssertCmd a in assertNodes) {
          // find the corresponding Block (assertNodes.Count is likely to be 1, or small in any case, so just do a linear search here)
          foreach (Block b in traceNodes) {
            if (b.Cmds.Contains(a)) {
              List<Block> trace = new List<Block>();
              trace.Add(b);
              Counterexample newCounterexample = AssertCmdToCounterexample(a, cce.NonNull(b.TransferCmd), trace, model, MvInfo, context);
              callback.OnCounterexample(newCounterexample, null);
              goto NEXT_ASSERT;
            }
          }
          Contract.Assert(false);
          throw new cce.UnreachableException();  // there was no block that contains the assert
        NEXT_ASSERT: {
          }
        }
      }
    }

      private void RecordCutEdge(Dictionary<Block,List<Block>> edgesCut, Block from, Block to){
          if (edgesCut != null)
          {
              if (!edgesCut.ContainsKey(from))
                  edgesCut.Add(from, new List<Block>());
              edgesCut[from].Add(to);
          }
      }

    public void ConvertCFG2DAG(Implementation impl, Dictionary<Block,List<Block>> edgesCut = null, int taskID = -1)
    {
      Contract.Requires(impl != null);
      impl.PruneUnreachableBlocks();  // This is needed for VCVariety.BlockNested, and is otherwise just an optimization

      CurrentLocalVariables = impl.LocVars;
      variable2SequenceNumber = new Dictionary<Variable, int>();
      incarnationOriginMap = new Dictionary<Incarnation, Absy>();

      #region Debug Tracing
      if (CommandLineOptions.Clo.TraceVerify) 
      {
        Console.WriteLine("original implementation");
        EmitImpl(impl, false);
      }
      #endregion

      #region Debug Tracing
      if (CommandLineOptions.Clo.TraceVerify) 
      {
        Console.WriteLine("after desugaring sugared commands like procedure calls");
        EmitImpl(impl, true);
      }
      #endregion

      // Recompute the predecessors, but first insert a dummy start node that is sure not to be the target of any goto (because the cutting of back edges
      // below assumes that the start node has no predecessor)
      impl.Blocks.Insert(0, new Block(new Token(-17, -4), "0", new List<Cmd>(), new GotoCmd(Token.NoToken, new List<String> { impl.Blocks[0].Label }, new List<Block> { impl.Blocks[0] })));
      ResetPredecessors(impl.Blocks);

      if(CommandLineOptions.Clo.KInductionDepth < 0) {
        ConvertCFG2DAGStandard(impl, edgesCut, taskID);
      } else {
        ConvertCFG2DAGKInduction(impl, edgesCut, taskID);
      }
      
      #region Debug Tracing
      if (CommandLineOptions.Clo.TraceVerify) 
      {
        Console.WriteLine("after conversion into a DAG");
        EmitImpl(impl, true);
      }
      #endregion
    }

    private void ConvertCFG2DAGStandard(Implementation impl, Dictionary<Block, List<Block>> edgesCut, int taskID)
    {
      #region Convert program CFG into a DAG

      #region Use the graph library to figure out where the (natural) loops are

      #region Create the graph by adding the source node and each edge
      Graph<Block> g = Program.GraphFromImpl(impl);
      #endregion

      //Graph<Block> g = program.ProcessLoops(impl);

      g.ComputeLoops(); // this is the call that does all of the processing
      if (!g.Reducible)
      {
        throw new VCGenException("Irreducible flow graphs are unsupported.");
      }

      #endregion

      #region Cut the backedges, push assert/assume statements from loop header into predecessors, change them all into assume statements at top of loop, introduce havoc statements
      foreach (Block header in cce.NonNull(g.Headers))
      {
        Contract.Assert(header != null);
        IDictionary<Block, object> backEdgeNodes = new Dictionary<Block, object>();
        foreach (Block b in cce.NonNull(g.BackEdgeNodes(header)))
        {
          Contract.Assert(b != null);
          backEdgeNodes.Add(b, null);
        }

        #region Find the (possibly empty) prefix of assert commands in the header, replace each assert with an assume of the same condition
        List<Cmd> prefixOfPredicateCmdsInit = new List<Cmd>();
        List<Cmd> prefixOfPredicateCmdsMaintained = new List<Cmd>();
        for (int i = 0, n = header.Cmds.Count; i < n; i++)
        {
          PredicateCmd a = header.Cmds[i] as PredicateCmd;
          if (a != null)
          {
            if (a is AssertCmd)
            {
              AssertCmd c = (AssertCmd)a;
              AssertCmd b = null;

              if (CommandLineOptions.Clo.ConcurrentHoudini)
              {
                Contract.Assert(taskID >= 0);
                if (CommandLineOptions.Clo.Cho[taskID].DisableLoopInvEntryAssert)
                  b = new LoopInitAssertCmd(c.tok, Expr.True);
                else
                  b = new LoopInitAssertCmd(c.tok, c.Expr);
              }
              else
              {
                b = new LoopInitAssertCmd(c.tok, c.Expr);
              }

              b.Attributes = c.Attributes;
              b.ErrorData = c.ErrorData;
              prefixOfPredicateCmdsInit.Add(b);

              if (CommandLineOptions.Clo.ConcurrentHoudini)
              {
                Contract.Assert(taskID >= 0);
                if (CommandLineOptions.Clo.Cho[taskID].DisableLoopInvMaintainedAssert)
                  b = new Bpl.LoopInvMaintainedAssertCmd(c.tok, Expr.True);
                else
                  b = new Bpl.LoopInvMaintainedAssertCmd(c.tok, c.Expr);
              }
              else
              {
                b = new Bpl.LoopInvMaintainedAssertCmd(c.tok, c.Expr);
              }

              b.Attributes = c.Attributes;
              b.ErrorData = c.ErrorData;
              prefixOfPredicateCmdsMaintained.Add(b);
              header.Cmds[i] = new AssumeCmd(c.tok, c.Expr);
            }
            else
            {
              Contract.Assert(a is AssumeCmd);
              if (Bpl.CommandLineOptions.Clo.AlwaysAssumeFreeLoopInvariants)
              {
                // Usually, "free" stuff, like free loop invariants (and the assume statements
                // that stand for such loop invariants) are ignored on the checking side.  This
                // command-line option changes that behavior to always assume the conditions.
                prefixOfPredicateCmdsInit.Add(a);
                prefixOfPredicateCmdsMaintained.Add(a);
              }
            }
          }
          else if (header.Cmds[i] is CommentCmd)
          {
            // ignore
          }
          else
          {
            break; // stop when an assignment statement (or any other non-predicate cmd) is encountered
          }
        }
        #endregion

        #region Copy the prefix of predicate commands into each predecessor. Do this *before* cutting the backedge!!
        for (int predIndex = 0, n = header.Predecessors.Count; predIndex < n; predIndex++)
        {
          Block pred = cce.NonNull(header.Predecessors[predIndex]);

          // Create a block between header and pred for the predicate commands if pred has more than one successor 
          GotoCmd gotocmd = cce.NonNull((GotoCmd)pred.TransferCmd);
          Contract.Assert(gotocmd.labelNames != null);  // if "pred" is really a predecessor, it may be a GotoCmd with at least one label
          if (gotocmd.labelNames.Count > 1)
          {
            Block newBlock = CreateBlockBetween(predIndex, header);
            impl.Blocks.Add(newBlock);

            // if pred is a back edge node, then now newBlock is the back edge node
            if (backEdgeNodes.ContainsKey(pred))
            {
              backEdgeNodes.Remove(pred);
              backEdgeNodes.Add(newBlock, null);
            }

            pred = newBlock;
          }
          // Add the predicate commands
          if (backEdgeNodes.ContainsKey(pred))
          {
            pred.Cmds.AddRange(prefixOfPredicateCmdsMaintained);
          }
          else
          {
            pred.Cmds.AddRange(prefixOfPredicateCmdsInit);
          }
        }
        #endregion

        #region Cut the back edge
        foreach (Block backEdgeNode in cce.NonNull(backEdgeNodes.Keys))
        {
          Contract.Assert(backEdgeNode != null);
          Debug.Assert(backEdgeNode.TransferCmd is GotoCmd, "An node was identified as the source for a backedge, but it does not have a goto command.");
          GotoCmd gtc = backEdgeNode.TransferCmd as GotoCmd;
          if (gtc != null && gtc.labelTargets != null && gtc.labelTargets.Count > 1)
          {
            // then remove the backedge by removing the target block from the list of gotos
            List<Block> remainingTargets = new List<Block>();
            List<String> remainingLabels = new List<String>();
            Contract.Assume(gtc.labelNames != null);
            for (int i = 0, n = gtc.labelTargets.Count; i < n; i++)
            {
              if (gtc.labelTargets[i] != header)
              {
                remainingTargets.Add(gtc.labelTargets[i]);
                remainingLabels.Add(gtc.labelNames[i]);
              }
              else
                RecordCutEdge(edgesCut, backEdgeNode, header);
            }
            gtc.labelTargets = remainingTargets;
            gtc.labelNames = remainingLabels;
          }
          else
          {
            // This backedge is the only out-going edge from this node.
            // Add an "assume false" statement to the end of the statements
            // inside of the block and change the goto command to a return command.
            AssumeCmd ac = new AssumeCmd(Token.NoToken, Expr.False);
            backEdgeNode.Cmds.Add(ac);
            backEdgeNode.TransferCmd = new ReturnCmd(Token.NoToken);
            if (gtc != null && gtc.labelTargets != null && gtc.labelTargets.Count == 1)
              RecordCutEdge(edgesCut, backEdgeNode, gtc.labelTargets[0]);
          }
          #region Remove the backedge node from the list of predecessor nodes in the header
          List<Block> newPreds = new List<Block>();
          foreach (Block p in header.Predecessors)
          {
            if (p != backEdgeNode)
              newPreds.Add(p);
          }
          header.Predecessors = newPreds;
          #endregion
        }
        #endregion

        #region Collect all variables that are assigned to in all of the natural loops for which this is the header
        List<Variable> varsToHavoc = VarsAssignedInLoop(g, header);
        List<IdentifierExpr> havocExprs = new List<IdentifierExpr>();
        foreach (Variable v in varsToHavoc)
        {
          Contract.Assert(v != null);
          IdentifierExpr ie = new IdentifierExpr(Token.NoToken, v);
          if (!havocExprs.Contains(ie))
            havocExprs.Add(ie);
        }
        // pass the token of the enclosing loop header to the HavocCmd so we can reconstruct
        // the source location for this later on
        HavocCmd hc = new HavocCmd(header.tok, havocExprs);
        List<Cmd> newCmds = new List<Cmd>();
        newCmds.Add(hc);
        foreach (Cmd c in header.Cmds)
        {
          newCmds.Add(c);
        }
        header.Cmds = newCmds;
        #endregion
      }
      #endregion
      #endregion Convert program CFG into a DAG
    }

    public static List<Variable> VarsAssignedInLoop(Graph<Block> g, Block header)
    {
      List<Variable> varsToHavoc = new List<Variable>();
      foreach (Block backEdgeNode in cce.NonNull(g.BackEdgeNodes(header)))
      {
        Contract.Assert(backEdgeNode != null);
        foreach (Block b in g.NaturalLoops(header, backEdgeNode))
        {
          Contract.Assert(b != null);
          foreach (Cmd c in b.Cmds)
          {
            Contract.Assert(c != null);
            c.AddAssignedVariables(varsToHavoc);
          }
        }
      }
      return varsToHavoc;
    }

    public static IEnumerable<Variable> VarsReferencedInLoop(Graph<Block> g, Block header)
    {
      HashSet<Variable> referencedVars = new HashSet<Variable>();
      foreach (Block backEdgeNode in cce.NonNull(g.BackEdgeNodes(header)))
      {
        Contract.Assert(backEdgeNode != null);
        foreach (Block b in g.NaturalLoops(header, backEdgeNode))
        {
          Contract.Assert(b != null);
          foreach (Cmd c in b.Cmds)
          {
            Contract.Assert(c != null);
            var Collector = new VariableCollector();
            Collector.Visit(c);
            foreach(var v in Collector.usedVars) {
              referencedVars.Add(v);
            }
          }
        }
      }
      return referencedVars;
    }

    private void ConvertCFG2DAGKInduction(Implementation impl, Dictionary<Block, List<Block>> edgesCut, int taskID) {

      // K-induction has not been adapted to be aware of these parameters which standard CFG to DAG transformation uses
      Contract.Requires(edgesCut == null);
      Contract.Requires(taskID == -1);

      int inductionK = CommandLineOptions.Clo.KInductionDepth;
      Contract.Assume(inductionK >= 0);

      bool contRuleApplication = true;
      while (contRuleApplication) {
        contRuleApplication = false;

        #region Use the graph library to figure out where the (natural) loops are

        #region Create the graph by adding the source node and each edge
        Graph<Block> g = Program.GraphFromImpl(impl);
        #endregion

        g.ComputeLoops(); // this is the call that does all of the processing
        if (!g.Reducible) {
          throw new VCGenException("Irreducible flow graphs are unsupported.");
        }

        #endregion

        foreach (Block header in cce.NonNull(g.Headers)) {
          Contract.Assert(header != null);

          #region Debug Tracing
          if (CommandLineOptions.Clo.TraceVerify)
          {
            Console.WriteLine("Applying k-induction rule with k=" + inductionK);
          }
          #endregion

          #region generate the step case
          Block newHeader = DuplicateLoop(impl, g, header, null,
                                          false, false, "_step_assertion");
          for (int i = 0; i < inductionK; ++i)
          {
              newHeader = DuplicateLoop(impl, g, header, newHeader,
                                        true, true,
                                        "_step_" + (inductionK - i));
          }
          #endregion

          #region havoc variables that can be assigned in the loop

          List<Variable> varsToHavoc = VarsAssignedInLoop(g, header);
          List<IdentifierExpr> havocExprs = new List<IdentifierExpr>();
          foreach (Variable v in varsToHavoc)
          {
            Contract.Assert(v != null);
            IdentifierExpr ie = new IdentifierExpr(Token.NoToken, v);
            if (!havocExprs.Contains(ie))
                havocExprs.Add(ie);
          }
          // pass the token of the enclosing loop header to the HavocCmd so we can reconstruct
          // the source location for this later on
          HavocCmd hc = new HavocCmd(newHeader.tok, havocExprs);
          List<Cmd> havocCmds = new List<Cmd>();
          havocCmds.Add(hc);

          Block havocBlock = new Block(newHeader.tok, newHeader.Label + "_havoc", havocCmds,
                                        new GotoCmd (newHeader.tok, new List<Block> { newHeader }));

          impl.Blocks.Add(havocBlock);
          newHeader.Predecessors.Add(havocBlock);
          newHeader = havocBlock;

          #endregion

                #region generate the base case loop copies
                for (int i = 0; i < inductionK; ++i)
                {
                    newHeader = DuplicateLoop(impl, g, header, newHeader,
                                              false, false,
                                              "_base_" + (inductionK - i));
                }
                #endregion

                #region redirect into the new loop copies and remove the original loop (but don't redirect back-edges)

                IDictionary<Block, object> backEdgeNodes = new Dictionary<Block, object>();
                foreach (Block b in cce.NonNull(g.BackEdgeNodes(header))) { Contract.Assert(b != null); backEdgeNodes.Add(b, null); }

                for (int predIndex = 0, n = header.Predecessors.Count(); predIndex < n; predIndex++)
                {
                    Block pred = cce.NonNull(header.Predecessors[predIndex]);
                    if (!backEdgeNodes.ContainsKey(pred))
                    {
                        GotoCmd gc = pred.TransferCmd as GotoCmd;
                        Contract.Assert(gc != null);
                        for (int i = 0; i < gc.labelTargets.Count(); ++i)
                        {
                            if (gc.labelTargets[i] == header)
                            {
                                gc.labelTargets[i] = newHeader;
                                gc.labelNames[i] = newHeader.Label;
                                newHeader.Predecessors.Add(pred);
                            }
                        }
                    }
                }
                impl.PruneUnreachableBlocks();

                #endregion

                contRuleApplication = true;
                break;
            }

        }

        ResetPredecessors(impl.Blocks);
        impl.FreshenCaptureStates();

    }

    private Block DuplicateLoop(Implementation impl, Graph<Block> g,
                                Block header, Block nextHeader, bool cutExits,
                                bool toAssumptions, string suffix)
    {
        IDictionary<Block, Block> ori2CopiedBlocks = new Dictionary<Block, Block>();
        Duplicator duplicator = new Duplicator();

        #region create copies of all blocks in the loop
        foreach (Block backEdgeNode in cce.NonNull(g.BackEdgeNodes(header)))
        {
            Contract.Assert(backEdgeNode != null);
            foreach (Block b in g.NaturalLoops(header, backEdgeNode))
            {
                Contract.Assert(b != null);
                if (!ori2CopiedBlocks.ContainsKey(b))
                {
                    Block copy = (Block)duplicator.Visit(b);
                    copy.Cmds = new List<Cmd>(copy.Cmds); // Philipp Ruemmer commented that this was necessary due to a bug in the Duplicator.  That was a long time; worth checking whether this has been fixed
                    copy.Predecessors = new List<Block>();
                    copy.Label = copy.Label + suffix;

                    #region turn asserts into assumptions
                    if (toAssumptions)
                    {
                        for (int i = 0; i < copy.Cmds.Count(); ++i)
                        {
                            AssertCmd ac = copy.Cmds[i] as AssertCmd;
                            if (ac != null)
                            {
                                copy.Cmds[i] = new AssumeCmd(ac.tok, ac.Expr);
                            }
                        }
                    }
                    #endregion

                    impl.Blocks.Add(copy);
                    ori2CopiedBlocks.Add(b, copy);
                }
            }
        }
        #endregion

        #region adjust the transfer commands of the newly created blocks
        foreach (KeyValuePair<Block, Block> pair in ori2CopiedBlocks)
        {
            Block copy = pair.Value;
            GotoCmd gc = copy.TransferCmd as GotoCmd;
            if (gc != null)
            {
                List<Block> newTargets = new List<Block>();
                List<string> newLabels = new List<string>();

                for (int i = 0; i < gc.labelTargets.Count(); ++i)
                {
                    Block newTarget;
                    if (gc.labelTargets[i] == header)
                    {
                        if (nextHeader != null)
                        {
                            newTargets.Add(nextHeader);
                            newLabels.Add(nextHeader.Label);
                            nextHeader.Predecessors.Add(copy);
                        }
                    }
                    else if (ori2CopiedBlocks.TryGetValue(gc.labelTargets[i], out newTarget))
                    {
                        newTargets.Add(newTarget);
                        newLabels.Add(newTarget.Label);
                        newTarget.Predecessors.Add(copy);
                    }
                    else if (!cutExits)
                    {
                        newTargets.Add(gc.labelTargets[i]);
                        newLabels.Add(gc.labelNames[i]);
                        gc.labelTargets[i].Predecessors.Add(copy);
                    }
                }

                if (newTargets.Count() == 0)
                {
                    // if no targets are left, we assume false and return
                    copy.Cmds.Add(new AssumeCmd(Token.NoToken, Expr.False));
                    copy.TransferCmd = new ReturnCmd(Token.NoToken);
                }
                else
                {
                    copy.TransferCmd = new GotoCmd(gc.tok, newLabels, newTargets);
                }
            }
            else if (cutExits && (copy.TransferCmd is ReturnCmd))
            {
                // because return is a kind of exit from the loop, we
                // assume false to cut this path
                copy.Cmds.Add(new AssumeCmd(Token.NoToken, Expr.False));
            }
        }
        #endregion

        return ori2CopiedBlocks[header];
    }

    public void DesugarCalls(Implementation impl) {
      foreach (Block block in impl.Blocks) {
        List<Cmd> newCmds = new List<Cmd>();
        foreach (Cmd cmd in block.Cmds) {
          SugaredCmd sugaredCmd = cmd as SugaredCmd;
          if (sugaredCmd != null) {
            StateCmd stateCmd = sugaredCmd.Desugaring as StateCmd;
            foreach (Variable v in stateCmd.Locals) {
              impl.LocVars.Add(v);
            }
            newCmds.AddRange(stateCmd.Cmds);
          }
          else {
            newCmds.Add(cmd);
          }
        }
        block.Cmds = newCmds;
      }
    }

    public Dictionary<TransferCmd, ReturnCmd> PassifyImpl(Implementation impl, out ModelViewInfo mvInfo)
    {
      Contract.Requires(impl != null);
      Contract.Requires(program != null);
      Contract.Ensures(Contract.Result<Dictionary<TransferCmd, ReturnCmd>>() != null);

      Dictionary<TransferCmd, ReturnCmd> gotoCmdOrigins = new Dictionary<TransferCmd, ReturnCmd>();
      Block exitBlock = GenerateUnifiedExit(impl, gotoCmdOrigins);
      
      #region Debug Tracing
      if (CommandLineOptions.Clo.TraceVerify) 
      {
        Console.WriteLine("after creating a unified exit block");
        EmitImpl(impl, true);
      }
      #endregion

      #region Insert pre- and post-conditions and where clauses as assume and assert statements
      {
        List<Cmd> cc = new List<Cmd>();
        // where clauses of global variables
        lock (program.TopLevelDeclarations)
        {
          foreach (var gvar in program.GlobalVariables)
          {
            if (gvar != null && gvar.TypedIdent.WhereExpr != null)
            {
              Cmd c = new AssumeCmd(gvar.tok, gvar.TypedIdent.WhereExpr);
              cc.Add(c);
            }
          }
        }
        // where clauses of in- and out-parameters
        cc.AddRange(GetParamWhereClauses(impl));
        // where clauses of local variables
        foreach (Variable lvar in impl.LocVars) {Contract.Assert(lvar != null);
          if (lvar.TypedIdent.WhereExpr != null) {
            Cmd c = new AssumeCmd(lvar.tok, lvar.TypedIdent.WhereExpr);
            cc.Add(c);
          } else if (QKeyValue.FindBoolAttribute(lvar.Attributes, "assumption")) {
            cc.Add(new AssumeCmd(lvar.tok, new IdentifierExpr(lvar.tok, lvar), new QKeyValue(lvar.tok, "assumption_variable_initialization", new List<object>(), null)));
          }
        }
        // add cc and the preconditions to new blocks preceding impl.Blocks[0]
        InjectPreconditions(impl, cc);

        // append postconditions, starting in exitBlock and continuing into other blocks, if needed
        InjectPostConditions(impl, exitBlock, gotoCmdOrigins);
      }
      #endregion
      
      #region Support for stratified inlining
      addExitAssert(impl.Name, exitBlock);
      #endregion

                 
      #region Debug Tracing
      if (CommandLineOptions.Clo.TraceVerify) 
      {
        Console.WriteLine("after inserting pre- and post-conditions");
        EmitImpl(impl, true);
      }
      #endregion

      AddBlocksBetween(impl.Blocks);
      
      #region Debug Tracing
      if (CommandLineOptions.Clo.TraceVerify) 
      {
        Console.WriteLine("after adding empty blocks as needed to catch join assumptions");
        EmitImpl(impl, true);
      }
      #endregion

      if (CommandLineOptions.Clo.LiveVariableAnalysis > 0) {
        Microsoft.Boogie.LiveVariableAnalysis.ComputeLiveVariables(impl);
      }

      mvInfo = new ModelViewInfo(program, impl);
      Convert2PassiveCmd(impl, mvInfo);

      #region Peep-hole optimizations
      if (CommandLineOptions.Clo.RemoveEmptyBlocks){
        #region Get rid of empty blocks
        {
          RemoveEmptyBlocksIterative(impl.Blocks);
          impl.PruneUnreachableBlocks();
        }
        #endregion Get rid of empty blocks
        
        #region Debug Tracing
        if (CommandLineOptions.Clo.TraceVerify) 
        {
          Console.WriteLine("after peep-hole optimizations");
          EmitImpl(impl, true);
        }
        #endregion
      }
      #endregion Peep-hole optimizations

      HandleSelectiveChecking(impl);


//      #region Constant Folding
//      #endregion
//      #region Debug Tracing
//      if (CommandLineOptions.Clo.TraceVerify) 
//      {
//        Console.WriteLine("after constant folding");
//        EmitImpl(impl, true);
//      }
//      #endregion

      return gotoCmdOrigins;
    }

    private static void HandleSelectiveChecking(Implementation impl)
    {
      if (QKeyValue.FindBoolAttribute(impl.Attributes, "selective_checking") ||
          QKeyValue.FindBoolAttribute(impl.Proc.Attributes, "selective_checking")) {

        var startPoints = new List<Block>();
        foreach (var b in impl.Blocks) {
          foreach (Cmd c in b.Cmds) {
            var p = c as PredicateCmd;
            if (p != null && QKeyValue.FindBoolAttribute(p.Attributes, "start_checking_here")) {
              startPoints.Add(b);
              break;
            }
          }
        }

        // Compute the set of blocks reachable from blocks containing "start_checking_here"
        var blocksToCheck = new HashSet<Block>();
        foreach (var b in startPoints) {
          var todo = new Stack<Block>();
          var wasThere = blocksToCheck.Contains(b);
          todo.Push(b);
          while (todo.Count > 0) {
            var x = todo.Pop();
            if (blocksToCheck.Contains(x)) continue;
            blocksToCheck.Add(x);
            var ex = x.TransferCmd as GotoCmd;
            if (ex != null)
              foreach (Block e in ex.labelTargets)
                todo.Push(e);
          }
          if (!wasThere) blocksToCheck.Remove(b);
        }
        
        // Convert asserts to assumes in "unreachable" blocks, as well as in portions of blocks before we reach "start_checking_here"
        foreach (var b in impl.Blocks) {
          if (blocksToCheck.Contains(b)) continue;  // All reachable blocks must be checked in their entirety, so don't change anything
          var newCmds = new List<Cmd>();
          var copyMode = false;
          foreach (Cmd c in b.Cmds) {
            var p = c as PredicateCmd;
            if (p != null && QKeyValue.FindBoolAttribute(p.Attributes, "start_checking_here"))
              copyMode = true;
            var asrt = c as AssertCmd;
            if (copyMode || asrt == null)
              newCmds.Add(c);
            else
              newCmds.Add(AssertTurnedIntoAssume(asrt));
          }

          b.Cmds = newCmds;
        }
      }
    }

    // Used by stratified inlining
    protected virtual void addExitAssert(string implName, Block exitBlock)
    {
    }

    public virtual Counterexample extractLoopTrace(Counterexample cex, string mainProcName, Program program, Dictionary<string, Dictionary<string, Block>> extractLoopMappingInfo)
    {
        // Construct the set of inlined procs in the original program
        var inlinedProcs = new HashSet<string>();
        foreach (var proc in program.Procedures)
        {
            if (!(proc is LoopProcedure))
            {
                inlinedProcs.Add(proc.Name);
            }
        }

        return extractLoopTraceRec(
            new CalleeCounterexampleInfo(cex, new List<object>()),
            mainProcName, inlinedProcs, extractLoopMappingInfo).counterexample;
    }

    protected CalleeCounterexampleInfo extractLoopTraceRec(
        CalleeCounterexampleInfo cexInfo, string currProc,
        HashSet<string> inlinedProcs, 
        Dictionary<string, Dictionary<string, Block>> extractLoopMappingInfo)
    {
        Contract.Requires(currProc != null);
        if (cexInfo.counterexample == null) return cexInfo;

        var cex = cexInfo.counterexample;
        // Go through all blocks in the trace, map them back to blocks in the original program (if there is one)
        var ret = cex.Clone();
        ret.Trace = new List<Block>();
        ret.calleeCounterexamples = new Dictionary<TraceLocation, CalleeCounterexampleInfo>();

        for (int numBlock = 0; numBlock < cex.Trace.Count; numBlock ++ )
        {
            Block block = cex.Trace[numBlock];
            var origBlock = elGetBlock(currProc, block, extractLoopMappingInfo);
            if (origBlock != null) ret.Trace.Add(origBlock);
            var callCnt = 1;
            for (int numInstr = 0; numInstr < block.Cmds.Count; numInstr ++) {
                Cmd cmd = block.Cmds[numInstr];
                var loc = new TraceLocation(numBlock, numInstr);
                if (!cex.calleeCounterexamples.ContainsKey(loc))
                {
                    if (getCallee(cex.getTraceCmd(loc), inlinedProcs) != null) callCnt++;
                    continue;
                }
                string callee = cex.getCalledProcName(cex.getTraceCmd(loc));
                Contract.Assert(callee != null);
                var calleeTrace = cex.calleeCounterexamples[loc];
                Debug.Assert(calleeTrace != null);

                var origTrace = extractLoopTraceRec(calleeTrace, callee, inlinedProcs, extractLoopMappingInfo);

                if (elIsLoop(callee))
                {
                    // Absorb the trace into the current trace

                    int currLen = ret.Trace.Count;
                    ret.Trace.AddRange(origTrace.counterexample.Trace);

                    foreach (var kvp in origTrace.counterexample.calleeCounterexamples)
                    {
                        var newloc = new TraceLocation(kvp.Key.numBlock + currLen, kvp.Key.numInstr);
                        ret.calleeCounterexamples.Add(newloc, kvp.Value);
                    }

                }
                else
                {
                    var origLoc = new TraceLocation(ret.Trace.Count - 1, getCallCmdPosition(origBlock, callCnt, inlinedProcs, callee));
                    ret.calleeCounterexamples.Add(origLoc, origTrace);
                    callCnt++;
                }
            }
        }
        return new CalleeCounterexampleInfo(ret, cexInfo.args);
    }

    // return the position of the i^th CallCmd in the block (count only those Calls that call a procedure in inlinedProcs). 
    // Assert failure if there isn't any.
    // Assert that the CallCmd found calls "callee"
    private int getCallCmdPosition(Block block, int i, HashSet<string> inlinedProcs, string callee)
    {
        Debug.Assert(i >= 1);
        for (int pos = 0; pos < block.Cmds.Count; pos++)
        {
            Cmd cmd = block.Cmds[pos];
            string procCalled = getCallee(cmd, inlinedProcs);

            if (procCalled != null)
            {
                if (i == 1)
                {
                    Debug.Assert(procCalled == callee);
                    return pos;
                }
                i--;
            }
        }

        Debug.Assert(false, "Didn't find the i^th call cmd");
        return -1;
    }

    private string getCallee(Cmd cmd, HashSet<string> inlinedProcs)
    {
        string procCalled = null;
        if (cmd is CallCmd)
        {
            var cc = (CallCmd)cmd;
            if (inlinedProcs.Contains(cc.Proc.Name))
            {
                procCalled = cc.Proc.Name;
            }
        }

        if (cmd is AssumeCmd)
        {
            var expr = (cmd as AssumeCmd).Expr as NAryExpr;
            if (expr != null)
            {
                if (inlinedProcs.Contains(expr.Fun.FunctionName))
                {
                    procCalled = expr.Fun.FunctionName;
                }
            }
        }
        return procCalled;
    }

    protected virtual bool elIsLoop(string procname)
    {
      return false;
    }

    private Block elGetBlock(string procname, Block block, Dictionary<string, Dictionary<string, Block>> extractLoopMappingInfo)
    {
        Contract.Requires(procname != null);

        if (!extractLoopMappingInfo.ContainsKey(procname))
            return block;

        if (!extractLoopMappingInfo[procname].ContainsKey(block.Label))
            return null;

        return extractLoopMappingInfo[procname][block.Label];
    }

    static Counterexample TraceCounterexample(
                          Block/*!*/ b, Hashtable/*!*/ traceNodes, List<Block>/*!*/ trace, Model errModel, ModelViewInfo mvInfo,
                          Dictionary<Incarnation, Absy/*!*/>/*!*/ incarnationOriginMap,
                          ProverContext/*!*/ context,
                          Dictionary<TraceLocation/*!*/, CalleeCounterexampleInfo/*!*/>/*!*/ calleeCounterexamples)
    {
        Contract.Requires(b != null);
        Contract.Requires(traceNodes != null);
        Contract.Requires(trace != null);
        Contract.Requires(cce.NonNullDictionaryAndValues(incarnationOriginMap));
        Contract.Requires(context != null);
        Contract.Requires(cce.NonNullDictionaryAndValues(calleeCounterexamples));
        // After translation, all potential errors come from asserts.

        while (true)
        {
            List<Cmd> cmds = b.Cmds;
            Contract.Assert(cmds != null);
            TransferCmd transferCmd = cce.NonNull(b.TransferCmd);
            for (int i = 0; i < cmds.Count; i++)
            {
                Cmd cmd = cce.NonNull(cmds[i]);

                // Skip if 'cmd' not contained in the trace or not an assert
                if (cmd is AssertCmd && traceNodes.Contains(cmd))
                {
                    Counterexample newCounterexample = AssertCmdToCounterexample((AssertCmd)cmd, transferCmd, trace, errModel, mvInfo, context);
                    Contract.Assert(newCounterexample != null);
                    newCounterexample.AddCalleeCounterexample(calleeCounterexamples);
                    return newCounterexample;
                }
            }

            GotoCmd gotoCmd = transferCmd as GotoCmd;
            if (gotoCmd == null) return null;
            Block foundBlock = null;
            foreach (Block bb in cce.NonNull(gotoCmd.labelTargets))
            {
                Contract.Assert(bb != null);
                if (traceNodes.Contains(bb))
                {
                    foundBlock = bb;
                    break;
                }
            }
            if (foundBlock == null) return null;
            trace.Add(foundBlock);
            b = foundBlock;
        }
    }

    public static Counterexample AssertCmdToCounterexample(AssertCmd cmd, TransferCmd transferCmd, List<Block> trace, Model errModel, ModelViewInfo mvInfo, ProverContext context) 
    {
      Contract.Requires(cmd != null);
      Contract.Requires(transferCmd != null);
      Contract.Requires(trace != null);
      Contract.Requires(context != null);
      Contract.Ensures(Contract.Result<Counterexample>() != null);

      List<string> relatedInformation = new List<string>();
      
      // See if it is a special assert inserted in translation
      if (cmd is AssertRequiresCmd)
      {
        AssertRequiresCmd assertCmd = (AssertRequiresCmd)cmd;
        Contract.Assert(assertCmd != null);
        CallCounterexample cc = new CallCounterexample(trace, assertCmd.Call, assertCmd.Requires, errModel, mvInfo, context, assertCmd.Checksum);
        cc.relatedInformation = relatedInformation;
        return cc;
      }
      else if (cmd is AssertEnsuresCmd)
      {
        AssertEnsuresCmd assertCmd = (AssertEnsuresCmd)cmd;
        Contract.Assert(assertCmd != null);
        ReturnCounterexample rc = new ReturnCounterexample(trace, transferCmd, assertCmd.Ensures, errModel, mvInfo, context, cmd.Checksum);
        rc.relatedInformation = relatedInformation;
        return rc;
      }
      else 
      {
        AssertCounterexample ac = new AssertCounterexample(trace, (AssertCmd)cmd, errModel, mvInfo, context);
        ac.relatedInformation = relatedInformation;
        return ac;
      }
    }

    /// <summary>
    /// Returns a clone of "cex", but with the location stored in "cex" replaced by those from "assrt".
    /// </summary>
    public static Counterexample AssertCmdToCloneCounterexample(AssertCmd assrt, Counterexample cex) {
      Contract.Requires(assrt != null);
      Contract.Requires(cex != null);
      Contract.Ensures(Contract.Result<Counterexample>() != null);

      List<string> relatedInformation = new List<string>();

      Counterexample cc;
      if (assrt is AssertRequiresCmd) {
        var aa = (AssertRequiresCmd)assrt;
        cc = new CallCounterexample(cex.Trace, aa.Call, aa.Requires, cex.Model, cex.MvInfo, cex.Context, aa.Checksum);
      } else if (assrt is AssertEnsuresCmd && cex is ReturnCounterexample) {
        var aa = (AssertEnsuresCmd)assrt;
        var oldCex = (ReturnCounterexample)cex;
        cc = new ReturnCounterexample(cex.Trace, oldCex.FailingReturn, aa.Ensures, cex.Model, cex.MvInfo, cex.Context, aa.Checksum);
      } else {
        cc = new AssertCounterexample(cex.Trace, assrt, cex.Model, cex.MvInfo, cex.Context);
      }
      cc.relatedInformation = relatedInformation;
      return cc;
    }

    static VCExpr LetVC(Block startBlock,
                        VCExpr controlFlowVariableExpr,
                        Dictionary<int, Absy> label2absy,
                        ProverContext proverCtxt,
                        out int assertionCount) {
      Contract.Requires(startBlock != null);
      Contract.Requires(proverCtxt != null);

      Contract.Ensures(Contract.Result<VCExpr>() != null);

      Hashtable/*<Block, LetVariable!>*/ blockVariables = new Hashtable/*<Block, LetVariable!!>*/();
      List<VCExprLetBinding> bindings = new List<VCExprLetBinding>();
      VCExpr startCorrect = LetVC(startBlock, controlFlowVariableExpr, label2absy, blockVariables, bindings, proverCtxt, out assertionCount);
      return proverCtxt.ExprGen.Let(bindings, startCorrect);
    }

    static VCExpr LetVCIterative(List<Block> blocks,
                                 VCExpr controlFlowVariableExpr,
                                 Dictionary<int, Absy> label2absy,
                                 ProverContext proverCtxt,
                                 out int assertionCount,
                                 bool isPositiveContext = true)
    {
      Contract.Requires(blocks != null);
      Contract.Requires(proverCtxt != null);
      Contract.Ensures(Contract.Result<VCExpr>() != null);

      assertionCount = 0;

      Graph<Block> dag = new Graph<Block>();
      dag.AddSource(blocks[0]); 
      foreach (Block b in blocks) {
        GotoCmd gtc = b.TransferCmd as GotoCmd;
        if (gtc != null) {
          Contract.Assume(gtc.labelTargets != null);
          foreach (Block dest in gtc.labelTargets) {
            Contract.Assert(dest != null);
            dag.AddEdge(dest, b);
          }
        }
      }
      IEnumerable sortedNodes = dag.TopologicalSort();
      Contract.Assert(sortedNodes != null);

      Dictionary<Block, VCExprVar> blockVariables = new Dictionary<Block, VCExprVar>();
      List<VCExprLetBinding> bindings = new List<VCExprLetBinding>();
      VCExpressionGenerator gen = proverCtxt.ExprGen;
      Contract.Assert(gen != null);
      foreach (Block block in sortedNodes) {
        VCExpr SuccCorrect;
        GotoCmd gotocmd = block.TransferCmd as GotoCmd;
        if (gotocmd == null) {
          ReturnExprCmd re = block.TransferCmd as ReturnExprCmd;
          if (re == null) {
            SuccCorrect = VCExpressionGenerator.True;
          }
          else {
            SuccCorrect = proverCtxt.BoogieExprTranslator.Translate(re.Expr);
            if (isPositiveContext)
            {
                SuccCorrect = gen.Not(SuccCorrect);
            }
          }
        }
        else {
          Contract.Assert(gotocmd.labelTargets != null);
          List<VCExpr> SuccCorrectVars = new List<VCExpr>(gotocmd.labelTargets.Count);
          foreach (Block successor in gotocmd.labelTargets) {
            Contract.Assert(successor != null);
            VCExpr s = blockVariables[successor];
            if (controlFlowVariableExpr != null) {
              VCExpr controlFlowFunctionAppl = gen.ControlFlowFunctionApplication(controlFlowVariableExpr, gen.Integer(BigNum.FromInt(block.UniqueId)));
              VCExpr controlTransferExpr = gen.Eq(controlFlowFunctionAppl, gen.Integer(BigNum.FromInt(successor.UniqueId)));
              s = gen.Implies(controlTransferExpr, s);
            }
            SuccCorrectVars.Add(s);
          }
          SuccCorrect = gen.NAry(VCExpressionGenerator.AndOp, SuccCorrectVars);
        }

        VCContext context = new VCContext(label2absy, proverCtxt, controlFlowVariableExpr, isPositiveContext);
        VCExpr vc = Wlp.Block(block, SuccCorrect, context);
        assertionCount += context.AssertionCount;

        VCExprVar v = gen.Variable(block.Label + "_correct", Bpl.Type.Bool);
        bindings.Add(gen.LetBinding(v, vc));
        blockVariables.Add(block, v);
      }

      return proverCtxt.ExprGen.Let(bindings, blockVariables[blocks[0]]);
    }

    static VCExpr LetVC(Block block,
                        VCExpr controlFlowVariableExpr,
                        Dictionary<int, Absy> label2absy,
                        Hashtable/*<Block, VCExprVar!>*/ blockVariables,
                        List<VCExprLetBinding/*!*/>/*!*/ bindings,
                        ProverContext proverCtxt,
                        out int assertionCount)
    {
      Contract.Requires(block != null);
      Contract.Requires(blockVariables!= null);
      Contract.Requires(cce.NonNullElements(bindings));
      Contract.Requires(proverCtxt != null);

      Contract.Ensures(Contract.Result<VCExpr>() != null);

      assertionCount = 0;

      VCExpressionGenerator gen = proverCtxt.ExprGen;
      Contract.Assert(gen != null);
      VCExprVar v = (VCExprVar)blockVariables[block];
      if (v == null) {
        /*
         * For block A (= block), generate:
         *   LET_binding A_correct = wp(A_body, (/\ S \in Successors(A) :: S_correct))
         * with the side effect of adding the let bindings to "bindings" for any
         * successor not yet visited.
         */
        VCExpr SuccCorrect;
        GotoCmd gotocmd = block.TransferCmd as GotoCmd;
        if (gotocmd == null) {
          ReturnExprCmd re = block.TransferCmd as ReturnExprCmd;
          if (re == null) {
            SuccCorrect = VCExpressionGenerator.True;
          } else {
            SuccCorrect = proverCtxt.BoogieExprTranslator.Translate(re.Expr);
          }
        } else {
          Contract.Assert( gotocmd.labelTargets != null);
          List<VCExpr> SuccCorrectVars = new List<VCExpr>(gotocmd.labelTargets.Count);
          foreach (Block successor in gotocmd.labelTargets) {
            Contract.Assert(successor != null);
            int ac;
            VCExpr s = LetVC(successor, controlFlowVariableExpr, label2absy, blockVariables, bindings, proverCtxt, out ac);
            assertionCount += ac;
            if (controlFlowVariableExpr != null) 
            {
              VCExpr controlFlowFunctionAppl = gen.ControlFlowFunctionApplication(controlFlowVariableExpr, gen.Integer(BigNum.FromInt(block.UniqueId)));
              VCExpr controlTransferExpr = gen.Eq(controlFlowFunctionAppl, gen.Integer(BigNum.FromInt(successor.UniqueId)));
              s = gen.Implies(controlTransferExpr, s);
            }  
            SuccCorrectVars.Add(s);
          }
          SuccCorrect = gen.NAry(VCExpressionGenerator.AndOp, SuccCorrectVars);
        }

        
        VCContext context = new VCContext(label2absy, proverCtxt, controlFlowVariableExpr);
        VCExpr vc = Wlp.Block(block, SuccCorrect, context);
        assertionCount += context.AssertionCount;
        
        v = gen.Variable(block.Label + "_correct", Bpl.Type.Bool);
        bindings.Add(gen.LetBinding(v, vc));
        blockVariables.Add(block, v);
      }
      return v;
    }

    static VCExpr DagVC(Block block,
                         VCExpr controlFlowVariableExpr,
                         Dictionary<int, Absy> label2absy,
                         Hashtable/*<Block, VCExpr!>*/ blockEquations,
                         ProverContext proverCtxt,
                         out int assertionCount)
    {
      Contract.Requires(block != null);
      Contract.Requires(label2absy != null);
      Contract.Requires(blockEquations != null);
      Contract.Requires(proverCtxt != null);
      Contract.Ensures(Contract.Result<VCExpr>() != null);

      assertionCount = 0;
      VCExpressionGenerator gen = proverCtxt.ExprGen;
      Contract.Assert(gen != null);
      VCExpr vc = (VCExpr)blockEquations[block];
      if (vc != null) {
        return vc;
      }

      /* 
       * For block A (= block), generate:
       *   wp(A_body, (/\ S \in Successors(A) :: DagVC(S)))
       */
      VCExpr SuccCorrect = null;
      GotoCmd gotocmd = block.TransferCmd as GotoCmd;
      if (gotocmd != null)
      {
        foreach (Block successor in cce.NonNull(gotocmd.labelTargets)) {
          Contract.Assert(successor != null);
          int ac;
          VCExpr c = DagVC(successor, controlFlowVariableExpr, label2absy, blockEquations, proverCtxt, out ac);
          assertionCount += ac;
          if (controlFlowVariableExpr != null) {
            VCExpr controlFlowFunctionAppl = gen.ControlFlowFunctionApplication(controlFlowVariableExpr, gen.Integer(BigNum.FromInt(block.UniqueId)));
            VCExpr controlTransferExpr = gen.Eq(controlFlowFunctionAppl, gen.Integer(BigNum.FromInt(successor.UniqueId)));
            c = gen.Implies(controlTransferExpr, c);
          }  
          SuccCorrect = SuccCorrect == null ? c : gen.And(SuccCorrect, c);
        }
      }
      if (SuccCorrect == null) {
        SuccCorrect = VCExpressionGenerator.True;
      }

      VCContext context = new VCContext(label2absy, proverCtxt, controlFlowVariableExpr);
      vc = Wlp.Block(block, SuccCorrect, context);
      assertionCount += context.AssertionCount;
      
      //  gen.MarkAsSharedFormula(vc);  PR: don't know yet what to do with this guy

      blockEquations.Add(block, vc);
      return vc;
    }

    static VCExpr FlatBlockVC(Implementation impl,
                              Dictionary<int, Absy> label2absy,
                              bool local, bool reach, bool doomed,
                              ProverContext proverCtxt,
                              out int assertionCount)
    {
      Contract.Requires(impl != null);
      Contract.Requires(label2absy != null);
      Contract.Requires(proverCtxt != null);
      Contract.Requires( !local || !reach);  // "reach" must be false for local
    
      VCExpressionGenerator gen = proverCtxt.ExprGen;
      Contract.Assert(gen != null);
      Hashtable/* Block --> VCExprVar */ BlkCorrect = BlockVariableMap(impl.Blocks, "_correct", gen);
      Hashtable/* Block --> VCExprVar */ BlkReached = reach ? BlockVariableMap(impl.Blocks, "_reached", gen) : null;

      List<Block> blocks = impl.Blocks;
      Contract.Assert(blocks != null);
  // block sorting is now done on the VCExpr
  //    if (!local && (cce.NonNull(CommandLineOptions.Clo.TheProverFactory).NeedsBlockSorting) {
  //      blocks = SortBlocks(blocks);
  //    }

      VCExpr proofObligation;
      if (!local) {
        proofObligation = cce.NonNull((VCExprVar)BlkCorrect[impl.Blocks[0]]);
      } else {
        List<VCExpr> conjuncts = new List<VCExpr>(blocks.Count);
        foreach (Block b in blocks) {Contract.Assert(b != null);
          VCExpr v = cce.NonNull((VCExprVar)BlkCorrect[b]);
          conjuncts.Add(v);
        }
        proofObligation = gen.NAry(VCExpressionGenerator.AndOp, conjuncts);
      }

      VCContext context = new VCContext(label2absy, proverCtxt);
      Contract.Assert(context != null);

      List<VCExprLetBinding> programSemantics = new List<VCExprLetBinding>(blocks.Count);
      foreach (Block b in blocks) {Contract.Assert(b != null);
        /* 
         * In block mode,
         * For a return block A, generate:
         *   A_correct <== wp(A_body, true)  [post-condition has been translated into an assert]
         * For all other blocks, generate:
         *   A_correct <== wp(A_body, (/\ S \in Successors(A) :: S_correct))
         * 
         * In doomed mode, proceed as in block mode, except for a return block A, generate:
         *   A_correct <== wp(A_body, false)  [post-condition has been translated into an assert]
         *
         * In block reach mode, the wp(A_body,...) in the equations above change to:
         *   A_reached ==> wp(A_body,...)
         * and the conjunction above changes to:
         *   (/\ S \in Successors(A) :: S_correct \/ (\/ T \in Successors(A) && T != S :: T_reached))
         *
         * In local mode, generate:
         *   A_correct <== wp(A_body, true)
         */
        VCExpr SuccCorrect;
        if (local) {
          SuccCorrect = VCExpressionGenerator.True;
        } else {
          SuccCorrect = SuccessorsCorrect(b, BlkCorrect, BlkReached, doomed, gen);
        }

        VCExpr wlp = Wlp.Block(b, SuccCorrect, context);
        if (BlkReached != null) {
          wlp = gen.Implies(cce.NonNull((VCExprVar)BlkReached[b]), wlp);
        }
        
        VCExprVar okVar = cce.NonNull((VCExprVar)BlkCorrect[b]);
        VCExprLetBinding binding = gen.LetBinding(okVar, wlp);
        programSemantics.Add(binding);
      }

      assertionCount = context.AssertionCount;
      return gen.Let(programSemantics, proofObligation);
    }

    private static Hashtable/* Block --> VCExprVar */ BlockVariableMap(List<Block/*!*/>/*!*/ blocks, string suffix,
                                                                        Microsoft.Boogie.VCExpressionGenerator gen) {
      Contract.Requires(cce.NonNullElements(blocks));
      Contract.Requires(suffix != null);
      Contract.Requires(gen != null);
      Contract.Ensures(Contract.Result<Hashtable>() != null);

      Hashtable/* Block --> VCExprVar */ map = new Hashtable/* Block --> (Let)Variable */();
      foreach (Block b in blocks) {
        Contract.Assert(b != null);
        VCExprVar v = gen.Variable(b.Label + suffix, Bpl.Type.Bool);
        Contract.Assert(v != null);
        map.Add(b, v);
      }
      return map;
    }

    private static VCExpr SuccessorsCorrect(
        Block b,
        Hashtable/* Block --> VCExprVar */ BlkCorrect,
        Hashtable/* Block --> VCExprVar */ BlkReached,
        bool doomed,
        Microsoft.Boogie.VCExpressionGenerator gen) {
      Contract.Requires(b != null);
      Contract.Requires(BlkCorrect != null);
      Contract.Requires(gen != null);
      Contract.Ensures(Contract.Result<VCExpr>() != null);

      VCExpr SuccCorrect = null;
      GotoCmd gotocmd = b.TransferCmd as GotoCmd;
      if (gotocmd != null) {
        foreach (Block successor in cce.NonNull(gotocmd.labelTargets)) {
          Contract.Assert(successor != null);
          // c := S_correct
          VCExpr c = (VCExprVar)BlkCorrect[successor];
          Contract.Assert(c != null);
          if (BlkReached != null) {
            // c := S_correct \/ Sibling0_reached \/ Sibling1_reached \/ ...;
            foreach (Block successorSibling in gotocmd.labelTargets) {
              Contract.Assert(successorSibling != null);
              if (successorSibling != successor) {
                c = gen.Or(c, cce.NonNull((VCExprVar)BlkReached[successorSibling]));
              }
            }
          }
          SuccCorrect = SuccCorrect == null ? c : gen.And(SuccCorrect, c);
        }
      }
      if (SuccCorrect == null) {
        return VCExpressionGenerator.True;
      } else if (doomed) {
        return VCExpressionGenerator.False;
      } else {
        return SuccCorrect;
      }
    }

    static VCExpr NestedBlockVC(Implementation impl,
                                Dictionary<int, Absy> label2absy,
                                bool reach,
                                ProverContext proverCtxt,
                                out int assertionCount){
      Contract.Requires(impl != null);
      Contract.Requires(label2absy != null);
      Contract.Requires(proverCtxt != null);
      Contract.Requires( impl.Blocks.Count != 0);
      Contract.Ensures(Contract.Result<VCExpr>() != null);

      VCExpressionGenerator gen = proverCtxt.ExprGen;
      Contract.Assert(gen != null);
      Graph<Block> g = Program.GraphFromImpl(impl);

      Hashtable/* Block --> VCExprVar */ BlkCorrect = BlockVariableMap(impl.Blocks, "_correct", gen);
      Hashtable/* Block --> VCExprVar */ BlkReached = reach ? BlockVariableMap(impl.Blocks, "_reached", gen) : null;

      Block startBlock = cce.NonNull( impl.Blocks[0]);
      VCExpr proofObligation = (VCExprVar)BlkCorrect[startBlock];
      Contract.Assert(proofObligation != null);
      VCContext context = new VCContext(label2absy, proverCtxt);
      
      Hashtable/*Block->int*/ totalOrder = new Hashtable/*Block->int*/();
      {
        List<Block> blocks = impl.Blocks;
        
        // block sorting is now done on the VCExpr
        //   if (((!)CommandLineOptions.Clo.TheProverFactory).NeedsBlockSorting) {
        //     blocks = SortBlocks(blocks);
        //   }
        int i = 0;
        foreach (Block b in blocks) {
          Contract.Assert(b != null);
          totalOrder[b] = i;
          i++;
        }
      }
      
      VCExprLetBinding programSemantics = NestedBlockEquation(cce.NonNull(impl.Blocks[0]), BlkCorrect, BlkReached, totalOrder, context, g, gen);
      List<VCExprLetBinding> ps = new List<VCExprLetBinding>(1);
      ps.Add(programSemantics);

      assertionCount = context.AssertionCount;
      return gen.Let(ps, proofObligation);
    }

    private static VCExprLetBinding NestedBlockEquation(Block b,
        Hashtable/*Block-->VCExprVar*/ BlkCorrect,
        Hashtable/*Block-->VCExprVar*/ BlkReached,
        Hashtable/*Block->int*/ totalOrder,
        VCContext context,
        Graph<Block> g,
        Microsoft.Boogie.VCExpressionGenerator gen) {
      Contract.Requires(b != null);
      Contract.Requires(BlkCorrect != null);
      Contract.Requires(totalOrder != null);
      Contract.Requires(g != null);
      Contract.Requires(context != null);

      Contract.Ensures(Contract.Result<VCExprLetBinding>() != null);

      /*
      * For a block b, return:
      *   LET_BINDING b_correct = wp(b_body, X)
      * where X is:
      *   LET (THOSE d \in DirectDominates(b) :: BlockEquation(d))
      *   IN (/\ s \in Successors(b) :: s_correct)
      * 
      * When the VC-expression generator does not support LET expresions, this
      * will eventually turn into:
      *   b_correct <== wp(b_body, X)
      * where X is:
      *   (/\ s \in Successors(b) :: s_correct)
      *   <==
      *   (/\ d \in DirectDominatees(b) :: BlockEquation(d))
      *
      * In both cases above, if BlkReached is non-null, then the wp expression
      * is instead:
      *   b_reached ==> wp(b_body, X)
      */

      VCExpr SuccCorrect = SuccessorsCorrect(b, BlkCorrect, null, false, gen);
      Contract.Assert(SuccCorrect != null);

      List<VCExprLetBinding> bindings = new List<VCExprLetBinding>();
      foreach (Block dominee in GetSortedBlocksImmediatelyDominatedBy(g, b, totalOrder)) {
        Contract.Assert(dominee != null);
        VCExprLetBinding c = NestedBlockEquation(dominee, BlkCorrect, BlkReached, totalOrder, context, g, gen);
        bindings.Add(c);
      }

      VCExpr X = gen.Let(bindings, SuccCorrect);
      VCExpr wlp = Wlp.Block(b, X, context);
      if (BlkReached != null) {
        wlp = gen.Implies((VCExprVar)BlkReached[b], wlp);
        Contract.Assert(wlp != null);
      }
      VCExprVar okVar = cce.NonNull((VCExprVar)BlkCorrect[b]);
      return gen.LetBinding(okVar, wlp);
    }

    /// <summary>
    /// Returns a list of g.ImmediatelyDominatedBy(b), but in a sorted order, hoping to steer around
    /// the nondeterminism problems we've been seeing by using just this call.
    /// </summary>
    static List<Block/*!*/>/*!*/ GetSortedBlocksImmediatelyDominatedBy(Graph<Block>/*!*/ g, Block/*!*/ b, Hashtable/*Block->int*//*!*/ totalOrder) {
      Contract.Requires(g != null);
      Contract.Requires(b != null);
      Contract.Requires(totalOrder != null);
      Contract.Ensures(Contract.Result<List<Block>>() != null);

      List<Block> list = new List<Block>();
      foreach (Block dominee in g.ImmediatelyDominatedBy(b)) {
        Contract.Assert(dominee != null);
        list.Add(dominee);
      }
      list.Sort(new Comparison<Block>(delegate(Block x, Block y) {
        return (int)cce.NonNull(totalOrder[x]) - (int)cce.NonNull(totalOrder[y]);
      }));
      return list;
    }

    static VCExpr VCViaStructuredProgram
                  (Implementation impl, Dictionary<int, Absy> label2absy,
                   ProverContext proverCtxt,
                   out int assertionCount)
    {
      Contract.Requires(impl != null);
      Contract.Requires(label2absy != null);
      Contract.Requires(proverCtxt != null);
      Contract.Ensures(Contract.Result<VCExpr>() != null);

      #region Convert block structure back to a "regular expression"
      RE r = DAG2RE.Transform(cce.NonNull(impl.Blocks[0]));
      Contract.Assert(r != null);
      #endregion

      VCContext ctxt = new VCContext(label2absy, proverCtxt);
      Contract.Assert(ctxt != null);
      #region Send wlp(program,true) to Simplify
      var vcexp = Wlp.RegExpr(r, VCExpressionGenerator.True, ctxt);
      assertionCount = ctxt.AssertionCount;
      return vcexp;
      #endregion
    }

    /// <summary> 
    /// Remove empty blocks reachable from the startBlock of the CFG
    /// </summary>
    static void RemoveEmptyBlocksIterative(List<Block> blocks) {
      // postorder traversal of cfg
      //   noting loop heads in [keep] and
      //   generating token information in [renameInfo]
      Block startBlock = blocks[0];
      var postorder = new List<Block>();
      var keep = new HashSet<Block>();
      var visited = new HashSet<Block>();
      var grey = new HashSet<Block>();
      var stack = new Stack<Block>();
      Dictionary<Block, Block> renameInfo = new Dictionary<Block, Block>();

      stack.Push(startBlock);
      visited.Add(startBlock);
      while (stack.Count != 0) {
        var curr = stack.Pop();
        if (grey.Contains(curr)) {
          postorder.Add(curr);

          // generate renameInfoForStartBlock
          GotoCmd gtc = curr.TransferCmd as GotoCmd;
          renameInfo[curr] = null;
          if (gtc == null || gtc.labelTargets == null || gtc.labelTargets.Count == 0) {
            if (curr.Cmds.Count == 0 && curr.tok.IsValid) {
              renameInfo[curr] = curr;
            }
          } else {
            if (curr.Cmds.Count == 0 || curr == startBlock) {
              if (curr.tok.IsValid) {
                renameInfo[curr] = curr;
              } else {
                HashSet<Block> successorRenameInfo = new HashSet<Block>();
                foreach (Block s in gtc.labelTargets) {
                  if (keep.Contains(s)) {
                    successorRenameInfo.Add(null);
                  } else {
                    successorRenameInfo.Add(renameInfo[s]);
                  }
                }
                if (successorRenameInfo.Count == 1) {
                  renameInfo[curr] = successorRenameInfo.Single();
                }
              }
            }
          }
          // end generate renameInfoForStartBlock

        } else {
          grey.Add(curr);
          stack.Push(curr);
          GotoCmd gtc = curr.TransferCmd as GotoCmd;
          if (gtc == null || gtc.labelTargets == null || gtc.labelTargets.Count == 0) continue;
          foreach (Block s in gtc.labelTargets) {
            if (!visited.Contains(s)) {
              visited.Add(s);
              stack.Push(s);
            } else if (grey.Contains(s) && !postorder.Contains(s)) { // s is a loop head
              keep.Add(s);
            }
          }
        }
      }
      keep.Add(startBlock);

      foreach (Block b in postorder) {
        if (!keep.Contains(b) && b.Cmds.Count == 0) {
          GotoCmd bGtc = b.TransferCmd as GotoCmd;
          foreach (Block p in b.Predecessors) {
            GotoCmd pGtc = p.TransferCmd as GotoCmd;
            Contract.Assert(pGtc != null);
            pGtc.labelTargets.Remove(b);
            pGtc.labelNames.Remove(b.Label);
          }
          if (bGtc == null || bGtc.labelTargets == null || bGtc.labelTargets.Count == 0) {
            continue;
          }

          List<Block> successors = bGtc.labelTargets;

          // Try to push token information if possible
          if (b.tok.IsValid && successors.Count == 1 && b != renameInfo[startBlock]) {
            var s = successors.Single();
            if (!s.tok.IsValid) {
              foreach (Block p in s.Predecessors) {
                if (p != b) {
                  GotoCmd pGtc = p.TransferCmd as GotoCmd;
                  Contract.Assert(pGtc != null);
                  pGtc.labelTargets.Remove(s);
                  pGtc.labelNames.Remove(s.Label);
                  pGtc.labelTargets.Add(s);
                  pGtc.labelNames.Add(b.Label);
                }
              }
              s.tok = b.tok;
              s.Label = b.Label;
            }
          }

          foreach (Block p in b.Predecessors) {
            GotoCmd pGtc = p.TransferCmd as GotoCmd;
            Contract.Assert(pGtc != null);
            foreach (Block s in successors) {
              if (!pGtc.labelTargets.Contains(s)) {
                pGtc.labelTargets.Add(s);
                pGtc.labelNames.Add(s.Label);
              }
            }
          }
        }
      }

      if (!startBlock.tok.IsValid && startBlock.Cmds.All(c => c is AssumeCmd)) {
        if (renameInfo[startBlock] != null) {
          startBlock.tok = renameInfo[startBlock].tok;
          startBlock.Label = renameInfo[startBlock].Label;
        }
      }

    }

    /// <summary> 
    /// Remove the empty blocks reachable from the block.
    /// It changes the visiting state of the blocks, so that if you want to visit again the blocks, you have to reset them...
    /// </summary>
    static List<Block> RemoveEmptyBlocks(Block b) {
      Contract.Requires(b != null);
      Contract.Ensures(Contract.Result<List<Block>>() != null);

      Contract.Assert(b.TraversingStatus == Block.VisitState.ToVisit);
      Block renameInfo;
      List<Block> retVal = removeEmptyBlocksWorker(b, true, out renameInfo);
      if (renameInfo != null && !b.tok.IsValid) {
        bool onlyAssumes = true;
        foreach (Cmd c in b.Cmds) {
          if (!(c is AssumeCmd)) {
            onlyAssumes = false;
            break;
          }
        }
        if (onlyAssumes) {
          b.tok = renameInfo.tok;
          b.Label = renameInfo.Label;
        }
      }
      return retVal;
    }

    /// <summary>
    /// For every not-yet-visited block n reachable from b, change n's successors to skip empty nodes.
    /// Return the *set* of blocks reachable from b without passing through a nonempty block.
    /// The target of any backedge is counted as a nonempty block.
    /// If renameInfoForStartBlock is non-null, it denotes an empty block with location information, and that
    /// information would be appropriate to display
    /// </summary>
    private static List<Block> removeEmptyBlocksWorker(Block b, bool startNode, out Block renameInfoForStartBlock)
  {
      Contract.Requires(b != null);
      Contract.Ensures(Contract.ValueAtReturn(out renameInfoForStartBlock) == null || Contract.ValueAtReturn(out renameInfoForStartBlock).tok.IsValid);
      // ensures: b in result ==> renameInfoForStartBlock == null;
    
      renameInfoForStartBlock = null;
      List<Block> bs = new List<Block>();
      GotoCmd gtc = b.TransferCmd as GotoCmd;

      // b has no successors
      if (gtc == null || gtc.labelTargets == null || gtc.labelTargets.Count == 0) 
      {
        if (b.Cmds.Count != 0){ // only empty blocks are removed...
          bs.Add(b);
        } else if (b.tok.IsValid) {
          renameInfoForStartBlock = b;
        }
        return bs;
      }
      else if (b.TraversingStatus == Block.VisitState.ToVisit)  // if b has some successors and we have not seen it so far...
      { 
        b.TraversingStatus = Block.VisitState.BeingVisited;

        // Before recursing down to successors, make a sobering observation:
        // If b has no commands and is not the start node, then it will see
        // extinction (because it will not be included in the "return setOfSuccessors"
        // statement below).  In that case, if b has a location, then the location
        // information would be lost.  Hence, make an attempt to save the location
        // by pushing the location onto b's successor.  This can be done if (0) b has
        // exactly one successor, (1) that successor has no location of its own, and
        // (2) that successor has no other predecessors.
        if (b.Cmds.Count == 0 && !startNode) {
          // b is about to become extinct; try to save its name and location, if possible
          if (b.tok.IsValid && gtc.labelTargets.Count == 1) {
            Block succ = cce.NonNull(gtc.labelTargets[0]);
            if (!succ.tok.IsValid && succ.Predecessors.Count == 1) {
              succ.tok = b.tok;
              succ.Label = b.Label;
            }
          }
        }

        // recursively call this method on each successor
        // merge result into a *set* of blocks
        HashSet<Block> mergedSuccessors = new HashSet<Block>();
        int m = 0;  // in the following loop, set renameInfoForStartBlock to the value that all recursive calls agree on, if possible; otherwise, null
        foreach (Block dest in gtc.labelTargets){Contract.Assert(dest != null);
          Block renameInfo;
          List<Block> ys = removeEmptyBlocksWorker(dest, false, out renameInfo);
          Contract.Assert(ys != null);
          if (m == 0) {
            renameInfoForStartBlock = renameInfo;
          } else if (renameInfoForStartBlock != renameInfo) {
            renameInfoForStartBlock = null;
          }
          foreach (Block successor in ys){
            if (!mergedSuccessors.Contains(successor))
              mergedSuccessors.Add(successor);
          }
          m++;
        }
        b.TraversingStatus = Block.VisitState.AlreadyVisited;

        List<Block> setOfSuccessors = new List<Block>();
        foreach (Block d in mergedSuccessors)
          setOfSuccessors.Add(d);
        if (b.Cmds.Count == 0 && !startNode) {
          // b is about to become extinct
          if (b.tok.IsValid) {
            renameInfoForStartBlock = b;
          }
          return setOfSuccessors;
        }
        // otherwise, update the list of successors of b to be the blocks in setOfSuccessors
        gtc.labelTargets = setOfSuccessors;
        gtc.labelNames = new List<String>();
        foreach (Block d in setOfSuccessors){
          Contract.Assert(d != null);
          gtc.labelNames.Add(d.Label);}
        if (!startNode) {
          renameInfoForStartBlock = null;
        }
        return new List<Block> { b };
      }
      else // b has some successors, but we are already visiting it, or we have already visited it...
      {
        return new List<Block> { b };
      }
    }

    static void DumpMap(Hashtable /*Variable->Expr*/ map) {
      Contract.Requires(map != null);
      foreach (DictionaryEntry de in map) {
        Variable v = (Variable)de.Key;
        Contract.Assert(v != null);
        Expr e = (Expr)de.Value;
        Contract.Assert(e != null);
        Console.Write("  ");
        v.Emit(new TokenTextWriter("<console>", Console.Out, /*setTokens=*/ false, /*pretty=*/ false), 0);
        Console.Write("  --> ");
        e.Emit(new TokenTextWriter("<console>", Console.Out, /*setTokens=*/ false, /*pretty=*/ false));
        Console.WriteLine();
      }
    }
  }
}
=======
//-----------------------------------------------------------------------------
//
// Copyright (C) Microsoft Corporation.  All Rights Reserved.
//
//-----------------------------------------------------------------------------
using System;
using System.Collections;
using System.Collections.Generic;
using System.Diagnostics;
using System.Linq;
using System.Threading;
using System.IO;
using Microsoft.Boogie;
using Microsoft.Boogie.GraphUtil;
using System.Diagnostics.Contracts;
using Microsoft.Basetypes;
using Microsoft.Boogie.VCExprAST;

namespace VC {
  using Bpl = Microsoft.Boogie;
  using System.Threading.Tasks;

  public class VCGen : ConditionGeneration {
      private const bool _print_time = false;
    /// <summary>
    /// Constructor.  Initializes the theorem prover.
    /// </summary>
    [NotDelayed]
    public VCGen(Program program, string/*?*/ logFilePath, bool appendLogFile, List<Checker> checkers)
      : base(program, checkers)
    {
      Contract.Requires(program != null);
      this.appendLogFile = appendLogFile;
      this.logFilePath = logFilePath;
    }

    private static AssumeCmd AssertTurnedIntoAssume(AssertCmd assrt) {
      Contract.Requires(assrt != null);
      Contract.Ensures(Contract.Result<AssumeCmd>() != null);

      Expr expr = assrt.Expr;
      Contract.Assert(expr != null);
      switch (Wlp.Subsumption(assrt)) {
        case CommandLineOptions.SubsumptionOption.Never:
          expr = Expr.True;
          break;
        case CommandLineOptions.SubsumptionOption.Always:
          break;
        case CommandLineOptions.SubsumptionOption.NotForQuantifiers:
          if (expr is QuantifierExpr) {
            expr = Expr.True;
          }
          break;
        default:
          Contract.Assert(false);
          throw new cce.UnreachableException();  // unexpected case
      }

      return new AssumeCmd(assrt.tok, expr);
    }

    #region Soundness smoke tester
    class SmokeTester {
      [ContractInvariantMethod]
      void ObjectInvariant() {
        Contract.Invariant(parent != null);
        Contract.Invariant(impl != null);
        Contract.Invariant(initial != null);
        Contract.Invariant(cce.NonNullDictionaryAndValues(copies));
        Contract.Invariant(cce.NonNull(visited));
        Contract.Invariant(callback != null);
      }

      VCGen parent;
      Implementation impl;
      Block initial;
      int id;
      Dictionary<Block, Block> copies = new Dictionary<Block, Block>();
      HashSet<Block> visited = new HashSet<Block>();
      VerifierCallback callback;

      internal SmokeTester(VCGen par, Implementation i, VerifierCallback callback) {
        Contract.Requires(par != null);
        Contract.Requires(i != null);
        Contract.Requires(callback != null);
        parent = par;
        impl = i;
        initial = i.Blocks[0];
        this.callback = callback;
      }

      internal void Copy() {
        CloneBlock(impl.Blocks[0]);
        initial = GetCopiedBlocks()[0];
      }

      internal void Test() {
        Contract.EnsuresOnThrow<UnexpectedProverOutputException>(true);

        DFS(initial);
      }

      void TopologicalSortImpl() {
        Graph<Block> dag = new Graph<Block>();
        dag.AddSource(cce.NonNull(impl.Blocks[0])); // there is always at least one node in the graph
        foreach (Block b in impl.Blocks) {
          GotoCmd gtc = b.TransferCmd as GotoCmd;
          if (gtc != null) {
            Contract.Assume(gtc.labelTargets != null);
            foreach (Block dest in gtc.labelTargets) {
              Contract.Assert(dest != null);
              dag.AddEdge(b, dest);
            }
          }
        }
        impl.Blocks = new List<Block>();
        foreach (Block b in dag.TopologicalSort()) {
          Contract.Assert(b != null);
          impl.Blocks.Add(b);
        }
      }

      void Emit() {
        TopologicalSortImpl();
        EmitImpl(impl, false);
      }

      // this one copies forward
      Block CloneBlock(Block b) {
        Contract.Requires(b != null);
        Contract.Ensures(Contract.Result<Block>() != null);

        Block fake_res;
        if (copies.TryGetValue(b, out fake_res)) {
          return cce.NonNull(fake_res);
        }
        Block res = new Block(b.tok, b.Label, new List<Cmd>(b.Cmds), null);
        copies[b] = res;
        if (b.TransferCmd is GotoCmd) {
          foreach (Block ch in cce.NonNull((GotoCmd)b.TransferCmd).labelTargets) {
            Contract.Assert(ch != null);
            CloneBlock(ch);
          }
        }
        foreach (Block p in b.Predecessors) {
          Contract.Assert(p != null);
          res.Predecessors.Add(CloneBlock(p));
        }
        return res;
      }

      // this one copies backwards
      Block CopyBlock(Block b) {
        Contract.Requires(b != null);
        Contract.Ensures(Contract.Result<Block>() != null);

        Block fake_res;
        if (copies.TryGetValue(b, out fake_res)) {
          // fake_res should be Block! but the compiler fails
          return cce.NonNull(fake_res);
        }
        Block res;
        List<Cmd> seq = new List<Cmd>();
        foreach (Cmd c in b.Cmds) {
          Contract.Assert(c != null);
          AssertCmd turn = c as AssertCmd;
          if (!turnAssertIntoAssumes || turn == null) {
            seq.Add(c);
          } else {
            seq.Add(AssertTurnedIntoAssume(turn));
          }
        }
        res = new Block(b.tok, b.Label, seq, null);
        copies[b] = res;
        foreach (Block p in b.Predecessors) {
          Contract.Assert(p != null);
          res.Predecessors.Add(CopyBlock(p));
        }
        return res;
      }

      List<Block> GetCopiedBlocks() {
        Contract.Ensures(cce.NonNullElements(Contract.Result<List<Block>>()));

        // the order of nodes in res is random (except for the first one, being the entry)
        List<Block> res = new List<Block>();
        res.Add(copies[initial]);

        foreach (KeyValuePair<Block, Block> kv in copies) {
          Contract.Assert(kv.Key != null&&kv.Value!=null);
          GotoCmd go = kv.Key.TransferCmd as GotoCmd;
          ReturnCmd ret = kv.Key.TransferCmd as ReturnCmd;
          if (kv.Key != initial) {
            res.Add(kv.Value);
          }
          if (go != null) {
            GotoCmd copy = new GotoCmd(go.tok, new List<String>(), new List<Block>());
            kv.Value.TransferCmd = copy;
            foreach (Block b in cce.NonNull(go.labelTargets)) {
              Contract.Assert(b != null);
              Block c;
              if (copies.TryGetValue(b, out c)) {
                copy.AddTarget(cce.NonNull(c));
              }
            }
          } else if (ret != null) {
            kv.Value.TransferCmd = ret;
          } else {
            Contract.Assume(false);
            throw new cce.UnreachableException();
          }
        }

        copies.Clear();

        return res;
      }

      // check if e is true, false, !true, !false
      // if so return true and the value of the expression in val
      bool BooleanEval(Expr e, ref bool val) {
        Contract.Requires(e != null);
        LiteralExpr lit = e as LiteralExpr;
        NAryExpr call = e as NAryExpr;

        if (lit != null && lit.isBool) {
          val = lit.asBool;
          return true;
        } else if (call != null &&
                   call.Fun is UnaryOperator &&
                   ((UnaryOperator)call.Fun).Op == UnaryOperator.Opcode.Not &&
                   BooleanEval(cce.NonNull(call.Args[0]), ref val)) {
          val = !val;
          return true;
        }
          // this is for the 0bv32 != 0bv32 generated by vcc
        else if (call != null &&
                   call.Fun is BinaryOperator &&
                   ((BinaryOperator)call.Fun).Op == BinaryOperator.Opcode.Neq &&
                   call.Args[0] is LiteralExpr &&
                   cce.NonNull(call.Args[0]).Equals(call.Args[1])) {
          val = false;
          return true;
        }

        return false;
      }

      bool IsFalse(Expr e) {
        Contract.Requires(e != null);
        bool val = false;
        return BooleanEval(e, ref val) && !val;
      }

      bool CheckUnreachable(Block cur, List<Cmd> seq)
      {
        Contract.Requires(cur != null);
        Contract.Requires(seq != null);
        Contract.EnsuresOnThrow<UnexpectedProverOutputException>(true);
        foreach (Cmd cmd in seq)
        {
          AssertCmd assrt = cmd as AssertCmd;
          if (assrt != null && QKeyValue.FindBoolAttribute(assrt.Attributes, "PossiblyUnreachable"))
            return false;
        }

        DateTime start = DateTime.UtcNow;
        if (CommandLineOptions.Clo.Trace)
        {
          System.Console.Write("    soundness smoke test #{0} ... ", id);
        }
        callback.OnProgress("smoke", id, id, 0.0);

        Token tok = new Token();
        tok.val = "soundness smoke test assertion";
        seq.Add(new AssertCmd(tok, Expr.False));
        Block copy = CopyBlock(cur);
        Contract.Assert(copy != null);
        copy.Cmds = seq;
        List<Block> backup = impl.Blocks;
        Contract.Assert(backup != null);
        impl.Blocks = GetCopiedBlocks();
        copy.TransferCmd = new ReturnCmd(Token.NoToken);
        if (CommandLineOptions.Clo.TraceVerify)
        {
          System.Console.WriteLine();
          System.Console.WriteLine(" --- smoke #{0}, before passify", id);
          Emit();
        }
        parent.CurrentLocalVariables = impl.LocVars;
        ModelViewInfo mvInfo;
        parent.PassifyImpl(impl, out mvInfo);
        Dictionary<int, Absy> label2Absy;
        Checker ch = parent.FindCheckerFor(CommandLineOptions.Clo.SmokeTimeout);
        Contract.Assert(ch != null);

        ProverInterface.Outcome outcome = ProverInterface.Outcome.Undetermined;
        try
        {
          lock (ch)
          {
            var exprGen = ch.TheoremProver.Context.ExprGen;
            VCExpr controlFlowVariableExpr = CommandLineOptions.Clo.UseLabels ? null : exprGen.Integer(BigNum.ZERO);

            VCExpr vc = parent.GenerateVC(impl, controlFlowVariableExpr, out label2Absy, ch.TheoremProver.Context);
            Contract.Assert(vc != null);

            if (!CommandLineOptions.Clo.UseLabels)
            {
              VCExpr controlFlowFunctionAppl = exprGen.ControlFlowFunctionApplication(exprGen.Integer(BigNum.ZERO), exprGen.Integer(BigNum.ZERO));
              VCExpr eqExpr = exprGen.Eq(controlFlowFunctionAppl, exprGen.Integer(BigNum.FromInt(impl.Blocks[0].UniqueId)));
              vc = exprGen.Implies(eqExpr, vc);
            }

            impl.Blocks = backup;

            if (CommandLineOptions.Clo.TraceVerify)
            {
              System.Console.WriteLine(" --- smoke #{0}, after passify", id);
              Emit();
            }

            ch.BeginCheck(cce.NonNull(impl.Name + "_smoke" + id++), vc, new ErrorHandler(label2Absy, this.callback));
          }

          ch.ProverTask.Wait();

          lock (ch)
          {
             outcome = ch.ReadOutcome();
          }
        }
        finally
        {
          ch.GoBackToIdle();
        }

        parent.CurrentLocalVariables = null;

        DateTime end = DateTime.UtcNow;
        TimeSpan elapsed = end - start;
        if (CommandLineOptions.Clo.Trace)
        {
          System.Console.WriteLine("  [{0} s] {1}", elapsed.TotalSeconds,
            outcome == ProverInterface.Outcome.Valid ? "OOPS" :
              "OK" + (outcome == ProverInterface.Outcome.Invalid ? "" : " (" + outcome + ")"));
        }

        if (outcome == ProverInterface.Outcome.Valid)
        {
          // copy it again, so we get the version with calls, assignments and such
          copy = CopyBlock(cur);
          copy.Cmds = seq;
          impl.Blocks = GetCopiedBlocks();
          TopologicalSortImpl();
          callback.OnUnreachableCode(impl);
          impl.Blocks = backup;
          return true;
        }
        return false;
      }

      const bool turnAssertIntoAssumes = false;

      void DFS(Block cur) {
        Contract.Requires(cur != null);
        Contract.EnsuresOnThrow<UnexpectedProverOutputException>(true);
        if (visited.Contains(cur))
          return;
        visited.Add(cur);

        List<Cmd> seq = new List<Cmd>();
        foreach (Cmd cmd_ in cur.Cmds) {
          Cmd cmd = cmd_;
          Contract.Assert(cmd != null);
          AssertCmd assrt = cmd as AssertCmd;
          AssumeCmd assm = cmd as AssumeCmd;
          CallCmd call = cmd as CallCmd;

          bool assumeFalse = false;

          if (assrt != null) {
            // we're not going any further
            // it's clear the user expected unreachable code here
            // it's not clear where did he expect it, maybe it would be right to insert
            // a check just one command before
            if (IsFalse(assrt.Expr))
              return;

#if TURN_ASSERT_INFO_ASSUMES
            if (turnAssertIntoAssumes) {
              cmd = AssertTurnedIntoAssume(assrt);
            }
#endif
          } else if (assm != null) {
            if (IsFalse(assm.Expr))
              assumeFalse = true;
          } else if (call != null) {
            foreach (Ensures e in (cce.NonNull(call.Proc)).Ensures) {
              Contract.Assert(e != null);
              if (IsFalse(e.Condition))
                assumeFalse = true;
            }
          }

          if (assumeFalse) {
            CheckUnreachable(cur, seq);
            return;
          }

          seq.Add(cmd);
        }


        GotoCmd go = cur.TransferCmd as GotoCmd;
        ReturnCmd ret = cur.TransferCmd as ReturnCmd;

        Contract.Assume(!(go != null && go.labelTargets == null && go.labelNames != null && go.labelNames.Count > 0));

        if (ret != null || (go != null && cce.NonNull(go.labelTargets).Count == 0)) {
          // we end in return, so there will be no more places to check
          CheckUnreachable(cur, seq);
        } else if (go != null) {
          bool needToCheck = true;
          // if all of our children have more than one parent, then
          // we're in the right place to check
          foreach (Block target in cce.NonNull(go.labelTargets)) {
            Contract.Assert(target != null);
            if (target.Predecessors.Count == 1) {
              needToCheck = false;
            }
          }
          if (needToCheck) {
            CheckUnreachable(cur, seq);
          }
          foreach (Block target in go.labelTargets) {
            Contract.Assert(target != null);
            DFS(target);
          }
        }
      }

      class ErrorHandler : ProverInterface.ErrorHandler {
        Dictionary<int, Absy> label2Absy;
        VerifierCallback callback;
        [ContractInvariantMethod]
        void ObjectInvariant() {
          Contract.Invariant(label2Absy != null);
          Contract.Invariant(callback != null);
        }


        public ErrorHandler(Dictionary<int, Absy> label2Absy, VerifierCallback callback) {
          Contract.Requires(label2Absy != null);
          Contract.Requires(callback != null);
          this.label2Absy = label2Absy;
          this.callback = callback;
        }

        public override Absy Label2Absy(string label) {
          //Contract.Requires(label != null);
          Contract.Ensures(Contract.Result<Absy>() != null);

          int id = int.Parse(label);
          return cce.NonNull((Absy)label2Absy[id]);
        }

        public override void OnProverWarning(string msg) {
          //Contract.Requires(msg != null);
          this.callback.OnWarning(msg);
        }
      }
    }


    #endregion

    #region Splitter
    class Split {
      class BlockStats {
        public bool big_block;
        public int id;
        public double assertion_cost;
        public double assumption_cost; // before multiplier
        public double incomming_paths;
        public List<Block>/*!>!*/ virtual_successors = new List<Block>();
        public List<Block>/*!>!*/ virtual_predecesors = new List<Block>();
        public HashSet<Block> reachable_blocks;
        public readonly Block block;
        [ContractInvariantMethod]
        void ObjectInvariant() {
          Contract.Invariant(cce.NonNullElements(virtual_successors));
          Contract.Invariant(cce.NonNullElements(virtual_predecesors));
          Contract.Invariant(block != null);
        }


        public BlockStats(Block b, int i) {
          Contract.Requires(b != null);
          block = b;
          assertion_cost = -1;
          id = i;
        }
      }
      [ContractInvariantMethod]
      void ObjectInvariant() {
        Contract.Invariant(cce.NonNullElements(blocks));
        Contract.Invariant(cce.NonNullElements(big_blocks));
        Contract.Invariant(cce.NonNullDictionaryAndValues(stats));
        Contract.Invariant(cce.NonNullElements(assumized_branches));
        Contract.Invariant(gotoCmdOrigins != null);
        Contract.Invariant(parent != null);
        Contract.Invariant(impl != null);
        Contract.Invariant(copies != null);
        Contract.Invariant(cce.NonNull(protected_from_assert_to_assume));
        Contract.Invariant(cce.NonNull(keep_at_all));
      }


      readonly List<Block> blocks;
      readonly List<Block> big_blocks = new List<Block>();
      readonly Dictionary<Block/*!*/, BlockStats/*!*/>/*!*/ stats = new Dictionary<Block/*!*/, BlockStats/*!*/>();
      readonly int id;
      static int current_id = -1;
      Block split_block;
      bool assert_to_assume;
      List<Block/*!*/>/*!*/ assumized_branches = new List<Block/*!*/>();

      double score;
      bool score_computed;
      double total_cost;
      int assertion_count;
      double assertion_cost; // without multiplication by paths
      Dictionary<TransferCmd, ReturnCmd>/*!*/ gotoCmdOrigins;
      readonly public VCGen/*!*/ parent;
      Implementation/*!*/ impl;

      Dictionary<Block/*!*/, Block/*!*/>/*!*/ copies = new Dictionary<Block/*!*/, Block/*!*/>();
      bool doing_slice;
      double slice_initial_limit;
      double slice_limit;
      bool slice_pos;
      HashSet<Block/*!*/>/*!*/ protected_from_assert_to_assume = new HashSet<Block/*!*/>();
      HashSet<Block/*!*/>/*!*/ keep_at_all = new HashSet<Block/*!*/>();

      // async interface
      private Checker checker;
      private int splitNo;
      internal ErrorReporter reporter;

      public Split(List<Block/*!*/>/*!*/ blocks, Dictionary<TransferCmd, ReturnCmd>/*!*/ gotoCmdOrigins, VCGen/*!*/ par, Implementation/*!*/ impl) {
        Contract.Requires(cce.NonNullElements(blocks));
        Contract.Requires(gotoCmdOrigins != null);
        Contract.Requires(par != null);
        Contract.Requires(impl != null);
        this.blocks = blocks;
        this.gotoCmdOrigins = gotoCmdOrigins;
        this.parent = par;
        this.impl = impl;
        this.id = Interlocked.Increment(ref current_id);
      }

      public double Cost {
        get {
          ComputeBestSplit();
          return total_cost;
        }
      }

      public bool LastChance {
        get {
          ComputeBestSplit();
          return assertion_count == 1 && score < 0;
        }
      }

      public string Stats {
        get {
          ComputeBestSplit();
          return string.Format("(cost:{0:0}/{1:0}{2})", total_cost, assertion_cost, LastChance ? " last" : "");
        }
      }

      public void DumpDot(int no) {
        using (System.IO.StreamWriter sw = System.IO.File.CreateText(string.Format("split.{0}.dot", no))) {
          sw.WriteLine("digraph G {");

          ComputeBestSplit();
          List<Block> saved = assumized_branches;
          Contract.Assert(saved != null);
          assumized_branches = new List<Block>();
          DoComputeScore(false);
          assumized_branches = saved;

          foreach (Block b in big_blocks) {
            Contract.Assert(b != null);
            BlockStats s = GetBlockStats(b);
            foreach (Block t in s.virtual_successors) {
              Contract.Assert(t != null);
              sw.WriteLine("n{0} -> n{1};", s.id, GetBlockStats(t).id);
            }
            sw.WriteLine("n{0} [label=\"{1}:\\n({2:0.0}+{3:0.0})*{4:0.0}\"{5}];",
                      s.id, b.Label,
                      s.assertion_cost, s.assumption_cost, s.incomming_paths,
                      s.assertion_cost > 0 ? ",shape=box" : "");

          }
          sw.WriteLine("}");
          sw.Close();
        }

        string filename = string.Format("split.{0}.bpl", no);
        using (System.IO.StreamWriter sw = System.IO.File.CreateText(filename)) {
          int oldPrintUnstructured = CommandLineOptions.Clo.PrintUnstructured;
          CommandLineOptions.Clo.PrintUnstructured = 2;  // print only the unstructured program
          bool oldPrintDesugaringSetting = CommandLineOptions.Clo.PrintDesugarings;
          CommandLineOptions.Clo.PrintDesugarings = false;
          List<Block> backup = impl.Blocks;
          Contract.Assert(backup != null);
          impl.Blocks = blocks;
          impl.Emit(new TokenTextWriter(filename, sw, /*setTokens=*/ false, /*pretty=*/ false), 0);
          impl.Blocks = backup;
          CommandLineOptions.Clo.PrintDesugarings = oldPrintDesugaringSetting;
          CommandLineOptions.Clo.PrintUnstructured = oldPrintUnstructured;
        }
      }

      int bsid;
      BlockStats GetBlockStats(Block b) {
        Contract.Requires(b != null);
        Contract.Ensures(Contract.Result<BlockStats>() != null);

        BlockStats s;
        if (!stats.TryGetValue(b, out s)) {
          s = new BlockStats(b, bsid++);
          stats[b] = s;
        }
        return cce.NonNull(s);
      }

      double AssertionCost(PredicateCmd c) {
        return 1.0;
      }

      void CountAssertions(Block b) {
        Contract.Requires(b != null);
        BlockStats s = GetBlockStats(b);
        if (s.assertion_cost >= 0)
          return; // already done
        s.big_block = true;
        s.assertion_cost = 0;
        s.assumption_cost = 0;
        foreach (Cmd c in b.Cmds) {
          if (c is AssertCmd) {
            double cost = AssertionCost((AssertCmd)c);
            s.assertion_cost += cost;
            assertion_count++;
            assertion_cost += cost;
          } else if (c is AssumeCmd) {
            s.assumption_cost += AssertionCost((AssumeCmd)c);
          }
        }
        foreach (Block c in Exits(b)) {
          Contract.Assert(c != null);
          s.virtual_successors.Add(c);
        }
        if (s.virtual_successors.Count == 1) {
          Block next = s.virtual_successors[0];
          BlockStats se = GetBlockStats(next);
          CountAssertions(next);
          if (next.Predecessors.Count > 1 || se.virtual_successors.Count != 1)
            return;
          s.virtual_successors[0] = se.virtual_successors[0];
          s.assertion_cost += se.assertion_cost;
          s.assumption_cost += se.assumption_cost;
          se.big_block = false;
        }
      }

      HashSet<Block/*!*/>/*!*/ ComputeReachableNodes(Block/*!*/ b) {
        Contract.Requires(b != null);
        Contract.Ensures(cce.NonNull(Contract.Result<HashSet<Block/*!*/>>()));
        BlockStats s = GetBlockStats(b);
        if (s.reachable_blocks != null) {
          return s.reachable_blocks;
        }
        HashSet<Block/*!*/> blocks = new HashSet<Block/*!*/>();
        s.reachable_blocks = blocks;
        blocks.Add(b);
        foreach (Block/*!*/ succ in Exits(b)) {
          Contract.Assert(succ != null);
          foreach (Block r in ComputeReachableNodes(succ)) {
            Contract.Assert(r != null);
            blocks.Add(r);
          }
        }
        return blocks;
      }

      double ProverCost(double vc_cost) {
        return vc_cost * vc_cost;
      }

      void ComputeBestSplit() {
        if (score_computed)
          return;
        score_computed = true;

        assertion_count = 0;

        foreach (Block b in blocks) {
          Contract.Assert(b != null);
          CountAssertions(b);
        }

        foreach (Block b in blocks) {
          Contract.Assert(b != null);
          BlockStats bs = GetBlockStats(b);
          if (bs.big_block) {
            big_blocks.Add(b);
            foreach (Block ch in bs.virtual_successors) {
              Contract.Assert(ch != null);
              BlockStats chs = GetBlockStats(ch);
              if (!chs.big_block) {
                Console.WriteLine("non-big {0} accessed from {1}", ch, b);
                DumpDot(-1);
                Contract.Assert(false);
                throw new cce.UnreachableException();
              }
              chs.virtual_predecesors.Add(b);
            }
          }
        }

        assumized_branches.Clear();
        total_cost = ProverCost(DoComputeScore(false));

        score = double.PositiveInfinity;
        Block best_split = null;
        List<Block> saved_branches = new List<Block>();

        foreach (Block b in big_blocks) {
          Contract.Assert(b != null);
          GotoCmd gt = b.TransferCmd as GotoCmd;
          if (gt == null)
            continue;
          List<Block> targ = cce.NonNull(gt.labelTargets);
          if (targ.Count < 2)
            continue;
          // caution, we only consider two first exits

          double left0, right0, left1, right1;
          split_block = b;

          assumized_branches.Clear();
          assumized_branches.Add(cce.NonNull(targ[0]));
          left0 = DoComputeScore(true);
          right0 = DoComputeScore(false);

          assumized_branches.Clear();
          for (int idx = 1; idx < targ.Count; idx++) {
            assumized_branches.Add(cce.NonNull(targ[idx]));
          }
          left1 = DoComputeScore(true);
          right1 = DoComputeScore(false);

          double current_score = ProverCost(left1) + ProverCost(right1);
          double other_score = ProverCost(left0) + ProverCost(right0);

          if (other_score < current_score) {
            current_score = other_score;
            assumized_branches.Clear();
            assumized_branches.Add(cce.NonNull(targ[0]));
          }

          if (current_score < score) {
            score = current_score;
            best_split = split_block;
            saved_branches.Clear();
            saved_branches.AddRange(assumized_branches);
          }
        }

        if (CommandLineOptions.Clo.VcsPathSplitMult * score > total_cost) {
          split_block = null;
          score = -1;
        } else {
          assumized_branches = saved_branches;
          split_block = best_split;
        }
      }

      void UpdateIncommingPaths(BlockStats s) {
        Contract.Requires(s != null);
        if (s.incomming_paths < 0.0) {
          int count = 0;
          s.incomming_paths = 0.0;
          if (!keep_at_all.Contains(s.block))
            return;
          foreach (Block b in s.virtual_predecesors) {
            Contract.Assert(b != null);
            BlockStats ch = GetBlockStats(b);
            Contract.Assert(ch != null);
            UpdateIncommingPaths(ch);
            if (ch.incomming_paths > 0.0) {
              s.incomming_paths += ch.incomming_paths;
              count++;
            }
          }
          if (count > 1) {
            s.incomming_paths *= CommandLineOptions.Clo.VcsPathJoinMult;
          }
        }
      }

      void ComputeBlockSetsHelper(Block b, bool allow_small) {
        Contract.Requires(b != null);
        if (keep_at_all.Contains(b))
          return;
        keep_at_all.Add(b);

        if (allow_small) {
          foreach (Block ch in Exits(b)) {
            Contract.Assert(ch != null);
            if (b == split_block && assumized_branches.Contains(ch))
              continue;
            ComputeBlockSetsHelper(ch, allow_small);
          }
        } else {
          foreach (Block ch in GetBlockStats(b).virtual_successors) {
            Contract.Assert(ch != null);
            if (b == split_block && assumized_branches.Contains(ch))
              continue;
            ComputeBlockSetsHelper(ch, allow_small);
          }
        }
      }

      void ComputeBlockSets(bool allow_small) {
        protected_from_assert_to_assume.Clear();
        keep_at_all.Clear();

        Debug.Assert(split_block == null || GetBlockStats(split_block).big_block);
        Debug.Assert(GetBlockStats(blocks[0]).big_block);

        if (assert_to_assume) {
          foreach (Block b in allow_small ? blocks : big_blocks) {
            Contract.Assert(b != null);
            if (ComputeReachableNodes(b).Contains(cce.NonNull(split_block))) {
              keep_at_all.Add(b);
            }
          }

          foreach (Block b in assumized_branches) {
            Contract.Assert(b != null);
            foreach (Block r in ComputeReachableNodes(b)) {
              Contract.Assert(r != null);
              if (allow_small || GetBlockStats(r).big_block) {
                keep_at_all.Add(r);
                protected_from_assert_to_assume.Add(r);
              }
            }
          }
        } else {
          ComputeBlockSetsHelper(blocks[0], allow_small);
        }
      }

      bool ShouldAssumize(Block b) {
        Contract.Requires(b != null);
        return assert_to_assume && !protected_from_assert_to_assume.Contains(b);
      }

      double DoComputeScore(bool aa) {
        assert_to_assume = aa;
        ComputeBlockSets(false);

        foreach (Block b in big_blocks) {
          Contract.Assert(b != null);
          GetBlockStats(b).incomming_paths = -1.0;
        }

        GetBlockStats(blocks[0]).incomming_paths = 1.0;

        double cost = 0.0;
        foreach (Block b in big_blocks) {
          Contract.Assert(b != null);
          if (keep_at_all.Contains(b)) {
            BlockStats s = GetBlockStats(b);
            UpdateIncommingPaths(s);
            double local = s.assertion_cost;
            if (ShouldAssumize(b)) {
              local = (s.assertion_cost + s.assumption_cost) * CommandLineOptions.Clo.VcsAssumeMult;
            } else {
              local = s.assumption_cost * CommandLineOptions.Clo.VcsAssumeMult + s.assertion_cost;
            }
            local = local + local * s.incomming_paths * CommandLineOptions.Clo.VcsPathCostMult;
            cost += local;
          }
        }

        return cost;
      }

      List<Cmd> SliceCmds(Block b) {
        Contract.Requires(b != null);
        Contract.Ensures(Contract.Result<List<Cmd>>() != null);

        List<Cmd> seq = b.Cmds;
        Contract.Assert(seq != null);
        if (!doing_slice && !ShouldAssumize(b))
          return seq;
        List<Cmd> res = new List<Cmd>();
        foreach (Cmd c in seq) {
          Contract.Assert(c != null);
          AssertCmd a = c as AssertCmd;
          Cmd the_new = c;
          bool swap = false;
          if (a != null) {
            if (doing_slice) {
              double cost = AssertionCost(a);
              bool first = (slice_limit - cost) >= 0 || slice_initial_limit == slice_limit;
              slice_limit -= cost;
              swap = slice_pos == first;
            } else if (assert_to_assume) {
              swap = true;
            } else {
              Contract.Assert(false);
              throw new cce.UnreachableException();
            }

            if (swap) {
              the_new = AssertTurnedIntoAssume(a);
            }
          }
          res.Add(the_new);
        }
        return res;
      }

      Block CloneBlock(Block b) {
        Contract.Requires(b != null);
        Contract.Ensures(Contract.Result<Block>() != null);

        Block res;
        if (copies.TryGetValue(b, out res)) {
          return cce.NonNull(res);
        }
        res = new Block(b.tok, b.Label, SliceCmds(b), b.TransferCmd);
        GotoCmd gt = b.TransferCmd as GotoCmd;
        copies[b] = res;
        if (gt != null) {
          GotoCmd newGoto = new GotoCmd(gt.tok, new List<String>(), new List<Block>());
          res.TransferCmd = newGoto;
          int pos = 0;
          foreach (Block ch in cce.NonNull(gt.labelTargets)) {
            Contract.Assert(ch != null);
            Contract.Assert(doing_slice ||
                   (assert_to_assume || (keep_at_all.Contains(ch) || assumized_branches.Contains(ch))));
            if (doing_slice ||
                ((b != split_block || assumized_branches.Contains(ch) == assert_to_assume) &&
                 keep_at_all.Contains(ch))) {
              newGoto.AddTarget(CloneBlock(ch));
            }
            pos++;
          }
        }
        return res;
      }

      Split DoSplit() {
        Contract.Ensures(Contract.Result<Split>() != null);

        copies.Clear();
        CloneBlock(blocks[0]);
        List<Block> newBlocks = new List<Block>();
        Dictionary<TransferCmd, ReturnCmd> newGotoCmdOrigins = new Dictionary<TransferCmd, ReturnCmd>();
        foreach (Block b in blocks) {
          Contract.Assert(b != null);
          Block tmp;
          if (copies.TryGetValue(b, out tmp)) {
            newBlocks.Add(cce.NonNull(tmp));
            if (gotoCmdOrigins.ContainsKey(b.TransferCmd)) {
              newGotoCmdOrigins[tmp.TransferCmd] = gotoCmdOrigins[b.TransferCmd];
            }

            foreach (Block p in b.Predecessors) {
              Contract.Assert(p != null);
              Block tmp2;
              if (copies.TryGetValue(p, out tmp2)) {
                tmp.Predecessors.Add(tmp2);
              }
            }
          }
        }

        return new Split(newBlocks, newGotoCmdOrigins, parent, impl);
      }

      Split SplitAt(int idx) {
        Contract.Ensures(Contract.Result<Split>() != null);

        assert_to_assume = idx == 0;
        doing_slice = false;
        ComputeBlockSets(true);

        return DoSplit();
      }

      Split SliceAsserts(double limit, bool pos) {
        Contract.Ensures(Contract.Result<Split>() != null);

        slice_pos = pos;
        slice_limit = limit;
        slice_initial_limit = limit;
        doing_slice = true;
        Split r = DoSplit();
        /*
        Console.WriteLine("split {0} / {1} -->", limit, pos);
        List<Block!> tmp = impl.Blocks;
        impl.Blocks = r.blocks;
        EmitImpl(impl, false);
        impl.Blocks = tmp;
        */

        return r;
      }

      void Print() {
        List<Block> tmp = impl.Blocks;
        Contract.Assert(tmp != null);
        impl.Blocks = blocks;
        EmitImpl(impl, false);
        impl.Blocks = tmp;
      }

      public Counterexample ToCounterexample(ProverContext context) {
        Contract.Requires(context != null);
        Contract.Ensures(Contract.Result<Counterexample>() != null);

        List<Block> trace = new List<Block>();
        foreach (Block b in blocks) {
          Contract.Assert(b != null);
          trace.Add(b);
        }
        foreach (Block b in blocks) {
          Contract.Assert(b != null);
          foreach (Cmd c in b.Cmds) {
            Contract.Assert(c != null);
            if (c is AssertCmd) {
              return AssertCmdToCounterexample((AssertCmd)c, cce.NonNull(b.TransferCmd), trace, null, null, context);
            }
          }
        }
        Contract.Assume(false);
        throw new cce.UnreachableException();
      }

      /// <summary>
      /// Starting from the 0-index "split_here" annotation in begin, verifies until it reaches a subsequent "split_here" annotation
      /// Returns a list of blocks where all code not verified has asserts converted into assumes
      /// </summary>
      /// <param name="blocks">Implementation's collection of blocks</param>
      /// <param name="begin">Block containing the first split_here from which to start verifying</param>
      /// <param name="begin_split_id">0-based ID of the "split_here" annotation within begin at which to start verifying</param>
      /// <param name="blockInternalSplit">True if the entire split is contained within block begin</param>
      /// <param name="endPoints">Set of all blocks containing a "split_here" annotation</param>
      /// <returns></returns>
      // Note: Current implementation may over report errors.
      //       For example, if the control flow graph is a diamond (e.g., A -> B, C, B->D, C->D),
      //       and there is a split in B and an error in D, then D will be verified twice and hence report the error twice.
      //       Best solution may be to memoize blocks that have been fully verified and be sure not to verify them again
      private static List<Block> DoManualSplit(List<Block> blocks, Block begin, int begin_split_id, bool blockInternalSplit, IEnumerable<Block> endPoints) {
        // Compute the set of blocks reachable from begin but not included in endPoints.  These will be verified in their entirety.
        var blocksToVerifyEntirely = new HashSet<Block>();
        var reachableEndPoints = new HashSet<Block>();  // Reachable end points will be verified up to their first split point
        var todo = new Stack<Block>();
        todo.Push(begin);
        while (todo.Count > 0) {
          var currentBlock = todo.Pop();
          if (blocksToVerifyEntirely.Contains(currentBlock)) continue;
          blocksToVerifyEntirely.Add(currentBlock);
          var exit = currentBlock.TransferCmd as GotoCmd;
          if (exit != null)
            foreach (Block targetBlock in exit.labelTargets) {
              if (!endPoints.Contains(targetBlock)) {
                todo.Push(targetBlock);
              } else {
                reachableEndPoints.Add(targetBlock);
              }
            }
              
        }
        blocksToVerifyEntirely.Remove(begin);

        // Convert assumes to asserts in "unreachable" blocks, including portions of blocks containing "split_here"
        var newBlocks = new List<Block>(blocks.Count());  // Copies of the original blocks
        var duplicator = new Duplicator();
        var oldToNewBlockMap = new Dictionary<Block, Block>(blocks.Count());  // Maps original blocks to their new copies in newBlocks

        foreach (var currentBlock in blocks) {
          var newBlock = (Block)duplicator.VisitBlock(currentBlock);
          oldToNewBlockMap[currentBlock] = newBlock;          
          newBlocks.Add(newBlock);

          if (!blockInternalSplit && blocksToVerifyEntirely.Contains(currentBlock)) continue;  // All reachable blocks must be checked in their entirety, so don't change anything
          // Otherwise, we only verify a portion of the current block, so we'll need to look at each of its commands                 

          // !verify -> convert assert to assume
          var verify = (currentBlock == begin && begin_split_id == -1) // -1 tells us to start verifying from the very beginning (i.e., there is no split in the begin block)
                      || (reachableEndPoints.Contains(currentBlock)    // This endpoint is reachable from begin, so we verify until we hit the first split point
                          && !blockInternalSplit);                     // Don't bother verifying if all of the splitting is within the begin block
          var newCmds = new List<Cmd>();
          var split_here_count = 0;

          foreach (Cmd c in currentBlock.Cmds) {
            var p = c as PredicateCmd;
            if (p != null && QKeyValue.FindBoolAttribute(p.Attributes, "split_here")) {
              if (currentBlock == begin) { // Verify everything between the begin_split_id we were given and the next split
                if (split_here_count == begin_split_id) {
                  verify = true;
                } else if (split_here_count == begin_split_id + 1) {
                  verify = false;
                }
              } else {  // We're in an endPoint so we stop verifying as soon as we hit a "split_here"
                verify = false;
              }
              split_here_count++;              
            }
              
            var asrt = c as AssertCmd;
            if (verify || asrt == null)
              newCmds.Add(c);
            else
              newCmds.Add(AssertTurnedIntoAssume(asrt));
          }

          newBlock.Cmds = newCmds;
        }

        // Patch the edges between the new blocks
        foreach (var oldBlock in blocks) {
          if (oldBlock.TransferCmd is ReturnCmd) { continue; }
          var gotoCmd = (GotoCmd)oldBlock.TransferCmd;
          var newLabelTargets = new List<Block>(gotoCmd.labelTargets.Count());
          var newLabelNames = new List<string>(gotoCmd.labelTargets.Count());
          foreach (var target in gotoCmd.labelTargets) {
            newLabelTargets.Add(oldToNewBlockMap[target]);
            newLabelNames.Add(oldToNewBlockMap[target].Label);
          }
          oldToNewBlockMap[oldBlock].TransferCmd = new GotoCmd(gotoCmd.tok, newLabelNames, newLabelTargets);
        }

        return newBlocks;
      }

      public static List<Split/*!*/> FindManualSplits(Implementation/*!*/ impl, Dictionary<TransferCmd, ReturnCmd>/*!*/ gotoCmdOrigins, VCGen/*!*/ par) {
        Contract.Requires(impl != null);
        Contract.Ensures(Contract.Result<List<Split>>() == null || cce.NonNullElements(Contract.Result<List<Split>>()));

        var splitPoints = new Dictionary<Block,int>();
        foreach (var b in impl.Blocks) {
          foreach (Cmd c in b.Cmds) {
            var p = c as PredicateCmd;
            if (p != null && QKeyValue.FindBoolAttribute(p.Attributes, "split_here")) {
              int count;
              splitPoints.TryGetValue(b, out count);
              splitPoints[b] = count + 1;
            }
          }
        }

        if (splitPoints.Count() == 0) { // No manual split points here
          return null;
        }

        List<Split> splits = new List<Split>();
        Block entryPoint = impl.Blocks[0];
        var newEntryBlocks = DoManualSplit(impl.Blocks, entryPoint, -1, splitPoints.Keys.Contains(entryPoint), splitPoints.Keys);
        splits.Add(new Split(newEntryBlocks, gotoCmdOrigins, par, impl));   // REVIEW: Does gotoCmdOrigins need to be changed at all?        

        foreach (KeyValuePair<Block,int> pair in splitPoints) {
          for (int i = 0; i < pair.Value; i++) {
            bool blockInternalSplit = i < pair.Value - 1;   // There's at least one more split, after this one, in the current block
            var newBlocks = DoManualSplit(impl.Blocks, pair.Key, i, blockInternalSplit, splitPoints.Keys);
            Split s = new Split(newBlocks, gotoCmdOrigins, par, impl);   // REVIEW: Does gotoCmdOrigins need to be changed at all?
            splits.Add(s);
          }
        }

        return splits;
      }

      public static List<Split/*!*/>/*!*/ DoSplit(Split initial, double max_cost, int max) {
        Contract.Requires(initial != null);
        Contract.Ensures(cce.NonNullElements(Contract.Result<List<Split>>()));

        List<Split> res = new List<Split>();
        res.Add(initial);

        while (res.Count < max) {
          Split best = null;
          int best_idx = 0, pos = 0;
          foreach (Split s in res) {
            Contract.Assert(s != null);
            s.ComputeBestSplit(); // TODO check total_cost first
            if (s.total_cost > max_cost &&
                (best == null || best.total_cost < s.total_cost) &&
                (s.assertion_count > 1 || s.split_block != null)) {
              best = s;
              best_idx = pos;
            }
            pos++;
          }

          if (best == null)
            break; // no split found

          Split s0, s1;

          bool split_stats = CommandLineOptions.Clo.TraceVerify;

          if (split_stats) {
            Console.WriteLine("{0} {1} -->", best.split_block == null ? "SLICE" : ("SPLIT@" + best.split_block.Label), best.Stats);
            if (best.split_block != null) {
              GotoCmd g = best.split_block.TransferCmd as GotoCmd;
              if (g != null) {
                Console.Write("    exits: ");
                foreach (Block b in cce.NonNull(g.labelTargets)) {
                  Contract.Assert(b != null);
                  Console.Write("{0} ", b.Label);
                }
                Console.WriteLine("");
                Console.Write("    assumized: ");
                foreach (Block b in best.assumized_branches) {
                  Contract.Assert(b != null);
                  Console.Write("{0} ", b.Label);
                }
                Console.WriteLine("");
              }
            }
          }

          if (best.split_block != null) {
            s0 = best.SplitAt(0);
            s1 = best.SplitAt(1);
          } else {
            best.split_block = null;
            s0 = best.SliceAsserts(best.assertion_cost / 2, true);
            s1 = best.SliceAsserts(best.assertion_cost / 2, false);
          }

          if (true) {
            List<Block> ss = new List<Block>();
            ss.Add(s0.blocks[0]);
            ss.Add(s1.blocks[0]);
            try {
              best.SoundnessCheck(new HashSet<List<Block>>(new BlockListComparer()), best.blocks[0], ss);
            } catch (System.Exception e) {
              Console.WriteLine(e);
              best.DumpDot(-1);
              s0.DumpDot(-2);
              s1.DumpDot(-3);
              Contract.Assert(false);
              throw new cce.UnreachableException();
            }
          }

          if (split_stats) {
            s0.ComputeBestSplit();
            s1.ComputeBestSplit();
            Console.WriteLine("    --> {0}", s0.Stats);
            Console.WriteLine("    --> {0}", s1.Stats);
          }

          if (CommandLineOptions.Clo.TraceVerify) {
            best.Print();
          }

          res[best_idx] = s0;
          res.Add(s1);
        }

        return res;
      }

      class BlockListComparer : IEqualityComparer<List<Block>>
      {
        public bool Equals(List<Block> x, List<Block> y)
        {
          return x == y || x.SequenceEqual(y);
        }

        public int GetHashCode(List<Block> obj)
        {
          int h = 0;
          Contract.Assume(obj != null);
          foreach (var b in obj)
          {
            if (b != null)
            {
              h += b.GetHashCode();
            }
          }
          return h;
        }
      }

      public Checker Checker {
        get {
          Contract.Ensures(Contract.Result<Checker>() != null);

          Contract.Assert(checker != null);
          return checker;
        }
      }

      public Task ProverTask {
        get {
          Contract.Assert(checker != null);
          return checker.ProverTask;
        }
      }

      public void ReadOutcome(ref Outcome cur_outcome, out bool prover_failed) {
        Contract.EnsuresOnThrow<UnexpectedProverOutputException>(true);
        ProverInterface.Outcome outcome = cce.NonNull(checker).ReadOutcome();

        if (CommandLineOptions.Clo.Trace && splitNo >= 0) {
          System.Console.WriteLine("      --> split #{0} done,  [{1} s] {2}", splitNo, checker.ProverRunTime.TotalSeconds, outcome);
        }

        if (CommandLineOptions.Clo.VcsDumpSplits) {
          DumpDot(splitNo);
        }

        prover_failed = false;

        switch (outcome) {
          case ProverInterface.Outcome.Valid:
            return;
          case ProverInterface.Outcome.Invalid:
            cur_outcome = Outcome.Errors;
            return;
          case ProverInterface.Outcome.OutOfMemory:
            prover_failed = true;
            if (cur_outcome != Outcome.Errors && cur_outcome != Outcome.Inconclusive)
              cur_outcome = Outcome.OutOfMemory;
            return;
          case ProverInterface.Outcome.TimeOut:
            prover_failed = true;
            if (cur_outcome != Outcome.Errors && cur_outcome != Outcome.Inconclusive)
              cur_outcome = Outcome.TimedOut;
            return;
          case ProverInterface.Outcome.Undetermined:
            if (cur_outcome != Outcome.Errors)
              cur_outcome = Outcome.Inconclusive;
            return;
          default:
            Contract.Assert(false);
            throw new cce.UnreachableException();
        }
      }

      /// <summary>
      /// As a side effect, updates "this.parent.CumulativeAssertionCount".
      /// </summary>
      public void BeginCheck(Checker checker, VerifierCallback callback, ModelViewInfo mvInfo, int no, int timeout)
      {
        Contract.Requires(checker != null);
        Contract.Requires(callback != null);

        splitNo = no;

        impl.Blocks = blocks;

        this.checker = checker;

        Dictionary<int, Absy> label2absy = new Dictionary<int, Absy>();

        ProverContext ctx = checker.TheoremProver.Context;
        Boogie2VCExprTranslator bet = ctx.BoogieExprTranslator;
        CodeExprConversionClosure cc = new CodeExprConversionClosure(label2absy, ctx);
        bet.SetCodeExprConverter(cc.CodeExprToVerificationCondition);

        var exprGen = ctx.ExprGen;
        VCExpr controlFlowVariableExpr = CommandLineOptions.Clo.UseLabels ? null : exprGen.Integer(BigNum.ZERO);

        VCExpr vc = parent.GenerateVCAux(impl, controlFlowVariableExpr, label2absy, checker.TheoremProver.Context);
        Contract.Assert(vc != null);

        if (!CommandLineOptions.Clo.UseLabels)
        {
          VCExpr controlFlowFunctionAppl = exprGen.ControlFlowFunctionApplication(exprGen.Integer(BigNum.ZERO), exprGen.Integer(BigNum.ZERO));
          VCExpr eqExpr = exprGen.Eq(controlFlowFunctionAppl, exprGen.Integer(BigNum.FromInt(impl.Blocks[0].UniqueId)));
          vc = exprGen.Implies(eqExpr, vc);
        }

        if (CommandLineOptions.Clo.vcVariety == CommandLineOptions.VCVariety.Local)
        {
          reporter = new ErrorReporterLocal(gotoCmdOrigins, label2absy, impl.Blocks, parent.incarnationOriginMap, callback, mvInfo, cce.NonNull(this.Checker.TheoremProver.Context), parent.program);
        }
        else
        {
          reporter = new ErrorReporter(gotoCmdOrigins, label2absy, impl.Blocks, parent.incarnationOriginMap, callback, mvInfo, this.Checker.TheoremProver.Context, parent.program);
        }

        if (CommandLineOptions.Clo.TraceVerify && no >= 0)
        {
          Console.WriteLine("-- after split #{0}", no);
          Print();
        }

        string desc = cce.NonNull(impl.Name);
        if (no >= 0)
          desc += "_split" + no;
        checker.BeginCheck(desc, vc, reporter);
      }

      private void SoundnessCheck(HashSet<List<Block>/*!*/>/*!*/ cache, Block/*!*/ orig, List<Block/*!*/>/*!*/ copies) {
        Contract.Requires(cce.NonNull(cache));
        Contract.Requires(orig != null);
        Contract.Requires(copies != null);
        {
          var t = new List<Block> { orig };
          foreach (Block b in copies) {
            Contract.Assert(b != null);
            t.Add(b);
          }
          if (cache.Contains(t)) {
            return;
          }
          cache.Add(t);
        }

        for (int i = 0; i < orig.Cmds.Count; ++i) {
          Cmd cmd = orig.Cmds[i];
          if (cmd is AssertCmd) {
            int found = 0;
            foreach (Block c in copies) {
              Contract.Assert(c != null);
              if (c.Cmds[i] == cmd) {
                found++;
              }
            }
            if (found == 0) {
              throw new System.Exception(string.Format("missing assertion: {0}({1})", cmd.tok.filename, cmd.tok.line));
            }
          }
        }

        foreach (Block exit in Exits(orig)) {
          Contract.Assert(exit != null);
          List<Block> newcopies = new List<Block>();
          foreach (Block c in copies) {
            foreach (Block cexit in Exits(c)) {
              Contract.Assert(cexit != null);
              if (cexit.Label == exit.Label) {
                newcopies.Add(cexit);
              }
            }
          }
          if (newcopies.Count == 0) {
            throw new System.Exception("missing exit " + exit.Label);
          }
          SoundnessCheck(cache, exit, newcopies);
        }
      }
    }
    #endregion


    public class CodeExprConversionClosure
    {
        Dictionary<int, Absy> label2absy;
        ProverContext ctx;
        public CodeExprConversionClosure(Dictionary<int, Absy> label2absy, ProverContext ctx)
        {
            this.label2absy = label2absy;
            this.ctx = ctx;
        }

        public VCExpr CodeExprToVerificationCondition(CodeExpr codeExpr, Hashtable blockVariables, List<VCExprLetBinding> bindings, bool isPositiveContext)
        {
            VCGen vcgen = new VCGen(new Program(), null, false, new List<Checker>());
            vcgen.variable2SequenceNumber = new Dictionary<Variable, int>();
            vcgen.incarnationOriginMap = new Dictionary<Incarnation, Absy>();
            vcgen.CurrentLocalVariables = codeExpr.LocVars;

            ResetPredecessors(codeExpr.Blocks);
            vcgen.AddBlocksBetween(codeExpr.Blocks);
            Dictionary<Variable, Expr> gotoCmdOrigins = vcgen.ConvertBlocks2PassiveCmd(codeExpr.Blocks, new List<IdentifierExpr>(), new ModelViewInfo(codeExpr));
            int ac;  // computed, but then ignored for this CodeExpr
            VCExpr startCorrect = VCGen.LetVCIterative(codeExpr.Blocks, null, label2absy, ctx, out ac, isPositiveContext);
            VCExpr vce = ctx.ExprGen.Let(bindings, startCorrect);
            if (vcgen.CurrentLocalVariables.Count != 0)
            {
                Boogie2VCExprTranslator translator = ctx.BoogieExprTranslator;
                List<VCExprVar> boundVars = new List<VCExprVar>();
                foreach (Variable v in vcgen.CurrentLocalVariables)
                {
                    Contract.Assert(v != null);
                    VCExprVar ev = translator.LookupVariable(v);
                    Contract.Assert(ev != null);
                    boundVars.Add(ev);
                    if (v.TypedIdent.Type.Equals(Bpl.Type.Bool))
                    {
                        // add an antecedent (tickleBool ev) to help the prover find a possible trigger
                        vce = ctx.ExprGen.Implies(ctx.ExprGen.Function(VCExpressionGenerator.TickleBoolOp, ev), vce);
                    }
                }
                vce = ctx.ExprGen.Forall(boundVars, new List<VCTrigger>(), vce);
            }
            if (isPositiveContext)
            {
                vce = ctx.ExprGen.Not(vce);
            } 
            return vce;
        }
    }

    public VCExpr GenerateVC(Implementation/*!*/ impl, VCExpr controlFlowVariableExpr, out Dictionary<int, Absy>/*!*/ label2absy, ProverContext proverContext)
    {
      Contract.Requires(impl != null);
      Contract.Requires(proverContext != null);
      Contract.Ensures(Contract.ValueAtReturn(out label2absy) != null);
      Contract.Ensures(Contract.Result<VCExpr>() != null);

      label2absy = new Dictionary<int, Absy>();
      return GenerateVCAux(impl, controlFlowVariableExpr, label2absy, proverContext);
    }

    public VCExpr GenerateVCAux(Implementation/*!*/ impl, VCExpr controlFlowVariableExpr, Dictionary<int, Absy>/*!*/ label2absy, ProverContext proverContext) {
      Contract.Requires(impl != null);
      Contract.Requires(proverContext != null);
      Contract.Ensures(Contract.Result<VCExpr>() != null);

      TypecheckingContext tc = new TypecheckingContext(null);
      impl.Typecheck(tc);

      VCExpr vc;
      int assertionCount;
      switch (CommandLineOptions.Clo.vcVariety) {
        case CommandLineOptions.VCVariety.Structured:
          vc = VCViaStructuredProgram(impl, label2absy, proverContext, out assertionCount);
          break;
        case CommandLineOptions.VCVariety.Block:
          vc = FlatBlockVC(impl, label2absy, false, false, false, proverContext, out assertionCount);
          break;
        case CommandLineOptions.VCVariety.BlockReach:
          vc = FlatBlockVC(impl, label2absy, false, true, false, proverContext, out assertionCount);
          break;
        case CommandLineOptions.VCVariety.Local:
          vc = FlatBlockVC(impl, label2absy, true, false, false, proverContext, out assertionCount);
          break;
        case CommandLineOptions.VCVariety.BlockNested:
          vc = NestedBlockVC(impl, label2absy, false, proverContext, out assertionCount);
          break;
        case CommandLineOptions.VCVariety.BlockNestedReach:
          vc = NestedBlockVC(impl, label2absy, true, proverContext, out assertionCount);
          break;
        case CommandLineOptions.VCVariety.Dag:
          if (cce.NonNull(CommandLineOptions.Clo.TheProverFactory).SupportsDags || CommandLineOptions.Clo.FixedPointEngine != null) {
            vc = DagVC(cce.NonNull(impl.Blocks[0]), controlFlowVariableExpr, label2absy, new Hashtable/*<Block, VCExpr!>*/(), proverContext, out assertionCount);
          } else {
            vc = LetVC(cce.NonNull(impl.Blocks[0]), controlFlowVariableExpr, label2absy, proverContext, out assertionCount);
          }
          break;
        case CommandLineOptions.VCVariety.DagIterative:
          vc = LetVCIterative(impl.Blocks, controlFlowVariableExpr, label2absy, proverContext, out assertionCount);
          break;
        case CommandLineOptions.VCVariety.Doomed:
          vc = FlatBlockVC(impl, label2absy, false, false, true, proverContext, out assertionCount);
          break;
        default:
          Contract.Assert(false);
          throw new cce.UnreachableException();  // unexpected enumeration value
      }
      CumulativeAssertionCount += assertionCount;
      return vc;
    }

    void CheckIntAttributeOnImpl(Implementation impl, string name, ref int val) {
      Contract.Requires(impl != null);
      Contract.Requires(name != null);
      if (!(cce.NonNull(impl.Proc).CheckIntAttribute(name, ref val) || !impl.CheckIntAttribute(name, ref val))) {
        Console.WriteLine("ignoring ill-formed {:{0} ...} attribute on {1}, parameter should be an int", name, impl.Name);
      }
    }

    public override Outcome VerifyImplementation(Implementation/*!*/ impl, VerifierCallback/*!*/ callback) {
      Contract.EnsuresOnThrow<UnexpectedProverOutputException>(true);

      if (impl.SkipVerification) {
        return Outcome.Inconclusive; // not sure about this one
      }

      callback.OnProgress("VCgen", 0, 0, 0.0);
      
      Stopwatch watch = new Stopwatch();
      if (_print_time)
      {
          Console.WriteLine("Checking function {0}", impl.Name);
          watch.Reset();
          watch.Start();
      }

      ConvertCFG2DAG(impl);

      SmokeTester smoke_tester = null;
      if (CommandLineOptions.Clo.SoundnessSmokeTest) {
        smoke_tester = new SmokeTester(this, impl, callback);
        smoke_tester.Copy();
      }

      ModelViewInfo mvInfo;
      var gotoCmdOrigins = PassifyImpl(impl, out mvInfo);

      // If "expand" attribute is supplied, expand any assertion of conjunctions into multiple assertions, one per conjunct
      foreach (var b in impl.Blocks)
      {
        List<Cmd> newCmds = new List<Cmd>();
        bool changed = false;
        foreach (var c in b.Cmds)
        {
          var a = c as AssertCmd;
          var ar = c as AssertRequiresCmd;
          var ae = c as AssertEnsuresCmd;
          var ai = c as LoopInitAssertCmd;
          var am = c as LoopInvMaintainedAssertCmd;
          // TODO:
          //use Duplicator and Substituter rather than new
          //nested IToken?
          //document expand attribute (search for {:ignore}, for example)
          //fix up new CallCmd, new Requires, new Ensures in OwickiGries.cs
          Func<Expr,Expr,Expr> withType = (Expr from, Expr to) =>
          {
            NAryExpr nFrom = from as NAryExpr;
            NAryExpr nTo = to as NAryExpr;
            to.Type = from.Type;
            if (nFrom != null && nTo != null) nTo.TypeParameters = nFrom.TypeParameters;
            return to;
          };

          Action<int,Expr,Action<Expr>> traverse = null;
          traverse = (depth, e, act) =>
          {
            ForallExpr forall = e as ForallExpr;
            NAryExpr nary = e as NAryExpr;
            if (forall != null)
            {
              traverse(depth, forall.Body, e1 => act(withType(forall,
                new ForallExpr(e1.tok, forall.TypeParameters, forall.Dummies, forall.Attributes, forall.Triggers, e1))));
              return;
            }
            if (nary != null)
            {
              var args = nary.Args;
              IAppliable fun = nary.Fun;
              BinaryOperator bop = fun as BinaryOperator;
              FunctionCall call = fun as FunctionCall;
              if (bop != null)
              {
                switch (bop.Op)
                {
                  case BinaryOperator.Opcode.And:
                    traverse(depth, args[0], act);
                    traverse(depth, args[1], act);
                    return;
                  case BinaryOperator.Opcode.Imp:
                    traverse(depth, args[1], e1 => act(withType(nary,
                      new NAryExpr(e1.tok, fun, new List<Expr>() { args[0], e1 }))));
                    return;
                }
              }
              if (depth > 0 && call != null && call.Func != null)
              {
                Function cf = call.Func;
                Expr body = cf.Body;
                List<Variable> ins = cf.InParams;
                if (body == null && cf.DefinitionAxiom != null)
                {
                  ForallExpr all = cf.DefinitionAxiom.Expr as ForallExpr;
                  if (all != null)
                  {
                    NAryExpr def = all.Body as NAryExpr;
                    if (def != null && def.Fun is BinaryOperator && ((BinaryOperator) (def.Fun)).Op == BinaryOperator.Opcode.Iff)
                    {
                      body = def.Args[1];
                      ins = all.Dummies;
                    }
                  }
                }
                if (body != null)
                {
                  Func<Expr,Expr> new_f = e1 =>
                  {
                    Function f = new Function(cf.tok, "expand<" + cf.Name + ">", cf.TypeParameters, ins, cf.OutParams[0], cf.Comment);
                    f.Body = e1;
                    Token tok = new Token(e1.tok.line, e1.tok.col);
                    tok.filename = e.tok.filename + "(" + e.tok.line + "," + e.tok.col + ") --> " + e1.tok.filename;
                    return withType(nary, new NAryExpr(tok, new FunctionCall(f), args));
                  };
                  traverse(depth - 1, body, e1 => act(new_f(e1)));
                  return;
                }
              }
            }
            act(e);
          };

          if (a != null)
          {
            var attr = a.Attributes;
            if (ar != null && ar.Requires.Attributes != null) attr = ar.Requires.Attributes;
            if (ar != null && ar.Call.Attributes != null) attr = ar.Call.Attributes;
            if (ae != null && ae.Ensures.Attributes != null) attr = ae.Ensures.Attributes;
            if (QKeyValue.FindExprAttribute(attr, "expand") != null || QKeyValue.FindBoolAttribute(attr, "expand"))
            {
              int depth = QKeyValue.FindIntAttribute(attr, "expand", 100);
              Func<Expr,Expr> fe = e => Expr.Or(a.Expr, e);
              //traverse(depth, a.Expr, e => System.Console.WriteLine(e.GetType() + " :: " + e + " @ " + e.tok.line + ", " + e.tok.col));
              traverse(depth, a.Expr, e =>
                {
                  AssertCmd new_c = 
                    (ar != null) ? new AssertRequiresCmd(ar.Call, new Requires(e.tok, ar.Requires.Free, fe(e), ar.Requires.Comment)) :
                    (ae != null) ? new AssertEnsuresCmd(new Ensures(e.tok, ae.Ensures.Free, fe(e), ae.Ensures.Comment)) :
                    (ai != null) ? new LoopInitAssertCmd(e.tok, fe(e)) :
                    (am != null) ? new LoopInvMaintainedAssertCmd(e.tok, fe(e)) :
                    new AssertCmd(e.tok, fe(e));
                  new_c.Attributes = new QKeyValue(e.tok, "subsumption", new List<object>() { new LiteralExpr(e.tok, BigNum.FromInt(0)) }, a.Attributes);
                  newCmds.Add(new_c);
                });
            }
            newCmds.Add(c);
            changed = true;
          }
          else
          {
            newCmds.Add(c);
          }
        }
        if (changed) b.Cmds = newCmds;
      }

      double max_vc_cost = CommandLineOptions.Clo.VcsMaxCost;
      int tmp_max_vc_cost = -1, max_splits = CommandLineOptions.Clo.VcsMaxSplits, 
          max_kg_splits = CommandLineOptions.Clo.VcsMaxKeepGoingSplits;
      CheckIntAttributeOnImpl(impl, "vcs_max_cost", ref tmp_max_vc_cost);
      CheckIntAttributeOnImpl(impl, "vcs_max_splits", ref max_splits);
      CheckIntAttributeOnImpl(impl, "vcs_max_keep_going_splits", ref max_kg_splits);
      if (tmp_max_vc_cost >= 0) { 
        max_vc_cost = tmp_max_vc_cost;
      }

      Outcome outcome = Outcome.Correct;

      // Report all recycled failing assertions for this implementation.
      if (impl.RecycledFailingAssertions != null && impl.RecycledFailingAssertions.Any())
      {
        outcome = Outcome.Errors;
        foreach (var a in impl.RecycledFailingAssertions)
        {
          var checksum = a.Checksum;
          var oldCex = impl.ErrorChecksumToCachedError[checksum] as Counterexample;
          if (oldCex != null)
          {
            callback.OnCounterexample(oldCex, null);
          }
        }
      }

      Cores = CommandLineOptions.Clo.VcsCores;
      Stack<Split> work = new Stack<Split>();
      List<Split> currently_running = new List<Split>();
      ResetPredecessors(impl.Blocks);
      List<Split> manual_splits = Split.FindManualSplits(impl, gotoCmdOrigins, this);
      if (manual_splits != null) {
        foreach (var split in manual_splits) {
          work.Push(split);
        }
      } else {
        work.Push(new Split(impl.Blocks, gotoCmdOrigins, this, impl));
      }

      bool keep_going = max_kg_splits > 1;
      int total = 0;
      int no = max_splits == 1 && !keep_going ? -1 : 0;
      bool first_round = true;
      bool do_splitting = keep_going || max_splits > 1;
      double remaining_cost = 0.0, proven_cost = 0.0;

      if (do_splitting) {
        remaining_cost = work.Peek().Cost;
      }

      while (work.Any() || currently_running.Any())
      {
        bool prover_failed = false;
        Split s = null;
        var isWaiting = !work.Any();

        if (!isWaiting)
        {
          s = work.Peek();

          if (first_round && max_splits > 1)
          {
            prover_failed = true;
            remaining_cost -= s.Cost;
          }
          else
          {
            var timeout = (keep_going && s.LastChance) ? CommandLineOptions.Clo.VcsFinalAssertTimeout :
                  keep_going ? CommandLineOptions.Clo.VcsKeepGoingTimeout :
                  impl.TimeLimit;

            var checker = s.parent.FindCheckerFor(timeout, false);            
            try
            {
              if (checker == null)
              {
                isWaiting = true;
                goto waiting;
              }
              else
              {
                s = work.Pop();
              }
              
              if (CommandLineOptions.Clo.Trace && no >= 0)
              {
                System.Console.WriteLine("    checking split {1}/{2}, {3:0.00}%, {0} ...",
                                     s.Stats, no + 1, total, 100 * proven_cost / (proven_cost + remaining_cost));
              }
              callback.OnProgress("VCprove", no < 0 ? 0 : no, total, proven_cost / (remaining_cost + proven_cost));
              
              Contract.Assert(s.parent == this);
              lock (checker)
              {
                s.BeginCheck(checker, callback, mvInfo, no, timeout);
              }
              
              no++;
              
              currently_running.Add(s);
            }
            catch (Exception)
            {
              checker.GoBackToIdle();
              throw;
            }
          }
        }

      waiting:
        if (isWaiting)
        {
          // Wait for one split to terminate.
          var tasks = currently_running.Select(splt => splt.ProverTask).ToArray();

          if (tasks.Any())
          {
            try
            {
              int index = Task.WaitAny(tasks);
              s = currently_running[index];
              currently_running.RemoveAt(index);

              if (do_splitting)
              {
                remaining_cost -= s.Cost;
              }

              lock (s.Checker)
              {
                s.ReadOutcome(ref outcome, out prover_failed);
              }

              if (do_splitting)
              {
                if (prover_failed)
                {
                  // even if the prover fails, we have learned something, i.e., it is 
                  // annoying to watch Boogie say Timeout, 0.00% a couple of times
                  proven_cost += s.Cost / 100;
                }
                else
                {
                  proven_cost += s.Cost;
                }
              }
              callback.OnProgress("VCprove", no < 0 ? 0 : no, total, proven_cost / (remaining_cost + proven_cost));

              if (prover_failed && !first_round && s.LastChance)
              {
                string msg = "some timeout";
                if (s.reporter != null && s.reporter.resourceExceededMessage != null)
                {
                  msg = s.reporter.resourceExceededMessage;
                }
                callback.OnCounterexample(s.ToCounterexample(s.Checker.TheoremProver.Context), msg);
                outcome = Outcome.Errors;
                break;
              }
            }
            finally
            {
              s.Checker.GoBackToIdle();
            }

            Contract.Assert(prover_failed || outcome == Outcome.Correct || outcome == Outcome.Errors || outcome == Outcome.Inconclusive);
          }
        }

        if (prover_failed)
        {
          int splits = first_round && max_splits > 1 ? max_splits : max_kg_splits;

          if (splits > 1)
          {
            List<Split> tmp = Split.DoSplit(s, max_vc_cost, splits);
            Contract.Assert(tmp != null);
            max_vc_cost = 1.0; // for future
            first_round = false;
            //tmp.Sort(new Comparison<Split!>(Split.Compare));
            foreach (Split a in tmp)
            {
              Contract.Assert(a != null);
              work.Push(a);
              total++;
              remaining_cost += a.Cost;
            }
            if (outcome != Outcome.Errors)
            {
              outcome = Outcome.Correct;
            }
          }
          else
          {
            Contract.Assert(outcome != Outcome.Correct);
            if (outcome == Outcome.TimedOut)
            {
              string msg = "some timeout";
              if (s.reporter != null && s.reporter.resourceExceededMessage != null)
              {
                msg = s.reporter.resourceExceededMessage;
              }
              callback.OnTimeout(msg);
            }
            else if (outcome == Outcome.OutOfMemory)
            {
              string msg = "out of memory";
              if (s.reporter != null && s.reporter.resourceExceededMessage != null)
              {
                msg = s.reporter.resourceExceededMessage;
              }
              callback.OnOutOfMemory(msg);
            }

            break;
          }
        }
      }

      if (outcome == Outcome.Correct && smoke_tester != null) {
        smoke_tester.Test();
      }

      callback.OnProgress("done", 0, 0, 1.0);

      if (_print_time)
      {
          watch.Stop();
          Console.WriteLine("Total time for this method: {0}", watch.Elapsed.ToString());
      }

      return outcome;
    }

    public class ErrorReporter : ProverInterface.ErrorHandler {
      Dictionary<TransferCmd, ReturnCmd>/*!*/ gotoCmdOrigins;
      Dictionary<int, Absy>/*!*/ label2absy;
      List<Block/*!*/>/*!*/ blocks;
      protected Dictionary<Incarnation, Absy/*!*/>/*!*/ incarnationOriginMap;
      protected VerifierCallback/*!*/ callback;
      protected ModelViewInfo MvInfo;
      internal string resourceExceededMessage;
      static System.IO.TextWriter modelWriter;
      [ContractInvariantMethod]
      void ObjectInvariant() {
        Contract.Invariant(gotoCmdOrigins != null);
        Contract.Invariant(label2absy != null);
        Contract.Invariant(cce.NonNullElements(blocks));
        Contract.Invariant(cce.NonNullDictionaryAndValues(incarnationOriginMap));
        Contract.Invariant(callback != null);
        Contract.Invariant(context != null);
        Contract.Invariant(program != null);
      }


      public static TextWriter ModelWriter {
        get {
          Contract.Ensures(Contract.Result<TextWriter>() != null);

          if (ErrorReporter.modelWriter == null)
            ErrorReporter.modelWriter = CommandLineOptions.Clo.PrintErrorModelFile == null ? Console.Out : new StreamWriter(CommandLineOptions.Clo.PrintErrorModelFile, false);
          return ErrorReporter.modelWriter;
        }
      }

      protected ProverContext/*!*/ context;
      Program/*!*/ program;

      public ErrorReporter(Dictionary<TransferCmd, ReturnCmd>/*!*/ gotoCmdOrigins,
          Dictionary<int, Absy>/*!*/ label2absy,
          List<Block/*!*/>/*!*/ blocks,
          Dictionary<Incarnation, Absy/*!*/>/*!*/ incarnationOriginMap,
          VerifierCallback/*!*/ callback,
          ModelViewInfo mvInfo,
          ProverContext/*!*/ context,
          Program/*!*/ program) {
        Contract.Requires(gotoCmdOrigins != null);
        Contract.Requires(label2absy != null);
        Contract.Requires(cce.NonNullElements(blocks));
        Contract.Requires(cce.NonNullDictionaryAndValues(incarnationOriginMap));
        Contract.Requires(callback != null);
        Contract.Requires(context!=null);
        Contract.Requires(program!=null);
        this.gotoCmdOrigins = gotoCmdOrigins;
        this.label2absy = label2absy;
        this.blocks = blocks;
        this.incarnationOriginMap = incarnationOriginMap;
        this.callback = callback;
        this.MvInfo = mvInfo;

        this.context = context;
        this.program = program;
      }

      public override void OnModel(IList<string/*!*/>/*!*/ labels, Model model, ProverInterface.Outcome proverOutcome) {
        //Contract.Requires(cce.NonNullElements(labels));
        if (CommandLineOptions.Clo.PrintErrorModel >= 1 && model != null) {
          if (VC.ConditionGeneration.errorModelList != null)
          {
            VC.ConditionGeneration.errorModelList.Add(model);
          }
          
          model.Write(ErrorReporter.ModelWriter);
          ErrorReporter.ModelWriter.Flush();
        }

        Hashtable traceNodes = new Hashtable();
        foreach (string s in labels) {
          Contract.Assert(s != null);
          Absy absy = Label2Absy(s);
          Contract.Assert(absy != null);
          if (traceNodes.ContainsKey(absy))
            System.Console.WriteLine("Warning: duplicate label: " + s + " read while tracing nodes");
          else
            traceNodes.Add(absy, null);
        }

        List<Block> trace = new List<Block>();
        Block entryBlock = cce.NonNull(this.blocks[0]);
        Contract.Assert(traceNodes.Contains(entryBlock));
        trace.Add(entryBlock);

        Counterexample newCounterexample = TraceCounterexample(entryBlock, traceNodes, trace, model, MvInfo, incarnationOriginMap, context, new Dictionary<TraceLocation, CalleeCounterexampleInfo>());

        if (newCounterexample == null)
          return;

        #region Map passive program errors back to original program errors
        ReturnCounterexample returnExample = newCounterexample as ReturnCounterexample;
        if (returnExample != null) {
          foreach (Block b in returnExample.Trace) {
            Contract.Assert(b != null);
            Contract.Assume(b.TransferCmd != null);
            ReturnCmd cmd = gotoCmdOrigins.ContainsKey(b.TransferCmd) ? gotoCmdOrigins[b.TransferCmd] : null;
            if (cmd != null) {
              returnExample.FailingReturn = cmd;
              break;
            }
          }
        }
        #endregion
        callback.OnCounterexample(newCounterexample, null);
      }

      public override Absy Label2Absy(string label) {
        //Contract.Requires(label != null);
        Contract.Ensures(Contract.Result<Absy>() != null);

        int id = int.Parse(label);
        return cce.NonNull((Absy)label2absy[id]);
      }

      public override void OnResourceExceeded(string msg, IEnumerable<Tuple<AssertCmd, TransferCmd>> assertCmds = null) {
        //Contract.Requires(msg != null);
        resourceExceededMessage = msg;
        if (assertCmds != null)
        {
          foreach (var cmd in assertCmds)
          {
            Counterexample cex = AssertCmdToCounterexample(cmd.Item1, cmd.Item2 , new List<Block>(), null, null, context);
            callback.OnCounterexample(cex, msg);
          }
        }
      }

      public override void OnProverWarning(string msg) {
        //Contract.Requires(msg != null);
        callback.OnWarning(msg);
      }
    }

    public class ErrorReporterLocal : ErrorReporter {
      public ErrorReporterLocal(Dictionary<TransferCmd, ReturnCmd>/*!*/ gotoCmdOrigins,
          Dictionary<int, Absy>/*!*/ label2absy,
          List<Block/*!*/>/*!*/ blocks,
          Dictionary<Incarnation, Absy/*!*/>/*!*/ incarnationOriginMap,
          VerifierCallback/*!*/ callback,
          ModelViewInfo mvInfo,
          ProverContext/*!*/ context,
          Program/*!*/ program)
        : base(gotoCmdOrigins, label2absy, blocks, incarnationOriginMap, callback, mvInfo, context, program) // here for aesthetic purposes //TODO: Maybe nix?
      {
        Contract.Requires(gotoCmdOrigins != null);
        Contract.Requires(label2absy != null);
        Contract.Requires(cce.NonNullElements(blocks));
        Contract.Requires(cce.NonNullDictionaryAndValues(incarnationOriginMap));
        Contract.Requires(callback != null);
        Contract.Requires(context != null);
        Contract.Requires(program != null);
      }

      public override void OnModel(IList<string/*!*/>/*!*/ labels, Model model, ProverInterface.Outcome proverOutcome) {
        //Contract.Requires(cce.NonNullElements(labels));
        // We ignore the error model here for enhanced error message purposes.
        // It is only printed to the command line.
        if (CommandLineOptions.Clo.PrintErrorModel >= 1 && model != null) {
          if (CommandLineOptions.Clo.PrintErrorModelFile != null) {
            model.Write(ErrorReporter.ModelWriter);
            ErrorReporter.ModelWriter.Flush();
          }
        }
        List<Block> traceNodes = new List<Block>();
        List<AssertCmd> assertNodes = new List<AssertCmd>();
        foreach (string s in labels) {
          Contract.Assert(s != null);
          Absy node = Label2Absy(s);
          if (node is Block) {
            Block b = (Block)node;
            traceNodes.Add(b);
          } else {
            AssertCmd a = (AssertCmd)node;
            assertNodes.Add(a);
          }
        }
        Contract.Assert(assertNodes.Count > 0);
        Contract.Assert(traceNodes.Count == assertNodes.Count);

        foreach (AssertCmd a in assertNodes) {
          // find the corresponding Block (assertNodes.Count is likely to be 1, or small in any case, so just do a linear search here)
          foreach (Block b in traceNodes) {
            if (b.Cmds.Contains(a)) {
              List<Block> trace = new List<Block>();
              trace.Add(b);
              Counterexample newCounterexample = AssertCmdToCounterexample(a, cce.NonNull(b.TransferCmd), trace, model, MvInfo, context);
              callback.OnCounterexample(newCounterexample, null);
              goto NEXT_ASSERT;
            }
          }
          Contract.Assert(false);
          throw new cce.UnreachableException();  // there was no block that contains the assert
        NEXT_ASSERT: {
          }
        }
      }
    }

      private void RecordCutEdge(Dictionary<Block,List<Block>> edgesCut, Block from, Block to){
          if (edgesCut != null)
          {
              if (!edgesCut.ContainsKey(from))
                  edgesCut.Add(from, new List<Block>());
              edgesCut[from].Add(to);
          }
      }

    public void ConvertCFG2DAG(Implementation impl, Dictionary<Block,List<Block>> edgesCut = null, int taskID = -1)
    {
      Contract.Requires(impl != null);
      impl.PruneUnreachableBlocks();  // This is needed for VCVariety.BlockNested, and is otherwise just an optimization

      CurrentLocalVariables = impl.LocVars;
      variable2SequenceNumber = new Dictionary<Variable, int>();
      incarnationOriginMap = new Dictionary<Incarnation, Absy>();

      #region Debug Tracing
      if (CommandLineOptions.Clo.TraceVerify) 
      {
        Console.WriteLine("original implementation");
        EmitImpl(impl, false);
      }
      #endregion

      #region Debug Tracing
      if (CommandLineOptions.Clo.TraceVerify) 
      {
        Console.WriteLine("after desugaring sugared commands like procedure calls");
        EmitImpl(impl, true);
      }
      #endregion

      // Recompute the predecessors, but first insert a dummy start node that is sure not to be the target of any goto (because the cutting of back edges
      // below assumes that the start node has no predecessor)
      impl.Blocks.Insert(0, new Block(new Token(-17, -4), "0", new List<Cmd>(), new GotoCmd(Token.NoToken, new List<String> { impl.Blocks[0].Label }, new List<Block> { impl.Blocks[0] })));
      ResetPredecessors(impl.Blocks);

      if(CommandLineOptions.Clo.KInductionDepth < 0) {
        ConvertCFG2DAGStandard(impl, edgesCut, taskID);
      } else {
        ConvertCFG2DAGKInduction(impl, edgesCut, taskID);
      }
      
      #region Debug Tracing
      if (CommandLineOptions.Clo.TraceVerify) 
      {
        Console.WriteLine("after conversion into a DAG");
        EmitImpl(impl, true);
      }
      #endregion
    }

    private void ConvertCFG2DAGStandard(Implementation impl, Dictionary<Block, List<Block>> edgesCut, int taskID)
    {
      #region Convert program CFG into a DAG

      #region Use the graph library to figure out where the (natural) loops are

      #region Create the graph by adding the source node and each edge
      Graph<Block> g = Program.GraphFromImpl(impl);
      #endregion

      //Graph<Block> g = program.ProcessLoops(impl);

      g.ComputeLoops(); // this is the call that does all of the processing
      if (!g.Reducible)
      {
        throw new VCGenException("Irreducible flow graphs are unsupported.");
      }

      #endregion

      #region Cut the backedges, push assert/assume statements from loop header into predecessors, change them all into assume statements at top of loop, introduce havoc statements
      foreach (Block header in cce.NonNull(g.Headers))
      {
        Contract.Assert(header != null);
        IDictionary<Block, object> backEdgeNodes = new Dictionary<Block, object>();
        foreach (Block b in cce.NonNull(g.BackEdgeNodes(header)))
        {
          Contract.Assert(b != null);
          backEdgeNodes.Add(b, null);
        }

        #region Find the (possibly empty) prefix of assert commands in the header, replace each assert with an assume of the same condition
        List<Cmd> prefixOfPredicateCmdsInit = new List<Cmd>();
        List<Cmd> prefixOfPredicateCmdsMaintained = new List<Cmd>();
        for (int i = 0, n = header.Cmds.Count; i < n; i++)
        {
          PredicateCmd a = header.Cmds[i] as PredicateCmd;
          if (a != null)
          {
            if (a is AssertCmd)
            {
              AssertCmd c = (AssertCmd)a;
              AssertCmd b = null;

              if (CommandLineOptions.Clo.ConcurrentHoudini)
              {
                Contract.Assert(taskID >= 0);
                if (CommandLineOptions.Clo.Cho[taskID].DisableLoopInvEntryAssert)
                  b = new LoopInitAssertCmd(c.tok, Expr.True);
                else
                  b = new LoopInitAssertCmd(c.tok, c.Expr);
              }
              else
              {
                b = new LoopInitAssertCmd(c.tok, c.Expr);
              }

              b.Attributes = c.Attributes;
              b.ErrorData = c.ErrorData;
              prefixOfPredicateCmdsInit.Add(b);

              if (CommandLineOptions.Clo.ConcurrentHoudini)
              {
                Contract.Assert(taskID >= 0);
                if (CommandLineOptions.Clo.Cho[taskID].DisableLoopInvMaintainedAssert)
                  b = new Bpl.LoopInvMaintainedAssertCmd(c.tok, Expr.True);
                else
                  b = new Bpl.LoopInvMaintainedAssertCmd(c.tok, c.Expr);
              }
              else
              {
                b = new Bpl.LoopInvMaintainedAssertCmd(c.tok, c.Expr);
              }

              b.Attributes = c.Attributes;
              b.ErrorData = c.ErrorData;
              prefixOfPredicateCmdsMaintained.Add(b);
              header.Cmds[i] = new AssumeCmd(c.tok, c.Expr);
            }
            else
            {
              Contract.Assert(a is AssumeCmd);
              if (Bpl.CommandLineOptions.Clo.AlwaysAssumeFreeLoopInvariants)
              {
                // Usually, "free" stuff, like free loop invariants (and the assume statements
                // that stand for such loop invariants) are ignored on the checking side.  This
                // command-line option changes that behavior to always assume the conditions.
                prefixOfPredicateCmdsInit.Add(a);
                prefixOfPredicateCmdsMaintained.Add(a);
              }
            }
          }
          else if (header.Cmds[i] is CommentCmd)
          {
            // ignore
          }
          else
          {
            break; // stop when an assignment statement (or any other non-predicate cmd) is encountered
          }
        }
        #endregion

        #region Copy the prefix of predicate commands into each predecessor. Do this *before* cutting the backedge!!
        for (int predIndex = 0, n = header.Predecessors.Count; predIndex < n; predIndex++)
        {
          Block pred = cce.NonNull(header.Predecessors[predIndex]);

          // Create a block between header and pred for the predicate commands if pred has more than one successor 
          GotoCmd gotocmd = cce.NonNull((GotoCmd)pred.TransferCmd);
          Contract.Assert(gotocmd.labelNames != null);  // if "pred" is really a predecessor, it may be a GotoCmd with at least one label
          if (gotocmd.labelNames.Count > 1)
          {
            Block newBlock = CreateBlockBetween(predIndex, header);
            impl.Blocks.Add(newBlock);

            // if pred is a back edge node, then now newBlock is the back edge node
            if (backEdgeNodes.ContainsKey(pred))
            {
              backEdgeNodes.Remove(pred);
              backEdgeNodes.Add(newBlock, null);
            }

            pred = newBlock;
          }
          // Add the predicate commands
          if (backEdgeNodes.ContainsKey(pred))
          {
            pred.Cmds.AddRange(prefixOfPredicateCmdsMaintained);
          }
          else
          {
            pred.Cmds.AddRange(prefixOfPredicateCmdsInit);
          }
        }
        #endregion

        #region Cut the back edge
        foreach (Block backEdgeNode in cce.NonNull(backEdgeNodes.Keys))
        {
          Contract.Assert(backEdgeNode != null);
          Debug.Assert(backEdgeNode.TransferCmd is GotoCmd, "An node was identified as the source for a backedge, but it does not have a goto command.");
          GotoCmd gtc = backEdgeNode.TransferCmd as GotoCmd;
          if (gtc != null && gtc.labelTargets != null && gtc.labelTargets.Count > 1)
          {
            // then remove the backedge by removing the target block from the list of gotos
            List<Block> remainingTargets = new List<Block>();
            List<String> remainingLabels = new List<String>();
            Contract.Assume(gtc.labelNames != null);
            for (int i = 0, n = gtc.labelTargets.Count; i < n; i++)
            {
              if (gtc.labelTargets[i] != header)
              {
                remainingTargets.Add(gtc.labelTargets[i]);
                remainingLabels.Add(gtc.labelNames[i]);
              }
              else
                RecordCutEdge(edgesCut, backEdgeNode, header);
            }
            gtc.labelTargets = remainingTargets;
            gtc.labelNames = remainingLabels;
          }
          else
          {
            // This backedge is the only out-going edge from this node.
            // Add an "assume false" statement to the end of the statements
            // inside of the block and change the goto command to a return command.
            AssumeCmd ac = new AssumeCmd(Token.NoToken, Expr.False);
            backEdgeNode.Cmds.Add(ac);
            backEdgeNode.TransferCmd = new ReturnCmd(Token.NoToken);
            if (gtc != null && gtc.labelTargets != null && gtc.labelTargets.Count == 1)
              RecordCutEdge(edgesCut, backEdgeNode, gtc.labelTargets[0]);
          }
          #region Remove the backedge node from the list of predecessor nodes in the header
          List<Block> newPreds = new List<Block>();
          foreach (Block p in header.Predecessors)
          {
            if (p != backEdgeNode)
              newPreds.Add(p);
          }
          header.Predecessors = newPreds;
          #endregion
        }
        #endregion

        #region Collect all variables that are assigned to in all of the natural loops for which this is the header
        List<Variable> varsToHavoc = VarsAssignedInLoop(g, header);
        List<IdentifierExpr> havocExprs = new List<IdentifierExpr>();
        foreach (Variable v in varsToHavoc)
        {
          Contract.Assert(v != null);
          IdentifierExpr ie = new IdentifierExpr(Token.NoToken, v);
          if (!havocExprs.Contains(ie))
            havocExprs.Add(ie);
        }
        // pass the token of the enclosing loop header to the HavocCmd so we can reconstruct
        // the source location for this later on
        HavocCmd hc = new HavocCmd(header.tok, havocExprs);
        List<Cmd> newCmds = new List<Cmd>();
        newCmds.Add(hc);
        foreach (Cmd c in header.Cmds)
        {
          newCmds.Add(c);
        }
        header.Cmds = newCmds;
        #endregion
      }
      #endregion
      #endregion Convert program CFG into a DAG
    }

    public static List<Variable> VarsAssignedInLoop(Graph<Block> g, Block header)
    {
      List<Variable> varsToHavoc = new List<Variable>();
      foreach (Block backEdgeNode in cce.NonNull(g.BackEdgeNodes(header)))
      {
        Contract.Assert(backEdgeNode != null);
        foreach (Block b in g.NaturalLoops(header, backEdgeNode))
        {
          Contract.Assert(b != null);
          foreach (Cmd c in b.Cmds)
          {
            Contract.Assert(c != null);
            c.AddAssignedVariables(varsToHavoc);
          }
        }
      }
      return varsToHavoc;
    }

    public static IEnumerable<Variable> VarsReferencedInLoop(Graph<Block> g, Block header)
    {
      HashSet<Variable> referencedVars = new HashSet<Variable>();
      foreach (Block backEdgeNode in cce.NonNull(g.BackEdgeNodes(header)))
      {
        Contract.Assert(backEdgeNode != null);
        foreach (Block b in g.NaturalLoops(header, backEdgeNode))
        {
          Contract.Assert(b != null);
          foreach (Cmd c in b.Cmds)
          {
            Contract.Assert(c != null);
            var Collector = new VariableCollector();
            Collector.Visit(c);
            foreach(var v in Collector.usedVars) {
              referencedVars.Add(v);
            }
          }
        }
      }
      return referencedVars;
    }

    private void ConvertCFG2DAGKInduction(Implementation impl, Dictionary<Block, List<Block>> edgesCut, int taskID) {

      // K-induction has not been adapted to be aware of these parameters which standard CFG to DAG transformation uses
      Contract.Requires(edgesCut == null);
      Contract.Requires(taskID == -1);

      int inductionK = CommandLineOptions.Clo.KInductionDepth;
      Contract.Assume(inductionK >= 0);

      bool contRuleApplication = true;
      while (contRuleApplication) {
        contRuleApplication = false;

        #region Use the graph library to figure out where the (natural) loops are

        #region Create the graph by adding the source node and each edge
        Graph<Block> g = Program.GraphFromImpl(impl);
        #endregion

        g.ComputeLoops(); // this is the call that does all of the processing
        if (!g.Reducible) {
          throw new VCGenException("Irreducible flow graphs are unsupported.");
        }

        #endregion

        foreach (Block header in cce.NonNull(g.Headers)) {
          Contract.Assert(header != null);

          #region Debug Tracing
          if (CommandLineOptions.Clo.TraceVerify)
          {
            Console.WriteLine("Applying k-induction rule with k=" + inductionK);
          }
          #endregion

          #region generate the step case
          Block newHeader = DuplicateLoop(impl, g, header, null,
                                          false, false, "_step_assertion");
          for (int i = 0; i < inductionK; ++i)
          {
              newHeader = DuplicateLoop(impl, g, header, newHeader,
                                        true, true,
                                        "_step_" + (inductionK - i));
          }
          #endregion

          #region havoc variables that can be assigned in the loop

          List<Variable> varsToHavoc = VarsAssignedInLoop(g, header);
          List<IdentifierExpr> havocExprs = new List<IdentifierExpr>();
          foreach (Variable v in varsToHavoc)
          {
            Contract.Assert(v != null);
            IdentifierExpr ie = new IdentifierExpr(Token.NoToken, v);
            if (!havocExprs.Contains(ie))
                havocExprs.Add(ie);
          }
          // pass the token of the enclosing loop header to the HavocCmd so we can reconstruct
          // the source location for this later on
          HavocCmd hc = new HavocCmd(newHeader.tok, havocExprs);
          List<Cmd> havocCmds = new List<Cmd>();
          havocCmds.Add(hc);

          Block havocBlock = new Block(newHeader.tok, newHeader.Label + "_havoc", havocCmds,
                                        new GotoCmd (newHeader.tok, new List<Block> { newHeader }));

          impl.Blocks.Add(havocBlock);
          newHeader.Predecessors.Add(havocBlock);
          newHeader = havocBlock;

          #endregion

                #region generate the base case loop copies
                for (int i = 0; i < inductionK; ++i)
                {
                    newHeader = DuplicateLoop(impl, g, header, newHeader,
                                              false, false,
                                              "_base_" + (inductionK - i));
                }
                #endregion

                #region redirect into the new loop copies and remove the original loop (but don't redirect back-edges)

                IDictionary<Block, object> backEdgeNodes = new Dictionary<Block, object>();
                foreach (Block b in cce.NonNull(g.BackEdgeNodes(header))) { Contract.Assert(b != null); backEdgeNodes.Add(b, null); }

                for (int predIndex = 0, n = header.Predecessors.Count(); predIndex < n; predIndex++)
                {
                    Block pred = cce.NonNull(header.Predecessors[predIndex]);
                    if (!backEdgeNodes.ContainsKey(pred))
                    {
                        GotoCmd gc = pred.TransferCmd as GotoCmd;
                        Contract.Assert(gc != null);
                        for (int i = 0; i < gc.labelTargets.Count(); ++i)
                        {
                            if (gc.labelTargets[i] == header)
                            {
                                gc.labelTargets[i] = newHeader;
                                gc.labelNames[i] = newHeader.Label;
                                newHeader.Predecessors.Add(pred);
                            }
                        }
                    }
                }
                impl.PruneUnreachableBlocks();

                #endregion

                contRuleApplication = true;
                break;
            }

        }

        ResetPredecessors(impl.Blocks);
        impl.FreshenCaptureStates();

    }

    private Block DuplicateLoop(Implementation impl, Graph<Block> g,
                                Block header, Block nextHeader, bool cutExits,
                                bool toAssumptions, string suffix)
    {
        IDictionary<Block, Block> ori2CopiedBlocks = new Dictionary<Block, Block>();
        Duplicator duplicator = new Duplicator();

        #region create copies of all blocks in the loop
        foreach (Block backEdgeNode in cce.NonNull(g.BackEdgeNodes(header)))
        {
            Contract.Assert(backEdgeNode != null);
            foreach (Block b in g.NaturalLoops(header, backEdgeNode))
            {
                Contract.Assert(b != null);
                if (!ori2CopiedBlocks.ContainsKey(b))
                {
                    Block copy = (Block)duplicator.Visit(b);
                    copy.Cmds = new List<Cmd>(copy.Cmds); // Philipp Ruemmer commented that this was necessary due to a bug in the Duplicator.  That was a long time; worth checking whether this has been fixed
                    copy.Predecessors = new List<Block>();
                    copy.Label = copy.Label + suffix;

                    #region turn asserts into assumptions
                    if (toAssumptions)
                    {
                        for (int i = 0; i < copy.Cmds.Count(); ++i)
                        {
                            AssertCmd ac = copy.Cmds[i] as AssertCmd;
                            if (ac != null)
                            {
                                copy.Cmds[i] = new AssumeCmd(ac.tok, ac.Expr);
                            }
                        }
                    }
                    #endregion

                    impl.Blocks.Add(copy);
                    ori2CopiedBlocks.Add(b, copy);
                }
            }
        }
        #endregion

        #region adjust the transfer commands of the newly created blocks
        foreach (KeyValuePair<Block, Block> pair in ori2CopiedBlocks)
        {
            Block copy = pair.Value;
            GotoCmd gc = copy.TransferCmd as GotoCmd;
            if (gc != null)
            {
                List<Block> newTargets = new List<Block>();
                List<string> newLabels = new List<string>();

                for (int i = 0; i < gc.labelTargets.Count(); ++i)
                {
                    Block newTarget;
                    if (gc.labelTargets[i] == header)
                    {
                        if (nextHeader != null)
                        {
                            newTargets.Add(nextHeader);
                            newLabels.Add(nextHeader.Label);
                            nextHeader.Predecessors.Add(copy);
                        }
                    }
                    else if (ori2CopiedBlocks.TryGetValue(gc.labelTargets[i], out newTarget))
                    {
                        newTargets.Add(newTarget);
                        newLabels.Add(newTarget.Label);
                        newTarget.Predecessors.Add(copy);
                    }
                    else if (!cutExits)
                    {
                        newTargets.Add(gc.labelTargets[i]);
                        newLabels.Add(gc.labelNames[i]);
                        gc.labelTargets[i].Predecessors.Add(copy);
                    }
                }

                if (newTargets.Count() == 0)
                {
                    // if no targets are left, we assume false and return
                    copy.Cmds.Add(new AssumeCmd(Token.NoToken, Expr.False));
                    copy.TransferCmd = new ReturnCmd(Token.NoToken);
                }
                else
                {
                    copy.TransferCmd = new GotoCmd(gc.tok, newLabels, newTargets);
                }
            }
            else if (cutExits && (copy.TransferCmd is ReturnCmd))
            {
                // because return is a kind of exit from the loop, we
                // assume false to cut this path
                copy.Cmds.Add(new AssumeCmd(Token.NoToken, Expr.False));
            }
        }
        #endregion

        return ori2CopiedBlocks[header];
    }

    public void DesugarCalls(Implementation impl) {
      foreach (Block block in impl.Blocks) {
        List<Cmd> newCmds = new List<Cmd>();
        foreach (Cmd cmd in block.Cmds) {
          SugaredCmd sugaredCmd = cmd as SugaredCmd;
          if (sugaredCmd != null) {
            StateCmd stateCmd = sugaredCmd.Desugaring as StateCmd;
            foreach (Variable v in stateCmd.Locals) {
              impl.LocVars.Add(v);
            }
            newCmds.AddRange(stateCmd.Cmds);
          }
          else {
            newCmds.Add(cmd);
          }
        }
        block.Cmds = newCmds;
      }
    }

    public Dictionary<TransferCmd, ReturnCmd> PassifyImpl(Implementation impl, out ModelViewInfo mvInfo)
    {
      Contract.Requires(impl != null);
      Contract.Requires(program != null);
      Contract.Ensures(Contract.Result<Dictionary<TransferCmd, ReturnCmd>>() != null);

      Dictionary<TransferCmd, ReturnCmd> gotoCmdOrigins = new Dictionary<TransferCmd, ReturnCmd>();
      Block exitBlock = GenerateUnifiedExit(impl, gotoCmdOrigins);
      
      #region Debug Tracing
      if (CommandLineOptions.Clo.TraceVerify) 
      {
        Console.WriteLine("after creating a unified exit block");
        EmitImpl(impl, true);
      }
      #endregion

      #region Insert pre- and post-conditions and where clauses as assume and assert statements
      {
        List<Cmd> cc = new List<Cmd>();
        // where clauses of global variables
        lock (program.TopLevelDeclarations)
        {
          foreach (var gvar in program.GlobalVariables)
          {
            if (gvar != null && gvar.TypedIdent.WhereExpr != null)
            {
              Cmd c = new AssumeCmd(gvar.tok, gvar.TypedIdent.WhereExpr);
              cc.Add(c);
            }
          }
        }
        // where clauses of in- and out-parameters
        cc.AddRange(GetParamWhereClauses(impl));
        // where clauses of local variables
        foreach (Variable lvar in impl.LocVars) {Contract.Assert(lvar != null);
          if (lvar.TypedIdent.WhereExpr != null) {
            Cmd c = new AssumeCmd(lvar.tok, lvar.TypedIdent.WhereExpr);
            cc.Add(c);
          } else if (QKeyValue.FindBoolAttribute(lvar.Attributes, "assumption")) {
            cc.Add(new AssumeCmd(lvar.tok, new IdentifierExpr(lvar.tok, lvar), new QKeyValue(lvar.tok, "assumption_variable_initialization", new List<object>(), null)));
          }
        }
        // add cc and the preconditions to new blocks preceding impl.Blocks[0]
        InjectPreconditions(impl, cc);

        // append postconditions, starting in exitBlock and continuing into other blocks, if needed
        InjectPostConditions(impl, exitBlock, gotoCmdOrigins);
      }
      #endregion
      
      #region Support for stratified inlining
      addExitAssert(impl.Name, exitBlock);
      #endregion

                 
      #region Debug Tracing
      if (CommandLineOptions.Clo.TraceVerify) 
      {
        Console.WriteLine("after inserting pre- and post-conditions");
        EmitImpl(impl, true);
      }
      #endregion

      AddBlocksBetween(impl.Blocks);
      
      #region Debug Tracing
      if (CommandLineOptions.Clo.TraceVerify) 
      {
        Console.WriteLine("after adding empty blocks as needed to catch join assumptions");
        EmitImpl(impl, true);
      }
      #endregion

      if (CommandLineOptions.Clo.LiveVariableAnalysis > 0) {
        Microsoft.Boogie.LiveVariableAnalysis.ComputeLiveVariables(impl);
      }

      mvInfo = new ModelViewInfo(program, impl);
      Convert2PassiveCmd(impl, mvInfo);

      #region Peep-hole optimizations
      if (CommandLineOptions.Clo.RemoveEmptyBlocks){
        #region Get rid of empty blocks
        {
          RemoveEmptyBlocksIterative(impl.Blocks);
          impl.PruneUnreachableBlocks();
        }
        #endregion Get rid of empty blocks
        
        #region Debug Tracing
        if (CommandLineOptions.Clo.TraceVerify) 
        {
          Console.WriteLine("after peep-hole optimizations");
          EmitImpl(impl, true);
        }
        #endregion
      }
      #endregion Peep-hole optimizations

      HandleSelectiveChecking(impl);


//      #region Constant Folding
//      #endregion
//      #region Debug Tracing
//      if (CommandLineOptions.Clo.TraceVerify) 
//      {
//        Console.WriteLine("after constant folding");
//        EmitImpl(impl, true);
//      }
//      #endregion

      return gotoCmdOrigins;
    }

    private static void HandleSelectiveChecking(Implementation impl)
    {
      if (QKeyValue.FindBoolAttribute(impl.Attributes, "selective_checking") ||
          QKeyValue.FindBoolAttribute(impl.Proc.Attributes, "selective_checking")) {

        var startPoints = new List<Block>();
        foreach (var b in impl.Blocks) {
          foreach (Cmd c in b.Cmds) {
            var p = c as PredicateCmd;
            if (p != null && QKeyValue.FindBoolAttribute(p.Attributes, "start_checking_here")) {
              startPoints.Add(b);
              break;
            }
          }
        }

        // Compute the set of blocks reachable from blocks containing "start_checking_here"
        var blocksToCheck = new HashSet<Block>();
        foreach (var b in startPoints) {
          var todo = new Stack<Block>();
          var wasThere = blocksToCheck.Contains(b);
          todo.Push(b);
          while (todo.Count > 0) {
            var x = todo.Pop();
            if (blocksToCheck.Contains(x)) continue;
            blocksToCheck.Add(x);
            var ex = x.TransferCmd as GotoCmd;
            if (ex != null)
              foreach (Block e in ex.labelTargets)
                todo.Push(e);
          }
          if (!wasThere) blocksToCheck.Remove(b);
        }
        
        // Convert asserts to assumes in "unreachable" blocks, as well as in portions of blocks before we reach "start_checking_here"
        foreach (var b in impl.Blocks) {
          if (blocksToCheck.Contains(b)) continue;  // All reachable blocks must be checked in their entirety, so don't change anything
          var newCmds = new List<Cmd>();
          var copyMode = false;
          foreach (Cmd c in b.Cmds) {
            var p = c as PredicateCmd;
            if (p != null && QKeyValue.FindBoolAttribute(p.Attributes, "start_checking_here"))
              copyMode = true;
            var asrt = c as AssertCmd;
            if (copyMode || asrt == null)
              newCmds.Add(c);
            else
              newCmds.Add(AssertTurnedIntoAssume(asrt));
          }

          b.Cmds = newCmds;
        }
      }
    }

    // Used by stratified inlining
    protected virtual void addExitAssert(string implName, Block exitBlock)
    {
    }

    public virtual Counterexample extractLoopTrace(Counterexample cex, string mainProcName, Program program, Dictionary<string, Dictionary<string, Block>> extractLoopMappingInfo)
    {
        // Construct the set of inlined procs in the original program
        var inlinedProcs = new HashSet<string>();
        foreach (var proc in program.Procedures)
        {
            if (!(proc is LoopProcedure))
            {
                inlinedProcs.Add(proc.Name);
            }
        }

        return extractLoopTraceRec(
            new CalleeCounterexampleInfo(cex, new List<object>()),
            mainProcName, inlinedProcs, extractLoopMappingInfo).counterexample;
    }

    protected CalleeCounterexampleInfo extractLoopTraceRec(
        CalleeCounterexampleInfo cexInfo, string currProc,
        HashSet<string> inlinedProcs, 
        Dictionary<string, Dictionary<string, Block>> extractLoopMappingInfo)
    {
        Contract.Requires(currProc != null);
        if (cexInfo.counterexample == null) return cexInfo;

        var cex = cexInfo.counterexample;
        // Go through all blocks in the trace, map them back to blocks in the original program (if there is one)
        var ret = cex.Clone();
        ret.Trace = new List<Block>();
        ret.calleeCounterexamples = new Dictionary<TraceLocation, CalleeCounterexampleInfo>();

        for (int numBlock = 0; numBlock < cex.Trace.Count; numBlock ++ )
        {
            Block block = cex.Trace[numBlock];
            var origBlock = elGetBlock(currProc, block, extractLoopMappingInfo);
            if (origBlock != null) ret.Trace.Add(origBlock);
            var callCnt = 1;
            for (int numInstr = 0; numInstr < block.Cmds.Count; numInstr ++) {
                Cmd cmd = block.Cmds[numInstr];
                var loc = new TraceLocation(numBlock, numInstr);
                if (!cex.calleeCounterexamples.ContainsKey(loc))
                {
                    if (getCallee(cex.getTraceCmd(loc), inlinedProcs) != null) callCnt++;
                    continue;
                }
                string callee = cex.getCalledProcName(cex.getTraceCmd(loc));
                Contract.Assert(callee != null);
                var calleeTrace = cex.calleeCounterexamples[loc];
                Debug.Assert(calleeTrace != null);

                var origTrace = extractLoopTraceRec(calleeTrace, callee, inlinedProcs, extractLoopMappingInfo);

                if (elIsLoop(callee))
                {
                    // Absorb the trace into the current trace

                    int currLen = ret.Trace.Count;
                    ret.Trace.AddRange(origTrace.counterexample.Trace);

                    foreach (var kvp in origTrace.counterexample.calleeCounterexamples)
                    {
                        var newloc = new TraceLocation(kvp.Key.numBlock + currLen, kvp.Key.numInstr);
                        ret.calleeCounterexamples.Add(newloc, kvp.Value);
                    }

                }
                else
                {
                    var origLoc = new TraceLocation(ret.Trace.Count - 1, getCallCmdPosition(origBlock, callCnt, inlinedProcs, callee));
                    ret.calleeCounterexamples.Add(origLoc, origTrace);
                    callCnt++;
                }
            }
        }
        return new CalleeCounterexampleInfo(ret, cexInfo.args);
    }

    // return the position of the i^th CallCmd in the block (count only those Calls that call a procedure in inlinedProcs). 
    // Assert failure if there isn't any.
    // Assert that the CallCmd found calls "callee"
    private int getCallCmdPosition(Block block, int i, HashSet<string> inlinedProcs, string callee)
    {
        Debug.Assert(i >= 1);
        for (int pos = 0; pos < block.Cmds.Count; pos++)
        {
            Cmd cmd = block.Cmds[pos];
            string procCalled = getCallee(cmd, inlinedProcs);

            if (procCalled != null)
            {
                if (i == 1)
                {
                    Debug.Assert(procCalled == callee);
                    return pos;
                }
                i--;
            }
        }

        Debug.Assert(false, "Didn't find the i^th call cmd");
        return -1;
    }

    private string getCallee(Cmd cmd, HashSet<string> inlinedProcs)
    {
        string procCalled = null;
        if (cmd is CallCmd)
        {
            var cc = (CallCmd)cmd;
            if (inlinedProcs.Contains(cc.Proc.Name))
            {
                procCalled = cc.Proc.Name;
            }
        }

        if (cmd is AssumeCmd)
        {
            var expr = (cmd as AssumeCmd).Expr as NAryExpr;
            if (expr != null)
            {
                if (inlinedProcs.Contains(expr.Fun.FunctionName))
                {
                    procCalled = expr.Fun.FunctionName;
                }
            }
        }
        return procCalled;
    }

    protected virtual bool elIsLoop(string procname)
    {
      return false;
    }

    private Block elGetBlock(string procname, Block block, Dictionary<string, Dictionary<string, Block>> extractLoopMappingInfo)
    {
        Contract.Requires(procname != null);

        if (!extractLoopMappingInfo.ContainsKey(procname))
            return block;

        if (!extractLoopMappingInfo[procname].ContainsKey(block.Label))
            return null;

        return extractLoopMappingInfo[procname][block.Label];
    }

    static Counterexample TraceCounterexample(
                          Block/*!*/ b, Hashtable/*!*/ traceNodes, List<Block>/*!*/ trace, Model errModel, ModelViewInfo mvInfo,
                          Dictionary<Incarnation, Absy/*!*/>/*!*/ incarnationOriginMap,
                          ProverContext/*!*/ context,
                          Dictionary<TraceLocation/*!*/, CalleeCounterexampleInfo/*!*/>/*!*/ calleeCounterexamples)
    {
        Contract.Requires(b != null);
        Contract.Requires(traceNodes != null);
        Contract.Requires(trace != null);
        Contract.Requires(cce.NonNullDictionaryAndValues(incarnationOriginMap));
        Contract.Requires(context != null);
        Contract.Requires(cce.NonNullDictionaryAndValues(calleeCounterexamples));
        // After translation, all potential errors come from asserts.

        while (true)
        {
            List<Cmd> cmds = b.Cmds;
            Contract.Assert(cmds != null);
            TransferCmd transferCmd = cce.NonNull(b.TransferCmd);
            for (int i = 0; i < cmds.Count; i++)
            {
                Cmd cmd = cce.NonNull(cmds[i]);

                // Skip if 'cmd' not contained in the trace or not an assert
                if (cmd is AssertCmd && traceNodes.Contains(cmd))
                {
                    Counterexample newCounterexample = AssertCmdToCounterexample((AssertCmd)cmd, transferCmd, trace, errModel, mvInfo, context);
                    Contract.Assert(newCounterexample != null);
                    newCounterexample.AddCalleeCounterexample(calleeCounterexamples);
                    return newCounterexample;
                }
            }

            GotoCmd gotoCmd = transferCmd as GotoCmd;
            if (gotoCmd == null) return null;
            Block foundBlock = null;
            foreach (Block bb in cce.NonNull(gotoCmd.labelTargets))
            {
                Contract.Assert(bb != null);
                if (traceNodes.Contains(bb))
                {
                    foundBlock = bb;
                    break;
                }
            }
            if (foundBlock == null) return null;
            trace.Add(foundBlock);
            b = foundBlock;
        }
    }

    public static Counterexample AssertCmdToCounterexample(AssertCmd cmd, TransferCmd transferCmd, List<Block> trace, Model errModel, ModelViewInfo mvInfo, ProverContext context) 
    {
      Contract.Requires(cmd != null);
      Contract.Requires(transferCmd != null);
      Contract.Requires(trace != null);
      Contract.Requires(context != null);
      Contract.Ensures(Contract.Result<Counterexample>() != null);

      List<string> relatedInformation = new List<string>();
      
      // See if it is a special assert inserted in translation
      if (cmd is AssertRequiresCmd)
      {
        AssertRequiresCmd assertCmd = (AssertRequiresCmd)cmd;
        Contract.Assert(assertCmd != null);
        CallCounterexample cc = new CallCounterexample(trace, assertCmd.Call, assertCmd.Requires, errModel, mvInfo, context, assertCmd.Checksum);
        cc.relatedInformation = relatedInformation;
        return cc;
      }
      else if (cmd is AssertEnsuresCmd)
      {
        AssertEnsuresCmd assertCmd = (AssertEnsuresCmd)cmd;
        Contract.Assert(assertCmd != null);
        ReturnCounterexample rc = new ReturnCounterexample(trace, transferCmd, assertCmd.Ensures, errModel, mvInfo, context, cmd.Checksum);
        rc.relatedInformation = relatedInformation;
        return rc;
      }
      else 
      {
        AssertCounterexample ac = new AssertCounterexample(trace, (AssertCmd)cmd, errModel, mvInfo, context);
        ac.relatedInformation = relatedInformation;
        return ac;
      }
    }

    static VCExpr LetVC(Block startBlock,
                        VCExpr controlFlowVariableExpr,
                        Dictionary<int, Absy> label2absy,
                        ProverContext proverCtxt,
                        out int assertionCount) {
      Contract.Requires(startBlock != null);
      Contract.Requires(proverCtxt != null);

      Contract.Ensures(Contract.Result<VCExpr>() != null);

      Hashtable/*<Block, LetVariable!>*/ blockVariables = new Hashtable/*<Block, LetVariable!!>*/();
      List<VCExprLetBinding> bindings = new List<VCExprLetBinding>();
      VCExpr startCorrect = LetVC(startBlock, controlFlowVariableExpr, label2absy, blockVariables, bindings, proverCtxt, out assertionCount);
      return proverCtxt.ExprGen.Let(bindings, startCorrect);
    }

    static VCExpr LetVCIterative(List<Block> blocks,
                                 VCExpr controlFlowVariableExpr,
                                 Dictionary<int, Absy> label2absy,
                                 ProverContext proverCtxt,
                                 out int assertionCount,
                                 bool isPositiveContext = true)
    {
      Contract.Requires(blocks != null);
      Contract.Requires(proverCtxt != null);
      Contract.Ensures(Contract.Result<VCExpr>() != null);

      assertionCount = 0;

      Graph<Block> dag = new Graph<Block>();
      dag.AddSource(blocks[0]); 
      foreach (Block b in blocks) {
        GotoCmd gtc = b.TransferCmd as GotoCmd;
        if (gtc != null) {
          Contract.Assume(gtc.labelTargets != null);
          foreach (Block dest in gtc.labelTargets) {
            Contract.Assert(dest != null);
            dag.AddEdge(dest, b);
          }
        }
      }
      IEnumerable sortedNodes = dag.TopologicalSort();
      Contract.Assert(sortedNodes != null);

      Dictionary<Block, VCExprVar> blockVariables = new Dictionary<Block, VCExprVar>();
      List<VCExprLetBinding> bindings = new List<VCExprLetBinding>();
      VCExpressionGenerator gen = proverCtxt.ExprGen;
      Contract.Assert(gen != null);
      foreach (Block block in sortedNodes) {
        VCExpr SuccCorrect;
        GotoCmd gotocmd = block.TransferCmd as GotoCmd;
        if (gotocmd == null) {
          ReturnExprCmd re = block.TransferCmd as ReturnExprCmd;
          if (re == null) {
            SuccCorrect = VCExpressionGenerator.True;
          }
          else {
            SuccCorrect = proverCtxt.BoogieExprTranslator.Translate(re.Expr);
            if (isPositiveContext)
            {
                SuccCorrect = gen.Not(SuccCorrect);
            }
          }
        }
        else {
          Contract.Assert(gotocmd.labelTargets != null);
          List<VCExpr> SuccCorrectVars = new List<VCExpr>(gotocmd.labelTargets.Count);
          foreach (Block successor in gotocmd.labelTargets) {
            Contract.Assert(successor != null);
            VCExpr s = blockVariables[successor];
            if (controlFlowVariableExpr != null) {
              VCExpr controlFlowFunctionAppl = gen.ControlFlowFunctionApplication(controlFlowVariableExpr, gen.Integer(BigNum.FromInt(block.UniqueId)));
              VCExpr controlTransferExpr = gen.Eq(controlFlowFunctionAppl, gen.Integer(BigNum.FromInt(successor.UniqueId)));
              s = gen.Implies(controlTransferExpr, s);
            }
            SuccCorrectVars.Add(s);
          }
          SuccCorrect = gen.NAry(VCExpressionGenerator.AndOp, SuccCorrectVars);
        }

        VCContext context = new VCContext(label2absy, proverCtxt, controlFlowVariableExpr, isPositiveContext);
        VCExpr vc = Wlp.Block(block, SuccCorrect, context);
        assertionCount += context.AssertionCount;

        VCExprVar v = gen.Variable(block.Label + "_correct", Bpl.Type.Bool);
        bindings.Add(gen.LetBinding(v, vc));
        blockVariables.Add(block, v);
      }

      return proverCtxt.ExprGen.Let(bindings, blockVariables[blocks[0]]);
    }

    static VCExpr LetVC(Block block,
                        VCExpr controlFlowVariableExpr,
                        Dictionary<int, Absy> label2absy,
                        Hashtable/*<Block, VCExprVar!>*/ blockVariables,
                        List<VCExprLetBinding/*!*/>/*!*/ bindings,
                        ProverContext proverCtxt,
                        out int assertionCount)
    {
      Contract.Requires(block != null);
      Contract.Requires(blockVariables!= null);
      Contract.Requires(cce.NonNullElements(bindings));
      Contract.Requires(proverCtxt != null);

      Contract.Ensures(Contract.Result<VCExpr>() != null);

      assertionCount = 0;

      VCExpressionGenerator gen = proverCtxt.ExprGen;
      Contract.Assert(gen != null);
      VCExprVar v = (VCExprVar)blockVariables[block];
      if (v == null) {
        /*
         * For block A (= block), generate:
         *   LET_binding A_correct = wp(A_body, (/\ S \in Successors(A) :: S_correct))
         * with the side effect of adding the let bindings to "bindings" for any
         * successor not yet visited.
         */
        VCExpr SuccCorrect;
        GotoCmd gotocmd = block.TransferCmd as GotoCmd;
        if (gotocmd == null) {
          ReturnExprCmd re = block.TransferCmd as ReturnExprCmd;
          if (re == null) {
            SuccCorrect = VCExpressionGenerator.True;
          } else {
            SuccCorrect = proverCtxt.BoogieExprTranslator.Translate(re.Expr);
          }
        } else {
          Contract.Assert( gotocmd.labelTargets != null);
          List<VCExpr> SuccCorrectVars = new List<VCExpr>(gotocmd.labelTargets.Count);
          foreach (Block successor in gotocmd.labelTargets) {
            Contract.Assert(successor != null);
            int ac;
            VCExpr s = LetVC(successor, controlFlowVariableExpr, label2absy, blockVariables, bindings, proverCtxt, out ac);
            assertionCount += ac;
            if (controlFlowVariableExpr != null) 
            {
              VCExpr controlFlowFunctionAppl = gen.ControlFlowFunctionApplication(controlFlowVariableExpr, gen.Integer(BigNum.FromInt(block.UniqueId)));
              VCExpr controlTransferExpr = gen.Eq(controlFlowFunctionAppl, gen.Integer(BigNum.FromInt(successor.UniqueId)));
              s = gen.Implies(controlTransferExpr, s);
            }  
            SuccCorrectVars.Add(s);
          }
          SuccCorrect = gen.NAry(VCExpressionGenerator.AndOp, SuccCorrectVars);
        }

        
        VCContext context = new VCContext(label2absy, proverCtxt, controlFlowVariableExpr);
        VCExpr vc = Wlp.Block(block, SuccCorrect, context);
        assertionCount += context.AssertionCount;
        
        v = gen.Variable(block.Label + "_correct", Bpl.Type.Bool);
        bindings.Add(gen.LetBinding(v, vc));
        blockVariables.Add(block, v);
      }
      return v;
    }

    static VCExpr DagVC(Block block,
                         VCExpr controlFlowVariableExpr,
                         Dictionary<int, Absy> label2absy,
                         Hashtable/*<Block, VCExpr!>*/ blockEquations,
                         ProverContext proverCtxt,
                         out int assertionCount)
    {
      Contract.Requires(block != null);
      Contract.Requires(label2absy != null);
      Contract.Requires(blockEquations != null);
      Contract.Requires(proverCtxt != null);
      Contract.Ensures(Contract.Result<VCExpr>() != null);

      assertionCount = 0;
      VCExpressionGenerator gen = proverCtxt.ExprGen;
      Contract.Assert(gen != null);
      VCExpr vc = (VCExpr)blockEquations[block];
      if (vc != null) {
        return vc;
      }

      /* 
       * For block A (= block), generate:
       *   wp(A_body, (/\ S \in Successors(A) :: DagVC(S)))
       */
      VCExpr SuccCorrect = null;
      GotoCmd gotocmd = block.TransferCmd as GotoCmd;
      if (gotocmd != null)
      {
        foreach (Block successor in cce.NonNull(gotocmd.labelTargets)) {
          Contract.Assert(successor != null);
          int ac;
          VCExpr c = DagVC(successor, controlFlowVariableExpr, label2absy, blockEquations, proverCtxt, out ac);
          assertionCount += ac;
          if (controlFlowVariableExpr != null) {
            VCExpr controlFlowFunctionAppl = gen.ControlFlowFunctionApplication(controlFlowVariableExpr, gen.Integer(BigNum.FromInt(block.UniqueId)));
            VCExpr controlTransferExpr = gen.Eq(controlFlowFunctionAppl, gen.Integer(BigNum.FromInt(successor.UniqueId)));
            c = gen.Implies(controlTransferExpr, c);
          }  
          SuccCorrect = SuccCorrect == null ? c : gen.And(SuccCorrect, c);
        }
      }
      if (SuccCorrect == null) {
        SuccCorrect = VCExpressionGenerator.True;
      }

      VCContext context = new VCContext(label2absy, proverCtxt, controlFlowVariableExpr);
      vc = Wlp.Block(block, SuccCorrect, context);
      assertionCount += context.AssertionCount;
      
      //  gen.MarkAsSharedFormula(vc);  PR: don't know yet what to do with this guy

      blockEquations.Add(block, vc);
      return vc;
    }

    static VCExpr FlatBlockVC(Implementation impl,
                              Dictionary<int, Absy> label2absy,
                              bool local, bool reach, bool doomed,
                              ProverContext proverCtxt,
                              out int assertionCount)
    {
      Contract.Requires(impl != null);
      Contract.Requires(label2absy != null);
      Contract.Requires(proverCtxt != null);
      Contract.Requires( !local || !reach);  // "reach" must be false for local
    
      VCExpressionGenerator gen = proverCtxt.ExprGen;
      Contract.Assert(gen != null);
      Hashtable/* Block --> VCExprVar */ BlkCorrect = BlockVariableMap(impl.Blocks, "_correct", gen);
      Hashtable/* Block --> VCExprVar */ BlkReached = reach ? BlockVariableMap(impl.Blocks, "_reached", gen) : null;

      List<Block> blocks = impl.Blocks;
      Contract.Assert(blocks != null);
  // block sorting is now done on the VCExpr
  //    if (!local && (cce.NonNull(CommandLineOptions.Clo.TheProverFactory).NeedsBlockSorting) {
  //      blocks = SortBlocks(blocks);
  //    }

      VCExpr proofObligation;
      if (!local) {
        proofObligation = cce.NonNull((VCExprVar)BlkCorrect[impl.Blocks[0]]);
      } else {
        List<VCExpr> conjuncts = new List<VCExpr>(blocks.Count);
        foreach (Block b in blocks) {Contract.Assert(b != null);
          VCExpr v = cce.NonNull((VCExprVar)BlkCorrect[b]);
          conjuncts.Add(v);
        }
        proofObligation = gen.NAry(VCExpressionGenerator.AndOp, conjuncts);
      }

      VCContext context = new VCContext(label2absy, proverCtxt);
      Contract.Assert(context != null);

      List<VCExprLetBinding> programSemantics = new List<VCExprLetBinding>(blocks.Count);
      foreach (Block b in blocks) {Contract.Assert(b != null);
        /* 
         * In block mode,
         * For a return block A, generate:
         *   A_correct <== wp(A_body, true)  [post-condition has been translated into an assert]
         * For all other blocks, generate:
         *   A_correct <== wp(A_body, (/\ S \in Successors(A) :: S_correct))
         * 
         * In doomed mode, proceed as in block mode, except for a return block A, generate:
         *   A_correct <== wp(A_body, false)  [post-condition has been translated into an assert]
         *
         * In block reach mode, the wp(A_body,...) in the equations above change to:
         *   A_reached ==> wp(A_body,...)
         * and the conjunction above changes to:
         *   (/\ S \in Successors(A) :: S_correct \/ (\/ T \in Successors(A) && T != S :: T_reached))
         *
         * In local mode, generate:
         *   A_correct <== wp(A_body, true)
         */
        VCExpr SuccCorrect;
        if (local) {
          SuccCorrect = VCExpressionGenerator.True;
        } else {
          SuccCorrect = SuccessorsCorrect(b, BlkCorrect, BlkReached, doomed, gen);
        }

        VCExpr wlp = Wlp.Block(b, SuccCorrect, context);
        if (BlkReached != null) {
          wlp = gen.Implies(cce.NonNull((VCExprVar)BlkReached[b]), wlp);
        }
        
        VCExprVar okVar = cce.NonNull((VCExprVar)BlkCorrect[b]);
        VCExprLetBinding binding = gen.LetBinding(okVar, wlp);
        programSemantics.Add(binding);
      }

      assertionCount = context.AssertionCount;
      return gen.Let(programSemantics, proofObligation);
    }

    private static Hashtable/* Block --> VCExprVar */ BlockVariableMap(List<Block/*!*/>/*!*/ blocks, string suffix,
                                                                        Microsoft.Boogie.VCExpressionGenerator gen) {
      Contract.Requires(cce.NonNullElements(blocks));
      Contract.Requires(suffix != null);
      Contract.Requires(gen != null);
      Contract.Ensures(Contract.Result<Hashtable>() != null);

      Hashtable/* Block --> VCExprVar */ map = new Hashtable/* Block --> (Let)Variable */();
      foreach (Block b in blocks) {
        Contract.Assert(b != null);
        VCExprVar v = gen.Variable(b.Label + suffix, Bpl.Type.Bool);
        Contract.Assert(v != null);
        map.Add(b, v);
      }
      return map;
    }

    private static VCExpr SuccessorsCorrect(
        Block b,
        Hashtable/* Block --> VCExprVar */ BlkCorrect,
        Hashtable/* Block --> VCExprVar */ BlkReached,
        bool doomed,
        Microsoft.Boogie.VCExpressionGenerator gen) {
      Contract.Requires(b != null);
      Contract.Requires(BlkCorrect != null);
      Contract.Requires(gen != null);
      Contract.Ensures(Contract.Result<VCExpr>() != null);

      VCExpr SuccCorrect = null;
      GotoCmd gotocmd = b.TransferCmd as GotoCmd;
      if (gotocmd != null) {
        foreach (Block successor in cce.NonNull(gotocmd.labelTargets)) {
          Contract.Assert(successor != null);
          // c := S_correct
          VCExpr c = (VCExprVar)BlkCorrect[successor];
          Contract.Assert(c != null);
          if (BlkReached != null) {
            // c := S_correct \/ Sibling0_reached \/ Sibling1_reached \/ ...;
            foreach (Block successorSibling in gotocmd.labelTargets) {
              Contract.Assert(successorSibling != null);
              if (successorSibling != successor) {
                c = gen.Or(c, cce.NonNull((VCExprVar)BlkReached[successorSibling]));
              }
            }
          }
          SuccCorrect = SuccCorrect == null ? c : gen.And(SuccCorrect, c);
        }
      }
      if (SuccCorrect == null) {
        return VCExpressionGenerator.True;
      } else if (doomed) {
        return VCExpressionGenerator.False;
      } else {
        return SuccCorrect;
      }
    }

    static VCExpr NestedBlockVC(Implementation impl,
                                Dictionary<int, Absy> label2absy,
                                bool reach,
                                ProverContext proverCtxt,
                                out int assertionCount){
      Contract.Requires(impl != null);
      Contract.Requires(label2absy != null);
      Contract.Requires(proverCtxt != null);
      Contract.Requires( impl.Blocks.Count != 0);
      Contract.Ensures(Contract.Result<VCExpr>() != null);

      VCExpressionGenerator gen = proverCtxt.ExprGen;
      Contract.Assert(gen != null);
      Graph<Block> g = Program.GraphFromImpl(impl);

      Hashtable/* Block --> VCExprVar */ BlkCorrect = BlockVariableMap(impl.Blocks, "_correct", gen);
      Hashtable/* Block --> VCExprVar */ BlkReached = reach ? BlockVariableMap(impl.Blocks, "_reached", gen) : null;

      Block startBlock = cce.NonNull( impl.Blocks[0]);
      VCExpr proofObligation = (VCExprVar)BlkCorrect[startBlock];
      Contract.Assert(proofObligation != null);
      VCContext context = new VCContext(label2absy, proverCtxt);
      
      Hashtable/*Block->int*/ totalOrder = new Hashtable/*Block->int*/();
      {
        List<Block> blocks = impl.Blocks;
        
        // block sorting is now done on the VCExpr
        //   if (((!)CommandLineOptions.Clo.TheProverFactory).NeedsBlockSorting) {
        //     blocks = SortBlocks(blocks);
        //   }
        int i = 0;
        foreach (Block b in blocks) {
          Contract.Assert(b != null);
          totalOrder[b] = i;
          i++;
        }
      }
      
      VCExprLetBinding programSemantics = NestedBlockEquation(cce.NonNull(impl.Blocks[0]), BlkCorrect, BlkReached, totalOrder, context, g, gen);
      List<VCExprLetBinding> ps = new List<VCExprLetBinding>(1);
      ps.Add(programSemantics);

      assertionCount = context.AssertionCount;
      return gen.Let(ps, proofObligation);
    }

    private static VCExprLetBinding NestedBlockEquation(Block b,
        Hashtable/*Block-->VCExprVar*/ BlkCorrect,
        Hashtable/*Block-->VCExprVar*/ BlkReached,
        Hashtable/*Block->int*/ totalOrder,
        VCContext context,
        Graph<Block> g,
        Microsoft.Boogie.VCExpressionGenerator gen) {
      Contract.Requires(b != null);
      Contract.Requires(BlkCorrect != null);
      Contract.Requires(totalOrder != null);
      Contract.Requires(g != null);
      Contract.Requires(context != null);

      Contract.Ensures(Contract.Result<VCExprLetBinding>() != null);

      /*
      * For a block b, return:
      *   LET_BINDING b_correct = wp(b_body, X)
      * where X is:
      *   LET (THOSE d \in DirectDominates(b) :: BlockEquation(d))
      *   IN (/\ s \in Successors(b) :: s_correct)
      * 
      * When the VC-expression generator does not support LET expresions, this
      * will eventually turn into:
      *   b_correct <== wp(b_body, X)
      * where X is:
      *   (/\ s \in Successors(b) :: s_correct)
      *   <==
      *   (/\ d \in DirectDominatees(b) :: BlockEquation(d))
      *
      * In both cases above, if BlkReached is non-null, then the wp expression
      * is instead:
      *   b_reached ==> wp(b_body, X)
      */

      VCExpr SuccCorrect = SuccessorsCorrect(b, BlkCorrect, null, false, gen);
      Contract.Assert(SuccCorrect != null);

      List<VCExprLetBinding> bindings = new List<VCExprLetBinding>();
      foreach (Block dominee in GetSortedBlocksImmediatelyDominatedBy(g, b, totalOrder)) {
        Contract.Assert(dominee != null);
        VCExprLetBinding c = NestedBlockEquation(dominee, BlkCorrect, BlkReached, totalOrder, context, g, gen);
        bindings.Add(c);
      }

      VCExpr X = gen.Let(bindings, SuccCorrect);
      VCExpr wlp = Wlp.Block(b, X, context);
      if (BlkReached != null) {
        wlp = gen.Implies((VCExprVar)BlkReached[b], wlp);
        Contract.Assert(wlp != null);
      }
      VCExprVar okVar = cce.NonNull((VCExprVar)BlkCorrect[b]);
      return gen.LetBinding(okVar, wlp);
    }

    /// <summary>
    /// Returns a list of g.ImmediatelyDominatedBy(b), but in a sorted order, hoping to steer around
    /// the nondeterminism problems we've been seeing by using just this call.
    /// </summary>
    static List<Block/*!*/>/*!*/ GetSortedBlocksImmediatelyDominatedBy(Graph<Block>/*!*/ g, Block/*!*/ b, Hashtable/*Block->int*//*!*/ totalOrder) {
      Contract.Requires(g != null);
      Contract.Requires(b != null);
      Contract.Requires(totalOrder != null);
      Contract.Ensures(Contract.Result<List<Block>>() != null);

      List<Block> list = new List<Block>();
      foreach (Block dominee in g.ImmediatelyDominatedBy(b)) {
        Contract.Assert(dominee != null);
        list.Add(dominee);
      }
      list.Sort(new Comparison<Block>(delegate(Block x, Block y) {
        return (int)cce.NonNull(totalOrder[x]) - (int)cce.NonNull(totalOrder[y]);
      }));
      return list;
    }

    static VCExpr VCViaStructuredProgram
                  (Implementation impl, Dictionary<int, Absy> label2absy,
                   ProverContext proverCtxt,
                   out int assertionCount)
    {
      Contract.Requires(impl != null);
      Contract.Requires(label2absy != null);
      Contract.Requires(proverCtxt != null);
      Contract.Ensures(Contract.Result<VCExpr>() != null);

      #region Convert block structure back to a "regular expression"
      RE r = DAG2RE.Transform(cce.NonNull(impl.Blocks[0]));
      Contract.Assert(r != null);
      #endregion

      VCContext ctxt = new VCContext(label2absy, proverCtxt);
      Contract.Assert(ctxt != null);
      #region Send wlp(program,true) to Simplify
      var vcexp = Wlp.RegExpr(r, VCExpressionGenerator.True, ctxt);
      assertionCount = ctxt.AssertionCount;
      return vcexp;
      #endregion
    }

    /// <summary> 
    /// Remove empty blocks reachable from the startBlock of the CFG
    /// </summary>
    static void RemoveEmptyBlocksIterative(List<Block> blocks) {
      // postorder traversal of cfg
      //   noting loop heads in [keep] and
      //   generating token information in [renameInfo]
      Block startBlock = blocks[0];
      var postorder = new List<Block>();
      var keep = new HashSet<Block>();
      var visited = new HashSet<Block>();
      var grey = new HashSet<Block>();
      var stack = new Stack<Block>();
      Dictionary<Block, Block> renameInfo = new Dictionary<Block, Block>();

      stack.Push(startBlock);
      visited.Add(startBlock);
      while (stack.Count != 0) {
        var curr = stack.Pop();
        if (grey.Contains(curr)) {
          postorder.Add(curr);

          // generate renameInfoForStartBlock
          GotoCmd gtc = curr.TransferCmd as GotoCmd;
          renameInfo[curr] = null;
          if (gtc == null || gtc.labelTargets == null || gtc.labelTargets.Count == 0) {
            if (curr.Cmds.Count == 0 && curr.tok.IsValid) {
              renameInfo[curr] = curr;
            }
          } else {
            if (curr.Cmds.Count == 0 || curr == startBlock) {
              if (curr.tok.IsValid) {
                renameInfo[curr] = curr;
              } else {
                HashSet<Block> successorRenameInfo = new HashSet<Block>();
                foreach (Block s in gtc.labelTargets) {
                  if (keep.Contains(s)) {
                    successorRenameInfo.Add(null);
                  } else {
                    successorRenameInfo.Add(renameInfo[s]);
                  }
                }
                if (successorRenameInfo.Count == 1) {
                  renameInfo[curr] = successorRenameInfo.Single();
                }
              }
            }
          }
          // end generate renameInfoForStartBlock

        } else {
          grey.Add(curr);
          stack.Push(curr);
          GotoCmd gtc = curr.TransferCmd as GotoCmd;
          if (gtc == null || gtc.labelTargets == null || gtc.labelTargets.Count == 0) continue;
          foreach (Block s in gtc.labelTargets) {
            if (!visited.Contains(s)) {
              visited.Add(s);
              stack.Push(s);
            } else if (grey.Contains(s) && !postorder.Contains(s)) { // s is a loop head
              keep.Add(s);
            }
          }
        }
      }
      keep.Add(startBlock);

      foreach (Block b in postorder) {
        if (!keep.Contains(b) && b.Cmds.Count == 0) {
          GotoCmd bGtc = b.TransferCmd as GotoCmd;
          foreach (Block p in b.Predecessors) {
            GotoCmd pGtc = p.TransferCmd as GotoCmd;
            Contract.Assert(pGtc != null);
            pGtc.labelTargets.Remove(b);
            pGtc.labelNames.Remove(b.Label);
          }
          if (bGtc == null || bGtc.labelTargets == null || bGtc.labelTargets.Count == 0) {
            continue;
          }

          List<Block> successors = bGtc.labelTargets;

          // Try to push token information if possible
          if (b.tok.IsValid && successors.Count == 1 && b != renameInfo[startBlock]) {
            var s = successors.Single();
            if (!s.tok.IsValid) {
              foreach (Block p in s.Predecessors) {
                if (p != b) {
                  GotoCmd pGtc = p.TransferCmd as GotoCmd;
                  Contract.Assert(pGtc != null);
                  pGtc.labelTargets.Remove(s);
                  pGtc.labelNames.Remove(s.Label);
                  pGtc.labelTargets.Add(s);
                  pGtc.labelNames.Add(b.Label);
                }
              }
              s.tok = b.tok;
              s.Label = b.Label;
            }
          }

          foreach (Block p in b.Predecessors) {
            GotoCmd pGtc = p.TransferCmd as GotoCmd;
            Contract.Assert(pGtc != null);
            foreach (Block s in successors) {
              if (!pGtc.labelTargets.Contains(s)) {
                pGtc.labelTargets.Add(s);
                pGtc.labelNames.Add(s.Label);
              }
            }
          }
        }
      }

      if (!startBlock.tok.IsValid && startBlock.Cmds.All(c => c is AssumeCmd)) {
        if (renameInfo[startBlock] != null) {
          startBlock.tok = renameInfo[startBlock].tok;
          startBlock.Label = renameInfo[startBlock].Label;
        }
      }

    }

    /// <summary> 
    /// Remove the empty blocks reachable from the block.
    /// It changes the visiting state of the blocks, so that if you want to visit again the blocks, you have to reset them...
    /// </summary>
    static List<Block> RemoveEmptyBlocks(Block b) {
      Contract.Requires(b != null);
      Contract.Ensures(Contract.Result<List<Block>>() != null);

      Contract.Assert(b.TraversingStatus == Block.VisitState.ToVisit);
      Block renameInfo;
      List<Block> retVal = removeEmptyBlocksWorker(b, true, out renameInfo);
      if (renameInfo != null && !b.tok.IsValid) {
        bool onlyAssumes = true;
        foreach (Cmd c in b.Cmds) {
          if (!(c is AssumeCmd)) {
            onlyAssumes = false;
            break;
          }
        }
        if (onlyAssumes) {
          b.tok = renameInfo.tok;
          b.Label = renameInfo.Label;
        }
      }
      return retVal;
    }

    /// <summary>
    /// For every not-yet-visited block n reachable from b, change n's successors to skip empty nodes.
    /// Return the *set* of blocks reachable from b without passing through a nonempty block.
    /// The target of any backedge is counted as a nonempty block.
    /// If renameInfoForStartBlock is non-null, it denotes an empty block with location information, and that
    /// information would be appropriate to display
    /// </summary>
    private static List<Block> removeEmptyBlocksWorker(Block b, bool startNode, out Block renameInfoForStartBlock)
  {
      Contract.Requires(b != null);
      Contract.Ensures(Contract.ValueAtReturn(out renameInfoForStartBlock) == null || Contract.ValueAtReturn(out renameInfoForStartBlock).tok.IsValid);
      // ensures: b in result ==> renameInfoForStartBlock == null;
    
      renameInfoForStartBlock = null;
      List<Block> bs = new List<Block>();
      GotoCmd gtc = b.TransferCmd as GotoCmd;

      // b has no successors
      if (gtc == null || gtc.labelTargets == null || gtc.labelTargets.Count == 0) 
      {
        if (b.Cmds.Count != 0){ // only empty blocks are removed...
          bs.Add(b);
        } else if (b.tok.IsValid) {
          renameInfoForStartBlock = b;
        }
        return bs;
      }
      else if (b.TraversingStatus == Block.VisitState.ToVisit)  // if b has some successors and we have not seen it so far...
      { 
        b.TraversingStatus = Block.VisitState.BeingVisited;

        // Before recursing down to successors, make a sobering observation:
        // If b has no commands and is not the start node, then it will see
        // extinction (because it will not be included in the "return setOfSuccessors"
        // statement below).  In that case, if b has a location, then the location
        // information would be lost.  Hence, make an attempt to save the location
        // by pushing the location onto b's successor.  This can be done if (0) b has
        // exactly one successor, (1) that successor has no location of its own, and
        // (2) that successor has no other predecessors.
        if (b.Cmds.Count == 0 && !startNode) {
          // b is about to become extinct; try to save its name and location, if possible
          if (b.tok.IsValid && gtc.labelTargets.Count == 1) {
            Block succ = cce.NonNull(gtc.labelTargets[0]);
            if (!succ.tok.IsValid && succ.Predecessors.Count == 1) {
              succ.tok = b.tok;
              succ.Label = b.Label;
            }
          }
        }

        // recursively call this method on each successor
        // merge result into a *set* of blocks
        HashSet<Block> mergedSuccessors = new HashSet<Block>();
        int m = 0;  // in the following loop, set renameInfoForStartBlock to the value that all recursive calls agree on, if possible; otherwise, null
        foreach (Block dest in gtc.labelTargets){Contract.Assert(dest != null);
          Block renameInfo;
          List<Block> ys = removeEmptyBlocksWorker(dest, false, out renameInfo);
          Contract.Assert(ys != null);
          if (m == 0) {
            renameInfoForStartBlock = renameInfo;
          } else if (renameInfoForStartBlock != renameInfo) {
            renameInfoForStartBlock = null;
          }
          foreach (Block successor in ys){
            if (!mergedSuccessors.Contains(successor))
              mergedSuccessors.Add(successor);
          }
          m++;
        }
        b.TraversingStatus = Block.VisitState.AlreadyVisited;

        List<Block> setOfSuccessors = new List<Block>();
        foreach (Block d in mergedSuccessors)
          setOfSuccessors.Add(d);
        if (b.Cmds.Count == 0 && !startNode) {
          // b is about to become extinct
          if (b.tok.IsValid) {
            renameInfoForStartBlock = b;
          }
          return setOfSuccessors;
        }
        // otherwise, update the list of successors of b to be the blocks in setOfSuccessors
        gtc.labelTargets = setOfSuccessors;
        gtc.labelNames = new List<String>();
        foreach (Block d in setOfSuccessors){
          Contract.Assert(d != null);
          gtc.labelNames.Add(d.Label);}
        if (!startNode) {
          renameInfoForStartBlock = null;
        }
        return new List<Block> { b };
      }
      else // b has some successors, but we are already visiting it, or we have already visited it...
      {
        return new List<Block> { b };
      }
    }

    static void DumpMap(Hashtable /*Variable->Expr*/ map) {
      Contract.Requires(map != null);
      foreach (DictionaryEntry de in map) {
        Variable v = (Variable)de.Key;
        Contract.Assert(v != null);
        Expr e = (Expr)de.Value;
        Contract.Assert(e != null);
        Console.Write("  ");
        v.Emit(new TokenTextWriter("<console>", Console.Out, /*setTokens=*/ false, /*pretty=*/ false), 0);
        Console.Write("  --> ");
        e.Emit(new TokenTextWriter("<console>", Console.Out, /*setTokens=*/ false, /*pretty=*/ false));
        Console.WriteLine();
      }
    }
  }
}
>>>>>>> 713e870a
<|MERGE_RESOLUTION|>--- conflicted
+++ resolved
@@ -1,4 +1,3 @@
-<<<<<<< HEAD
 //-----------------------------------------------------------------------------
 //
 // Copyright (C) Microsoft Corporation.  All Rights Reserved.
@@ -3933,3907 +3932,4 @@
       }
     }
   }
-}
-=======
-//-----------------------------------------------------------------------------
-//
-// Copyright (C) Microsoft Corporation.  All Rights Reserved.
-//
-//-----------------------------------------------------------------------------
-using System;
-using System.Collections;
-using System.Collections.Generic;
-using System.Diagnostics;
-using System.Linq;
-using System.Threading;
-using System.IO;
-using Microsoft.Boogie;
-using Microsoft.Boogie.GraphUtil;
-using System.Diagnostics.Contracts;
-using Microsoft.Basetypes;
-using Microsoft.Boogie.VCExprAST;
-
-namespace VC {
-  using Bpl = Microsoft.Boogie;
-  using System.Threading.Tasks;
-
-  public class VCGen : ConditionGeneration {
-      private const bool _print_time = false;
-    /// <summary>
-    /// Constructor.  Initializes the theorem prover.
-    /// </summary>
-    [NotDelayed]
-    public VCGen(Program program, string/*?*/ logFilePath, bool appendLogFile, List<Checker> checkers)
-      : base(program, checkers)
-    {
-      Contract.Requires(program != null);
-      this.appendLogFile = appendLogFile;
-      this.logFilePath = logFilePath;
-    }
-
-    private static AssumeCmd AssertTurnedIntoAssume(AssertCmd assrt) {
-      Contract.Requires(assrt != null);
-      Contract.Ensures(Contract.Result<AssumeCmd>() != null);
-
-      Expr expr = assrt.Expr;
-      Contract.Assert(expr != null);
-      switch (Wlp.Subsumption(assrt)) {
-        case CommandLineOptions.SubsumptionOption.Never:
-          expr = Expr.True;
-          break;
-        case CommandLineOptions.SubsumptionOption.Always:
-          break;
-        case CommandLineOptions.SubsumptionOption.NotForQuantifiers:
-          if (expr is QuantifierExpr) {
-            expr = Expr.True;
-          }
-          break;
-        default:
-          Contract.Assert(false);
-          throw new cce.UnreachableException();  // unexpected case
-      }
-
-      return new AssumeCmd(assrt.tok, expr);
-    }
-
-    #region Soundness smoke tester
-    class SmokeTester {
-      [ContractInvariantMethod]
-      void ObjectInvariant() {
-        Contract.Invariant(parent != null);
-        Contract.Invariant(impl != null);
-        Contract.Invariant(initial != null);
-        Contract.Invariant(cce.NonNullDictionaryAndValues(copies));
-        Contract.Invariant(cce.NonNull(visited));
-        Contract.Invariant(callback != null);
-      }
-
-      VCGen parent;
-      Implementation impl;
-      Block initial;
-      int id;
-      Dictionary<Block, Block> copies = new Dictionary<Block, Block>();
-      HashSet<Block> visited = new HashSet<Block>();
-      VerifierCallback callback;
-
-      internal SmokeTester(VCGen par, Implementation i, VerifierCallback callback) {
-        Contract.Requires(par != null);
-        Contract.Requires(i != null);
-        Contract.Requires(callback != null);
-        parent = par;
-        impl = i;
-        initial = i.Blocks[0];
-        this.callback = callback;
-      }
-
-      internal void Copy() {
-        CloneBlock(impl.Blocks[0]);
-        initial = GetCopiedBlocks()[0];
-      }
-
-      internal void Test() {
-        Contract.EnsuresOnThrow<UnexpectedProverOutputException>(true);
-
-        DFS(initial);
-      }
-
-      void TopologicalSortImpl() {
-        Graph<Block> dag = new Graph<Block>();
-        dag.AddSource(cce.NonNull(impl.Blocks[0])); // there is always at least one node in the graph
-        foreach (Block b in impl.Blocks) {
-          GotoCmd gtc = b.TransferCmd as GotoCmd;
-          if (gtc != null) {
-            Contract.Assume(gtc.labelTargets != null);
-            foreach (Block dest in gtc.labelTargets) {
-              Contract.Assert(dest != null);
-              dag.AddEdge(b, dest);
-            }
-          }
-        }
-        impl.Blocks = new List<Block>();
-        foreach (Block b in dag.TopologicalSort()) {
-          Contract.Assert(b != null);
-          impl.Blocks.Add(b);
-        }
-      }
-
-      void Emit() {
-        TopologicalSortImpl();
-        EmitImpl(impl, false);
-      }
-
-      // this one copies forward
-      Block CloneBlock(Block b) {
-        Contract.Requires(b != null);
-        Contract.Ensures(Contract.Result<Block>() != null);
-
-        Block fake_res;
-        if (copies.TryGetValue(b, out fake_res)) {
-          return cce.NonNull(fake_res);
-        }
-        Block res = new Block(b.tok, b.Label, new List<Cmd>(b.Cmds), null);
-        copies[b] = res;
-        if (b.TransferCmd is GotoCmd) {
-          foreach (Block ch in cce.NonNull((GotoCmd)b.TransferCmd).labelTargets) {
-            Contract.Assert(ch != null);
-            CloneBlock(ch);
-          }
-        }
-        foreach (Block p in b.Predecessors) {
-          Contract.Assert(p != null);
-          res.Predecessors.Add(CloneBlock(p));
-        }
-        return res;
-      }
-
-      // this one copies backwards
-      Block CopyBlock(Block b) {
-        Contract.Requires(b != null);
-        Contract.Ensures(Contract.Result<Block>() != null);
-
-        Block fake_res;
-        if (copies.TryGetValue(b, out fake_res)) {
-          // fake_res should be Block! but the compiler fails
-          return cce.NonNull(fake_res);
-        }
-        Block res;
-        List<Cmd> seq = new List<Cmd>();
-        foreach (Cmd c in b.Cmds) {
-          Contract.Assert(c != null);
-          AssertCmd turn = c as AssertCmd;
-          if (!turnAssertIntoAssumes || turn == null) {
-            seq.Add(c);
-          } else {
-            seq.Add(AssertTurnedIntoAssume(turn));
-          }
-        }
-        res = new Block(b.tok, b.Label, seq, null);
-        copies[b] = res;
-        foreach (Block p in b.Predecessors) {
-          Contract.Assert(p != null);
-          res.Predecessors.Add(CopyBlock(p));
-        }
-        return res;
-      }
-
-      List<Block> GetCopiedBlocks() {
-        Contract.Ensures(cce.NonNullElements(Contract.Result<List<Block>>()));
-
-        // the order of nodes in res is random (except for the first one, being the entry)
-        List<Block> res = new List<Block>();
-        res.Add(copies[initial]);
-
-        foreach (KeyValuePair<Block, Block> kv in copies) {
-          Contract.Assert(kv.Key != null&&kv.Value!=null);
-          GotoCmd go = kv.Key.TransferCmd as GotoCmd;
-          ReturnCmd ret = kv.Key.TransferCmd as ReturnCmd;
-          if (kv.Key != initial) {
-            res.Add(kv.Value);
-          }
-          if (go != null) {
-            GotoCmd copy = new GotoCmd(go.tok, new List<String>(), new List<Block>());
-            kv.Value.TransferCmd = copy;
-            foreach (Block b in cce.NonNull(go.labelTargets)) {
-              Contract.Assert(b != null);
-              Block c;
-              if (copies.TryGetValue(b, out c)) {
-                copy.AddTarget(cce.NonNull(c));
-              }
-            }
-          } else if (ret != null) {
-            kv.Value.TransferCmd = ret;
-          } else {
-            Contract.Assume(false);
-            throw new cce.UnreachableException();
-          }
-        }
-
-        copies.Clear();
-
-        return res;
-      }
-
-      // check if e is true, false, !true, !false
-      // if so return true and the value of the expression in val
-      bool BooleanEval(Expr e, ref bool val) {
-        Contract.Requires(e != null);
-        LiteralExpr lit = e as LiteralExpr;
-        NAryExpr call = e as NAryExpr;
-
-        if (lit != null && lit.isBool) {
-          val = lit.asBool;
-          return true;
-        } else if (call != null &&
-                   call.Fun is UnaryOperator &&
-                   ((UnaryOperator)call.Fun).Op == UnaryOperator.Opcode.Not &&
-                   BooleanEval(cce.NonNull(call.Args[0]), ref val)) {
-          val = !val;
-          return true;
-        }
-          // this is for the 0bv32 != 0bv32 generated by vcc
-        else if (call != null &&
-                   call.Fun is BinaryOperator &&
-                   ((BinaryOperator)call.Fun).Op == BinaryOperator.Opcode.Neq &&
-                   call.Args[0] is LiteralExpr &&
-                   cce.NonNull(call.Args[0]).Equals(call.Args[1])) {
-          val = false;
-          return true;
-        }
-
-        return false;
-      }
-
-      bool IsFalse(Expr e) {
-        Contract.Requires(e != null);
-        bool val = false;
-        return BooleanEval(e, ref val) && !val;
-      }
-
-      bool CheckUnreachable(Block cur, List<Cmd> seq)
-      {
-        Contract.Requires(cur != null);
-        Contract.Requires(seq != null);
-        Contract.EnsuresOnThrow<UnexpectedProverOutputException>(true);
-        foreach (Cmd cmd in seq)
-        {
-          AssertCmd assrt = cmd as AssertCmd;
-          if (assrt != null && QKeyValue.FindBoolAttribute(assrt.Attributes, "PossiblyUnreachable"))
-            return false;
-        }
-
-        DateTime start = DateTime.UtcNow;
-        if (CommandLineOptions.Clo.Trace)
-        {
-          System.Console.Write("    soundness smoke test #{0} ... ", id);
-        }
-        callback.OnProgress("smoke", id, id, 0.0);
-
-        Token tok = new Token();
-        tok.val = "soundness smoke test assertion";
-        seq.Add(new AssertCmd(tok, Expr.False));
-        Block copy = CopyBlock(cur);
-        Contract.Assert(copy != null);
-        copy.Cmds = seq;
-        List<Block> backup = impl.Blocks;
-        Contract.Assert(backup != null);
-        impl.Blocks = GetCopiedBlocks();
-        copy.TransferCmd = new ReturnCmd(Token.NoToken);
-        if (CommandLineOptions.Clo.TraceVerify)
-        {
-          System.Console.WriteLine();
-          System.Console.WriteLine(" --- smoke #{0}, before passify", id);
-          Emit();
-        }
-        parent.CurrentLocalVariables = impl.LocVars;
-        ModelViewInfo mvInfo;
-        parent.PassifyImpl(impl, out mvInfo);
-        Dictionary<int, Absy> label2Absy;
-        Checker ch = parent.FindCheckerFor(CommandLineOptions.Clo.SmokeTimeout);
-        Contract.Assert(ch != null);
-
-        ProverInterface.Outcome outcome = ProverInterface.Outcome.Undetermined;
-        try
-        {
-          lock (ch)
-          {
-            var exprGen = ch.TheoremProver.Context.ExprGen;
-            VCExpr controlFlowVariableExpr = CommandLineOptions.Clo.UseLabels ? null : exprGen.Integer(BigNum.ZERO);
-
-            VCExpr vc = parent.GenerateVC(impl, controlFlowVariableExpr, out label2Absy, ch.TheoremProver.Context);
-            Contract.Assert(vc != null);
-
-            if (!CommandLineOptions.Clo.UseLabels)
-            {
-              VCExpr controlFlowFunctionAppl = exprGen.ControlFlowFunctionApplication(exprGen.Integer(BigNum.ZERO), exprGen.Integer(BigNum.ZERO));
-              VCExpr eqExpr = exprGen.Eq(controlFlowFunctionAppl, exprGen.Integer(BigNum.FromInt(impl.Blocks[0].UniqueId)));
-              vc = exprGen.Implies(eqExpr, vc);
-            }
-
-            impl.Blocks = backup;
-
-            if (CommandLineOptions.Clo.TraceVerify)
-            {
-              System.Console.WriteLine(" --- smoke #{0}, after passify", id);
-              Emit();
-            }
-
-            ch.BeginCheck(cce.NonNull(impl.Name + "_smoke" + id++), vc, new ErrorHandler(label2Absy, this.callback));
-          }
-
-          ch.ProverTask.Wait();
-
-          lock (ch)
-          {
-             outcome = ch.ReadOutcome();
-          }
-        }
-        finally
-        {
-          ch.GoBackToIdle();
-        }
-
-        parent.CurrentLocalVariables = null;
-
-        DateTime end = DateTime.UtcNow;
-        TimeSpan elapsed = end - start;
-        if (CommandLineOptions.Clo.Trace)
-        {
-          System.Console.WriteLine("  [{0} s] {1}", elapsed.TotalSeconds,
-            outcome == ProverInterface.Outcome.Valid ? "OOPS" :
-              "OK" + (outcome == ProverInterface.Outcome.Invalid ? "" : " (" + outcome + ")"));
-        }
-
-        if (outcome == ProverInterface.Outcome.Valid)
-        {
-          // copy it again, so we get the version with calls, assignments and such
-          copy = CopyBlock(cur);
-          copy.Cmds = seq;
-          impl.Blocks = GetCopiedBlocks();
-          TopologicalSortImpl();
-          callback.OnUnreachableCode(impl);
-          impl.Blocks = backup;
-          return true;
-        }
-        return false;
-      }
-
-      const bool turnAssertIntoAssumes = false;
-
-      void DFS(Block cur) {
-        Contract.Requires(cur != null);
-        Contract.EnsuresOnThrow<UnexpectedProverOutputException>(true);
-        if (visited.Contains(cur))
-          return;
-        visited.Add(cur);
-
-        List<Cmd> seq = new List<Cmd>();
-        foreach (Cmd cmd_ in cur.Cmds) {
-          Cmd cmd = cmd_;
-          Contract.Assert(cmd != null);
-          AssertCmd assrt = cmd as AssertCmd;
-          AssumeCmd assm = cmd as AssumeCmd;
-          CallCmd call = cmd as CallCmd;
-
-          bool assumeFalse = false;
-
-          if (assrt != null) {
-            // we're not going any further
-            // it's clear the user expected unreachable code here
-            // it's not clear where did he expect it, maybe it would be right to insert
-            // a check just one command before
-            if (IsFalse(assrt.Expr))
-              return;
-
-#if TURN_ASSERT_INFO_ASSUMES
-            if (turnAssertIntoAssumes) {
-              cmd = AssertTurnedIntoAssume(assrt);
-            }
-#endif
-          } else if (assm != null) {
-            if (IsFalse(assm.Expr))
-              assumeFalse = true;
-          } else if (call != null) {
-            foreach (Ensures e in (cce.NonNull(call.Proc)).Ensures) {
-              Contract.Assert(e != null);
-              if (IsFalse(e.Condition))
-                assumeFalse = true;
-            }
-          }
-
-          if (assumeFalse) {
-            CheckUnreachable(cur, seq);
-            return;
-          }
-
-          seq.Add(cmd);
-        }
-
-
-        GotoCmd go = cur.TransferCmd as GotoCmd;
-        ReturnCmd ret = cur.TransferCmd as ReturnCmd;
-
-        Contract.Assume(!(go != null && go.labelTargets == null && go.labelNames != null && go.labelNames.Count > 0));
-
-        if (ret != null || (go != null && cce.NonNull(go.labelTargets).Count == 0)) {
-          // we end in return, so there will be no more places to check
-          CheckUnreachable(cur, seq);
-        } else if (go != null) {
-          bool needToCheck = true;
-          // if all of our children have more than one parent, then
-          // we're in the right place to check
-          foreach (Block target in cce.NonNull(go.labelTargets)) {
-            Contract.Assert(target != null);
-            if (target.Predecessors.Count == 1) {
-              needToCheck = false;
-            }
-          }
-          if (needToCheck) {
-            CheckUnreachable(cur, seq);
-          }
-          foreach (Block target in go.labelTargets) {
-            Contract.Assert(target != null);
-            DFS(target);
-          }
-        }
-      }
-
-      class ErrorHandler : ProverInterface.ErrorHandler {
-        Dictionary<int, Absy> label2Absy;
-        VerifierCallback callback;
-        [ContractInvariantMethod]
-        void ObjectInvariant() {
-          Contract.Invariant(label2Absy != null);
-          Contract.Invariant(callback != null);
-        }
-
-
-        public ErrorHandler(Dictionary<int, Absy> label2Absy, VerifierCallback callback) {
-          Contract.Requires(label2Absy != null);
-          Contract.Requires(callback != null);
-          this.label2Absy = label2Absy;
-          this.callback = callback;
-        }
-
-        public override Absy Label2Absy(string label) {
-          //Contract.Requires(label != null);
-          Contract.Ensures(Contract.Result<Absy>() != null);
-
-          int id = int.Parse(label);
-          return cce.NonNull((Absy)label2Absy[id]);
-        }
-
-        public override void OnProverWarning(string msg) {
-          //Contract.Requires(msg != null);
-          this.callback.OnWarning(msg);
-        }
-      }
-    }
-
-
-    #endregion
-
-    #region Splitter
-    class Split {
-      class BlockStats {
-        public bool big_block;
-        public int id;
-        public double assertion_cost;
-        public double assumption_cost; // before multiplier
-        public double incomming_paths;
-        public List<Block>/*!>!*/ virtual_successors = new List<Block>();
-        public List<Block>/*!>!*/ virtual_predecesors = new List<Block>();
-        public HashSet<Block> reachable_blocks;
-        public readonly Block block;
-        [ContractInvariantMethod]
-        void ObjectInvariant() {
-          Contract.Invariant(cce.NonNullElements(virtual_successors));
-          Contract.Invariant(cce.NonNullElements(virtual_predecesors));
-          Contract.Invariant(block != null);
-        }
-
-
-        public BlockStats(Block b, int i) {
-          Contract.Requires(b != null);
-          block = b;
-          assertion_cost = -1;
-          id = i;
-        }
-      }
-      [ContractInvariantMethod]
-      void ObjectInvariant() {
-        Contract.Invariant(cce.NonNullElements(blocks));
-        Contract.Invariant(cce.NonNullElements(big_blocks));
-        Contract.Invariant(cce.NonNullDictionaryAndValues(stats));
-        Contract.Invariant(cce.NonNullElements(assumized_branches));
-        Contract.Invariant(gotoCmdOrigins != null);
-        Contract.Invariant(parent != null);
-        Contract.Invariant(impl != null);
-        Contract.Invariant(copies != null);
-        Contract.Invariant(cce.NonNull(protected_from_assert_to_assume));
-        Contract.Invariant(cce.NonNull(keep_at_all));
-      }
-
-
-      readonly List<Block> blocks;
-      readonly List<Block> big_blocks = new List<Block>();
-      readonly Dictionary<Block/*!*/, BlockStats/*!*/>/*!*/ stats = new Dictionary<Block/*!*/, BlockStats/*!*/>();
-      readonly int id;
-      static int current_id = -1;
-      Block split_block;
-      bool assert_to_assume;
-      List<Block/*!*/>/*!*/ assumized_branches = new List<Block/*!*/>();
-
-      double score;
-      bool score_computed;
-      double total_cost;
-      int assertion_count;
-      double assertion_cost; // without multiplication by paths
-      Dictionary<TransferCmd, ReturnCmd>/*!*/ gotoCmdOrigins;
-      readonly public VCGen/*!*/ parent;
-      Implementation/*!*/ impl;
-
-      Dictionary<Block/*!*/, Block/*!*/>/*!*/ copies = new Dictionary<Block/*!*/, Block/*!*/>();
-      bool doing_slice;
-      double slice_initial_limit;
-      double slice_limit;
-      bool slice_pos;
-      HashSet<Block/*!*/>/*!*/ protected_from_assert_to_assume = new HashSet<Block/*!*/>();
-      HashSet<Block/*!*/>/*!*/ keep_at_all = new HashSet<Block/*!*/>();
-
-      // async interface
-      private Checker checker;
-      private int splitNo;
-      internal ErrorReporter reporter;
-
-      public Split(List<Block/*!*/>/*!*/ blocks, Dictionary<TransferCmd, ReturnCmd>/*!*/ gotoCmdOrigins, VCGen/*!*/ par, Implementation/*!*/ impl) {
-        Contract.Requires(cce.NonNullElements(blocks));
-        Contract.Requires(gotoCmdOrigins != null);
-        Contract.Requires(par != null);
-        Contract.Requires(impl != null);
-        this.blocks = blocks;
-        this.gotoCmdOrigins = gotoCmdOrigins;
-        this.parent = par;
-        this.impl = impl;
-        this.id = Interlocked.Increment(ref current_id);
-      }
-
-      public double Cost {
-        get {
-          ComputeBestSplit();
-          return total_cost;
-        }
-      }
-
-      public bool LastChance {
-        get {
-          ComputeBestSplit();
-          return assertion_count == 1 && score < 0;
-        }
-      }
-
-      public string Stats {
-        get {
-          ComputeBestSplit();
-          return string.Format("(cost:{0:0}/{1:0}{2})", total_cost, assertion_cost, LastChance ? " last" : "");
-        }
-      }
-
-      public void DumpDot(int no) {
-        using (System.IO.StreamWriter sw = System.IO.File.CreateText(string.Format("split.{0}.dot", no))) {
-          sw.WriteLine("digraph G {");
-
-          ComputeBestSplit();
-          List<Block> saved = assumized_branches;
-          Contract.Assert(saved != null);
-          assumized_branches = new List<Block>();
-          DoComputeScore(false);
-          assumized_branches = saved;
-
-          foreach (Block b in big_blocks) {
-            Contract.Assert(b != null);
-            BlockStats s = GetBlockStats(b);
-            foreach (Block t in s.virtual_successors) {
-              Contract.Assert(t != null);
-              sw.WriteLine("n{0} -> n{1};", s.id, GetBlockStats(t).id);
-            }
-            sw.WriteLine("n{0} [label=\"{1}:\\n({2:0.0}+{3:0.0})*{4:0.0}\"{5}];",
-                      s.id, b.Label,
-                      s.assertion_cost, s.assumption_cost, s.incomming_paths,
-                      s.assertion_cost > 0 ? ",shape=box" : "");
-
-          }
-          sw.WriteLine("}");
-          sw.Close();
-        }
-
-        string filename = string.Format("split.{0}.bpl", no);
-        using (System.IO.StreamWriter sw = System.IO.File.CreateText(filename)) {
-          int oldPrintUnstructured = CommandLineOptions.Clo.PrintUnstructured;
-          CommandLineOptions.Clo.PrintUnstructured = 2;  // print only the unstructured program
-          bool oldPrintDesugaringSetting = CommandLineOptions.Clo.PrintDesugarings;
-          CommandLineOptions.Clo.PrintDesugarings = false;
-          List<Block> backup = impl.Blocks;
-          Contract.Assert(backup != null);
-          impl.Blocks = blocks;
-          impl.Emit(new TokenTextWriter(filename, sw, /*setTokens=*/ false, /*pretty=*/ false), 0);
-          impl.Blocks = backup;
-          CommandLineOptions.Clo.PrintDesugarings = oldPrintDesugaringSetting;
-          CommandLineOptions.Clo.PrintUnstructured = oldPrintUnstructured;
-        }
-      }
-
-      int bsid;
-      BlockStats GetBlockStats(Block b) {
-        Contract.Requires(b != null);
-        Contract.Ensures(Contract.Result<BlockStats>() != null);
-
-        BlockStats s;
-        if (!stats.TryGetValue(b, out s)) {
-          s = new BlockStats(b, bsid++);
-          stats[b] = s;
-        }
-        return cce.NonNull(s);
-      }
-
-      double AssertionCost(PredicateCmd c) {
-        return 1.0;
-      }
-
-      void CountAssertions(Block b) {
-        Contract.Requires(b != null);
-        BlockStats s = GetBlockStats(b);
-        if (s.assertion_cost >= 0)
-          return; // already done
-        s.big_block = true;
-        s.assertion_cost = 0;
-        s.assumption_cost = 0;
-        foreach (Cmd c in b.Cmds) {
-          if (c is AssertCmd) {
-            double cost = AssertionCost((AssertCmd)c);
-            s.assertion_cost += cost;
-            assertion_count++;
-            assertion_cost += cost;
-          } else if (c is AssumeCmd) {
-            s.assumption_cost += AssertionCost((AssumeCmd)c);
-          }
-        }
-        foreach (Block c in Exits(b)) {
-          Contract.Assert(c != null);
-          s.virtual_successors.Add(c);
-        }
-        if (s.virtual_successors.Count == 1) {
-          Block next = s.virtual_successors[0];
-          BlockStats se = GetBlockStats(next);
-          CountAssertions(next);
-          if (next.Predecessors.Count > 1 || se.virtual_successors.Count != 1)
-            return;
-          s.virtual_successors[0] = se.virtual_successors[0];
-          s.assertion_cost += se.assertion_cost;
-          s.assumption_cost += se.assumption_cost;
-          se.big_block = false;
-        }
-      }
-
-      HashSet<Block/*!*/>/*!*/ ComputeReachableNodes(Block/*!*/ b) {
-        Contract.Requires(b != null);
-        Contract.Ensures(cce.NonNull(Contract.Result<HashSet<Block/*!*/>>()));
-        BlockStats s = GetBlockStats(b);
-        if (s.reachable_blocks != null) {
-          return s.reachable_blocks;
-        }
-        HashSet<Block/*!*/> blocks = new HashSet<Block/*!*/>();
-        s.reachable_blocks = blocks;
-        blocks.Add(b);
-        foreach (Block/*!*/ succ in Exits(b)) {
-          Contract.Assert(succ != null);
-          foreach (Block r in ComputeReachableNodes(succ)) {
-            Contract.Assert(r != null);
-            blocks.Add(r);
-          }
-        }
-        return blocks;
-      }
-
-      double ProverCost(double vc_cost) {
-        return vc_cost * vc_cost;
-      }
-
-      void ComputeBestSplit() {
-        if (score_computed)
-          return;
-        score_computed = true;
-
-        assertion_count = 0;
-
-        foreach (Block b in blocks) {
-          Contract.Assert(b != null);
-          CountAssertions(b);
-        }
-
-        foreach (Block b in blocks) {
-          Contract.Assert(b != null);
-          BlockStats bs = GetBlockStats(b);
-          if (bs.big_block) {
-            big_blocks.Add(b);
-            foreach (Block ch in bs.virtual_successors) {
-              Contract.Assert(ch != null);
-              BlockStats chs = GetBlockStats(ch);
-              if (!chs.big_block) {
-                Console.WriteLine("non-big {0} accessed from {1}", ch, b);
-                DumpDot(-1);
-                Contract.Assert(false);
-                throw new cce.UnreachableException();
-              }
-              chs.virtual_predecesors.Add(b);
-            }
-          }
-        }
-
-        assumized_branches.Clear();
-        total_cost = ProverCost(DoComputeScore(false));
-
-        score = double.PositiveInfinity;
-        Block best_split = null;
-        List<Block> saved_branches = new List<Block>();
-
-        foreach (Block b in big_blocks) {
-          Contract.Assert(b != null);
-          GotoCmd gt = b.TransferCmd as GotoCmd;
-          if (gt == null)
-            continue;
-          List<Block> targ = cce.NonNull(gt.labelTargets);
-          if (targ.Count < 2)
-            continue;
-          // caution, we only consider two first exits
-
-          double left0, right0, left1, right1;
-          split_block = b;
-
-          assumized_branches.Clear();
-          assumized_branches.Add(cce.NonNull(targ[0]));
-          left0 = DoComputeScore(true);
-          right0 = DoComputeScore(false);
-
-          assumized_branches.Clear();
-          for (int idx = 1; idx < targ.Count; idx++) {
-            assumized_branches.Add(cce.NonNull(targ[idx]));
-          }
-          left1 = DoComputeScore(true);
-          right1 = DoComputeScore(false);
-
-          double current_score = ProverCost(left1) + ProverCost(right1);
-          double other_score = ProverCost(left0) + ProverCost(right0);
-
-          if (other_score < current_score) {
-            current_score = other_score;
-            assumized_branches.Clear();
-            assumized_branches.Add(cce.NonNull(targ[0]));
-          }
-
-          if (current_score < score) {
-            score = current_score;
-            best_split = split_block;
-            saved_branches.Clear();
-            saved_branches.AddRange(assumized_branches);
-          }
-        }
-
-        if (CommandLineOptions.Clo.VcsPathSplitMult * score > total_cost) {
-          split_block = null;
-          score = -1;
-        } else {
-          assumized_branches = saved_branches;
-          split_block = best_split;
-        }
-      }
-
-      void UpdateIncommingPaths(BlockStats s) {
-        Contract.Requires(s != null);
-        if (s.incomming_paths < 0.0) {
-          int count = 0;
-          s.incomming_paths = 0.0;
-          if (!keep_at_all.Contains(s.block))
-            return;
-          foreach (Block b in s.virtual_predecesors) {
-            Contract.Assert(b != null);
-            BlockStats ch = GetBlockStats(b);
-            Contract.Assert(ch != null);
-            UpdateIncommingPaths(ch);
-            if (ch.incomming_paths > 0.0) {
-              s.incomming_paths += ch.incomming_paths;
-              count++;
-            }
-          }
-          if (count > 1) {
-            s.incomming_paths *= CommandLineOptions.Clo.VcsPathJoinMult;
-          }
-        }
-      }
-
-      void ComputeBlockSetsHelper(Block b, bool allow_small) {
-        Contract.Requires(b != null);
-        if (keep_at_all.Contains(b))
-          return;
-        keep_at_all.Add(b);
-
-        if (allow_small) {
-          foreach (Block ch in Exits(b)) {
-            Contract.Assert(ch != null);
-            if (b == split_block && assumized_branches.Contains(ch))
-              continue;
-            ComputeBlockSetsHelper(ch, allow_small);
-          }
-        } else {
-          foreach (Block ch in GetBlockStats(b).virtual_successors) {
-            Contract.Assert(ch != null);
-            if (b == split_block && assumized_branches.Contains(ch))
-              continue;
-            ComputeBlockSetsHelper(ch, allow_small);
-          }
-        }
-      }
-
-      void ComputeBlockSets(bool allow_small) {
-        protected_from_assert_to_assume.Clear();
-        keep_at_all.Clear();
-
-        Debug.Assert(split_block == null || GetBlockStats(split_block).big_block);
-        Debug.Assert(GetBlockStats(blocks[0]).big_block);
-
-        if (assert_to_assume) {
-          foreach (Block b in allow_small ? blocks : big_blocks) {
-            Contract.Assert(b != null);
-            if (ComputeReachableNodes(b).Contains(cce.NonNull(split_block))) {
-              keep_at_all.Add(b);
-            }
-          }
-
-          foreach (Block b in assumized_branches) {
-            Contract.Assert(b != null);
-            foreach (Block r in ComputeReachableNodes(b)) {
-              Contract.Assert(r != null);
-              if (allow_small || GetBlockStats(r).big_block) {
-                keep_at_all.Add(r);
-                protected_from_assert_to_assume.Add(r);
-              }
-            }
-          }
-        } else {
-          ComputeBlockSetsHelper(blocks[0], allow_small);
-        }
-      }
-
-      bool ShouldAssumize(Block b) {
-        Contract.Requires(b != null);
-        return assert_to_assume && !protected_from_assert_to_assume.Contains(b);
-      }
-
-      double DoComputeScore(bool aa) {
-        assert_to_assume = aa;
-        ComputeBlockSets(false);
-
-        foreach (Block b in big_blocks) {
-          Contract.Assert(b != null);
-          GetBlockStats(b).incomming_paths = -1.0;
-        }
-
-        GetBlockStats(blocks[0]).incomming_paths = 1.0;
-
-        double cost = 0.0;
-        foreach (Block b in big_blocks) {
-          Contract.Assert(b != null);
-          if (keep_at_all.Contains(b)) {
-            BlockStats s = GetBlockStats(b);
-            UpdateIncommingPaths(s);
-            double local = s.assertion_cost;
-            if (ShouldAssumize(b)) {
-              local = (s.assertion_cost + s.assumption_cost) * CommandLineOptions.Clo.VcsAssumeMult;
-            } else {
-              local = s.assumption_cost * CommandLineOptions.Clo.VcsAssumeMult + s.assertion_cost;
-            }
-            local = local + local * s.incomming_paths * CommandLineOptions.Clo.VcsPathCostMult;
-            cost += local;
-          }
-        }
-
-        return cost;
-      }
-
-      List<Cmd> SliceCmds(Block b) {
-        Contract.Requires(b != null);
-        Contract.Ensures(Contract.Result<List<Cmd>>() != null);
-
-        List<Cmd> seq = b.Cmds;
-        Contract.Assert(seq != null);
-        if (!doing_slice && !ShouldAssumize(b))
-          return seq;
-        List<Cmd> res = new List<Cmd>();
-        foreach (Cmd c in seq) {
-          Contract.Assert(c != null);
-          AssertCmd a = c as AssertCmd;
-          Cmd the_new = c;
-          bool swap = false;
-          if (a != null) {
-            if (doing_slice) {
-              double cost = AssertionCost(a);
-              bool first = (slice_limit - cost) >= 0 || slice_initial_limit == slice_limit;
-              slice_limit -= cost;
-              swap = slice_pos == first;
-            } else if (assert_to_assume) {
-              swap = true;
-            } else {
-              Contract.Assert(false);
-              throw new cce.UnreachableException();
-            }
-
-            if (swap) {
-              the_new = AssertTurnedIntoAssume(a);
-            }
-          }
-          res.Add(the_new);
-        }
-        return res;
-      }
-
-      Block CloneBlock(Block b) {
-        Contract.Requires(b != null);
-        Contract.Ensures(Contract.Result<Block>() != null);
-
-        Block res;
-        if (copies.TryGetValue(b, out res)) {
-          return cce.NonNull(res);
-        }
-        res = new Block(b.tok, b.Label, SliceCmds(b), b.TransferCmd);
-        GotoCmd gt = b.TransferCmd as GotoCmd;
-        copies[b] = res;
-        if (gt != null) {
-          GotoCmd newGoto = new GotoCmd(gt.tok, new List<String>(), new List<Block>());
-          res.TransferCmd = newGoto;
-          int pos = 0;
-          foreach (Block ch in cce.NonNull(gt.labelTargets)) {
-            Contract.Assert(ch != null);
-            Contract.Assert(doing_slice ||
-                   (assert_to_assume || (keep_at_all.Contains(ch) || assumized_branches.Contains(ch))));
-            if (doing_slice ||
-                ((b != split_block || assumized_branches.Contains(ch) == assert_to_assume) &&
-                 keep_at_all.Contains(ch))) {
-              newGoto.AddTarget(CloneBlock(ch));
-            }
-            pos++;
-          }
-        }
-        return res;
-      }
-
-      Split DoSplit() {
-        Contract.Ensures(Contract.Result<Split>() != null);
-
-        copies.Clear();
-        CloneBlock(blocks[0]);
-        List<Block> newBlocks = new List<Block>();
-        Dictionary<TransferCmd, ReturnCmd> newGotoCmdOrigins = new Dictionary<TransferCmd, ReturnCmd>();
-        foreach (Block b in blocks) {
-          Contract.Assert(b != null);
-          Block tmp;
-          if (copies.TryGetValue(b, out tmp)) {
-            newBlocks.Add(cce.NonNull(tmp));
-            if (gotoCmdOrigins.ContainsKey(b.TransferCmd)) {
-              newGotoCmdOrigins[tmp.TransferCmd] = gotoCmdOrigins[b.TransferCmd];
-            }
-
-            foreach (Block p in b.Predecessors) {
-              Contract.Assert(p != null);
-              Block tmp2;
-              if (copies.TryGetValue(p, out tmp2)) {
-                tmp.Predecessors.Add(tmp2);
-              }
-            }
-          }
-        }
-
-        return new Split(newBlocks, newGotoCmdOrigins, parent, impl);
-      }
-
-      Split SplitAt(int idx) {
-        Contract.Ensures(Contract.Result<Split>() != null);
-
-        assert_to_assume = idx == 0;
-        doing_slice = false;
-        ComputeBlockSets(true);
-
-        return DoSplit();
-      }
-
-      Split SliceAsserts(double limit, bool pos) {
-        Contract.Ensures(Contract.Result<Split>() != null);
-
-        slice_pos = pos;
-        slice_limit = limit;
-        slice_initial_limit = limit;
-        doing_slice = true;
-        Split r = DoSplit();
-        /*
-        Console.WriteLine("split {0} / {1} -->", limit, pos);
-        List<Block!> tmp = impl.Blocks;
-        impl.Blocks = r.blocks;
-        EmitImpl(impl, false);
-        impl.Blocks = tmp;
-        */
-
-        return r;
-      }
-
-      void Print() {
-        List<Block> tmp = impl.Blocks;
-        Contract.Assert(tmp != null);
-        impl.Blocks = blocks;
-        EmitImpl(impl, false);
-        impl.Blocks = tmp;
-      }
-
-      public Counterexample ToCounterexample(ProverContext context) {
-        Contract.Requires(context != null);
-        Contract.Ensures(Contract.Result<Counterexample>() != null);
-
-        List<Block> trace = new List<Block>();
-        foreach (Block b in blocks) {
-          Contract.Assert(b != null);
-          trace.Add(b);
-        }
-        foreach (Block b in blocks) {
-          Contract.Assert(b != null);
-          foreach (Cmd c in b.Cmds) {
-            Contract.Assert(c != null);
-            if (c is AssertCmd) {
-              return AssertCmdToCounterexample((AssertCmd)c, cce.NonNull(b.TransferCmd), trace, null, null, context);
-            }
-          }
-        }
-        Contract.Assume(false);
-        throw new cce.UnreachableException();
-      }
-
-      /// <summary>
-      /// Starting from the 0-index "split_here" annotation in begin, verifies until it reaches a subsequent "split_here" annotation
-      /// Returns a list of blocks where all code not verified has asserts converted into assumes
-      /// </summary>
-      /// <param name="blocks">Implementation's collection of blocks</param>
-      /// <param name="begin">Block containing the first split_here from which to start verifying</param>
-      /// <param name="begin_split_id">0-based ID of the "split_here" annotation within begin at which to start verifying</param>
-      /// <param name="blockInternalSplit">True if the entire split is contained within block begin</param>
-      /// <param name="endPoints">Set of all blocks containing a "split_here" annotation</param>
-      /// <returns></returns>
-      // Note: Current implementation may over report errors.
-      //       For example, if the control flow graph is a diamond (e.g., A -> B, C, B->D, C->D),
-      //       and there is a split in B and an error in D, then D will be verified twice and hence report the error twice.
-      //       Best solution may be to memoize blocks that have been fully verified and be sure not to verify them again
-      private static List<Block> DoManualSplit(List<Block> blocks, Block begin, int begin_split_id, bool blockInternalSplit, IEnumerable<Block> endPoints) {
-        // Compute the set of blocks reachable from begin but not included in endPoints.  These will be verified in their entirety.
-        var blocksToVerifyEntirely = new HashSet<Block>();
-        var reachableEndPoints = new HashSet<Block>();  // Reachable end points will be verified up to their first split point
-        var todo = new Stack<Block>();
-        todo.Push(begin);
-        while (todo.Count > 0) {
-          var currentBlock = todo.Pop();
-          if (blocksToVerifyEntirely.Contains(currentBlock)) continue;
-          blocksToVerifyEntirely.Add(currentBlock);
-          var exit = currentBlock.TransferCmd as GotoCmd;
-          if (exit != null)
-            foreach (Block targetBlock in exit.labelTargets) {
-              if (!endPoints.Contains(targetBlock)) {
-                todo.Push(targetBlock);
-              } else {
-                reachableEndPoints.Add(targetBlock);
-              }
-            }
-              
-        }
-        blocksToVerifyEntirely.Remove(begin);
-
-        // Convert assumes to asserts in "unreachable" blocks, including portions of blocks containing "split_here"
-        var newBlocks = new List<Block>(blocks.Count());  // Copies of the original blocks
-        var duplicator = new Duplicator();
-        var oldToNewBlockMap = new Dictionary<Block, Block>(blocks.Count());  // Maps original blocks to their new copies in newBlocks
-
-        foreach (var currentBlock in blocks) {
-          var newBlock = (Block)duplicator.VisitBlock(currentBlock);
-          oldToNewBlockMap[currentBlock] = newBlock;          
-          newBlocks.Add(newBlock);
-
-          if (!blockInternalSplit && blocksToVerifyEntirely.Contains(currentBlock)) continue;  // All reachable blocks must be checked in their entirety, so don't change anything
-          // Otherwise, we only verify a portion of the current block, so we'll need to look at each of its commands                 
-
-          // !verify -> convert assert to assume
-          var verify = (currentBlock == begin && begin_split_id == -1) // -1 tells us to start verifying from the very beginning (i.e., there is no split in the begin block)
-                      || (reachableEndPoints.Contains(currentBlock)    // This endpoint is reachable from begin, so we verify until we hit the first split point
-                          && !blockInternalSplit);                     // Don't bother verifying if all of the splitting is within the begin block
-          var newCmds = new List<Cmd>();
-          var split_here_count = 0;
-
-          foreach (Cmd c in currentBlock.Cmds) {
-            var p = c as PredicateCmd;
-            if (p != null && QKeyValue.FindBoolAttribute(p.Attributes, "split_here")) {
-              if (currentBlock == begin) { // Verify everything between the begin_split_id we were given and the next split
-                if (split_here_count == begin_split_id) {
-                  verify = true;
-                } else if (split_here_count == begin_split_id + 1) {
-                  verify = false;
-                }
-              } else {  // We're in an endPoint so we stop verifying as soon as we hit a "split_here"
-                verify = false;
-              }
-              split_here_count++;              
-            }
-              
-            var asrt = c as AssertCmd;
-            if (verify || asrt == null)
-              newCmds.Add(c);
-            else
-              newCmds.Add(AssertTurnedIntoAssume(asrt));
-          }
-
-          newBlock.Cmds = newCmds;
-        }
-
-        // Patch the edges between the new blocks
-        foreach (var oldBlock in blocks) {
-          if (oldBlock.TransferCmd is ReturnCmd) { continue; }
-          var gotoCmd = (GotoCmd)oldBlock.TransferCmd;
-          var newLabelTargets = new List<Block>(gotoCmd.labelTargets.Count());
-          var newLabelNames = new List<string>(gotoCmd.labelTargets.Count());
-          foreach (var target in gotoCmd.labelTargets) {
-            newLabelTargets.Add(oldToNewBlockMap[target]);
-            newLabelNames.Add(oldToNewBlockMap[target].Label);
-          }
-          oldToNewBlockMap[oldBlock].TransferCmd = new GotoCmd(gotoCmd.tok, newLabelNames, newLabelTargets);
-        }
-
-        return newBlocks;
-      }
-
-      public static List<Split/*!*/> FindManualSplits(Implementation/*!*/ impl, Dictionary<TransferCmd, ReturnCmd>/*!*/ gotoCmdOrigins, VCGen/*!*/ par) {
-        Contract.Requires(impl != null);
-        Contract.Ensures(Contract.Result<List<Split>>() == null || cce.NonNullElements(Contract.Result<List<Split>>()));
-
-        var splitPoints = new Dictionary<Block,int>();
-        foreach (var b in impl.Blocks) {
-          foreach (Cmd c in b.Cmds) {
-            var p = c as PredicateCmd;
-            if (p != null && QKeyValue.FindBoolAttribute(p.Attributes, "split_here")) {
-              int count;
-              splitPoints.TryGetValue(b, out count);
-              splitPoints[b] = count + 1;
-            }
-          }
-        }
-
-        if (splitPoints.Count() == 0) { // No manual split points here
-          return null;
-        }
-
-        List<Split> splits = new List<Split>();
-        Block entryPoint = impl.Blocks[0];
-        var newEntryBlocks = DoManualSplit(impl.Blocks, entryPoint, -1, splitPoints.Keys.Contains(entryPoint), splitPoints.Keys);
-        splits.Add(new Split(newEntryBlocks, gotoCmdOrigins, par, impl));   // REVIEW: Does gotoCmdOrigins need to be changed at all?        
-
-        foreach (KeyValuePair<Block,int> pair in splitPoints) {
-          for (int i = 0; i < pair.Value; i++) {
-            bool blockInternalSplit = i < pair.Value - 1;   // There's at least one more split, after this one, in the current block
-            var newBlocks = DoManualSplit(impl.Blocks, pair.Key, i, blockInternalSplit, splitPoints.Keys);
-            Split s = new Split(newBlocks, gotoCmdOrigins, par, impl);   // REVIEW: Does gotoCmdOrigins need to be changed at all?
-            splits.Add(s);
-          }
-        }
-
-        return splits;
-      }
-
-      public static List<Split/*!*/>/*!*/ DoSplit(Split initial, double max_cost, int max) {
-        Contract.Requires(initial != null);
-        Contract.Ensures(cce.NonNullElements(Contract.Result<List<Split>>()));
-
-        List<Split> res = new List<Split>();
-        res.Add(initial);
-
-        while (res.Count < max) {
-          Split best = null;
-          int best_idx = 0, pos = 0;
-          foreach (Split s in res) {
-            Contract.Assert(s != null);
-            s.ComputeBestSplit(); // TODO check total_cost first
-            if (s.total_cost > max_cost &&
-                (best == null || best.total_cost < s.total_cost) &&
-                (s.assertion_count > 1 || s.split_block != null)) {
-              best = s;
-              best_idx = pos;
-            }
-            pos++;
-          }
-
-          if (best == null)
-            break; // no split found
-
-          Split s0, s1;
-
-          bool split_stats = CommandLineOptions.Clo.TraceVerify;
-
-          if (split_stats) {
-            Console.WriteLine("{0} {1} -->", best.split_block == null ? "SLICE" : ("SPLIT@" + best.split_block.Label), best.Stats);
-            if (best.split_block != null) {
-              GotoCmd g = best.split_block.TransferCmd as GotoCmd;
-              if (g != null) {
-                Console.Write("    exits: ");
-                foreach (Block b in cce.NonNull(g.labelTargets)) {
-                  Contract.Assert(b != null);
-                  Console.Write("{0} ", b.Label);
-                }
-                Console.WriteLine("");
-                Console.Write("    assumized: ");
-                foreach (Block b in best.assumized_branches) {
-                  Contract.Assert(b != null);
-                  Console.Write("{0} ", b.Label);
-                }
-                Console.WriteLine("");
-              }
-            }
-          }
-
-          if (best.split_block != null) {
-            s0 = best.SplitAt(0);
-            s1 = best.SplitAt(1);
-          } else {
-            best.split_block = null;
-            s0 = best.SliceAsserts(best.assertion_cost / 2, true);
-            s1 = best.SliceAsserts(best.assertion_cost / 2, false);
-          }
-
-          if (true) {
-            List<Block> ss = new List<Block>();
-            ss.Add(s0.blocks[0]);
-            ss.Add(s1.blocks[0]);
-            try {
-              best.SoundnessCheck(new HashSet<List<Block>>(new BlockListComparer()), best.blocks[0], ss);
-            } catch (System.Exception e) {
-              Console.WriteLine(e);
-              best.DumpDot(-1);
-              s0.DumpDot(-2);
-              s1.DumpDot(-3);
-              Contract.Assert(false);
-              throw new cce.UnreachableException();
-            }
-          }
-
-          if (split_stats) {
-            s0.ComputeBestSplit();
-            s1.ComputeBestSplit();
-            Console.WriteLine("    --> {0}", s0.Stats);
-            Console.WriteLine("    --> {0}", s1.Stats);
-          }
-
-          if (CommandLineOptions.Clo.TraceVerify) {
-            best.Print();
-          }
-
-          res[best_idx] = s0;
-          res.Add(s1);
-        }
-
-        return res;
-      }
-
-      class BlockListComparer : IEqualityComparer<List<Block>>
-      {
-        public bool Equals(List<Block> x, List<Block> y)
-        {
-          return x == y || x.SequenceEqual(y);
-        }
-
-        public int GetHashCode(List<Block> obj)
-        {
-          int h = 0;
-          Contract.Assume(obj != null);
-          foreach (var b in obj)
-          {
-            if (b != null)
-            {
-              h += b.GetHashCode();
-            }
-          }
-          return h;
-        }
-      }
-
-      public Checker Checker {
-        get {
-          Contract.Ensures(Contract.Result<Checker>() != null);
-
-          Contract.Assert(checker != null);
-          return checker;
-        }
-      }
-
-      public Task ProverTask {
-        get {
-          Contract.Assert(checker != null);
-          return checker.ProverTask;
-        }
-      }
-
-      public void ReadOutcome(ref Outcome cur_outcome, out bool prover_failed) {
-        Contract.EnsuresOnThrow<UnexpectedProverOutputException>(true);
-        ProverInterface.Outcome outcome = cce.NonNull(checker).ReadOutcome();
-
-        if (CommandLineOptions.Clo.Trace && splitNo >= 0) {
-          System.Console.WriteLine("      --> split #{0} done,  [{1} s] {2}", splitNo, checker.ProverRunTime.TotalSeconds, outcome);
-        }
-
-        if (CommandLineOptions.Clo.VcsDumpSplits) {
-          DumpDot(splitNo);
-        }
-
-        prover_failed = false;
-
-        switch (outcome) {
-          case ProverInterface.Outcome.Valid:
-            return;
-          case ProverInterface.Outcome.Invalid:
-            cur_outcome = Outcome.Errors;
-            return;
-          case ProverInterface.Outcome.OutOfMemory:
-            prover_failed = true;
-            if (cur_outcome != Outcome.Errors && cur_outcome != Outcome.Inconclusive)
-              cur_outcome = Outcome.OutOfMemory;
-            return;
-          case ProverInterface.Outcome.TimeOut:
-            prover_failed = true;
-            if (cur_outcome != Outcome.Errors && cur_outcome != Outcome.Inconclusive)
-              cur_outcome = Outcome.TimedOut;
-            return;
-          case ProverInterface.Outcome.Undetermined:
-            if (cur_outcome != Outcome.Errors)
-              cur_outcome = Outcome.Inconclusive;
-            return;
-          default:
-            Contract.Assert(false);
-            throw new cce.UnreachableException();
-        }
-      }
-
-      /// <summary>
-      /// As a side effect, updates "this.parent.CumulativeAssertionCount".
-      /// </summary>
-      public void BeginCheck(Checker checker, VerifierCallback callback, ModelViewInfo mvInfo, int no, int timeout)
-      {
-        Contract.Requires(checker != null);
-        Contract.Requires(callback != null);
-
-        splitNo = no;
-
-        impl.Blocks = blocks;
-
-        this.checker = checker;
-
-        Dictionary<int, Absy> label2absy = new Dictionary<int, Absy>();
-
-        ProverContext ctx = checker.TheoremProver.Context;
-        Boogie2VCExprTranslator bet = ctx.BoogieExprTranslator;
-        CodeExprConversionClosure cc = new CodeExprConversionClosure(label2absy, ctx);
-        bet.SetCodeExprConverter(cc.CodeExprToVerificationCondition);
-
-        var exprGen = ctx.ExprGen;
-        VCExpr controlFlowVariableExpr = CommandLineOptions.Clo.UseLabels ? null : exprGen.Integer(BigNum.ZERO);
-
-        VCExpr vc = parent.GenerateVCAux(impl, controlFlowVariableExpr, label2absy, checker.TheoremProver.Context);
-        Contract.Assert(vc != null);
-
-        if (!CommandLineOptions.Clo.UseLabels)
-        {
-          VCExpr controlFlowFunctionAppl = exprGen.ControlFlowFunctionApplication(exprGen.Integer(BigNum.ZERO), exprGen.Integer(BigNum.ZERO));
-          VCExpr eqExpr = exprGen.Eq(controlFlowFunctionAppl, exprGen.Integer(BigNum.FromInt(impl.Blocks[0].UniqueId)));
-          vc = exprGen.Implies(eqExpr, vc);
-        }
-
-        if (CommandLineOptions.Clo.vcVariety == CommandLineOptions.VCVariety.Local)
-        {
-          reporter = new ErrorReporterLocal(gotoCmdOrigins, label2absy, impl.Blocks, parent.incarnationOriginMap, callback, mvInfo, cce.NonNull(this.Checker.TheoremProver.Context), parent.program);
-        }
-        else
-        {
-          reporter = new ErrorReporter(gotoCmdOrigins, label2absy, impl.Blocks, parent.incarnationOriginMap, callback, mvInfo, this.Checker.TheoremProver.Context, parent.program);
-        }
-
-        if (CommandLineOptions.Clo.TraceVerify && no >= 0)
-        {
-          Console.WriteLine("-- after split #{0}", no);
-          Print();
-        }
-
-        string desc = cce.NonNull(impl.Name);
-        if (no >= 0)
-          desc += "_split" + no;
-        checker.BeginCheck(desc, vc, reporter);
-      }
-
-      private void SoundnessCheck(HashSet<List<Block>/*!*/>/*!*/ cache, Block/*!*/ orig, List<Block/*!*/>/*!*/ copies) {
-        Contract.Requires(cce.NonNull(cache));
-        Contract.Requires(orig != null);
-        Contract.Requires(copies != null);
-        {
-          var t = new List<Block> { orig };
-          foreach (Block b in copies) {
-            Contract.Assert(b != null);
-            t.Add(b);
-          }
-          if (cache.Contains(t)) {
-            return;
-          }
-          cache.Add(t);
-        }
-
-        for (int i = 0; i < orig.Cmds.Count; ++i) {
-          Cmd cmd = orig.Cmds[i];
-          if (cmd is AssertCmd) {
-            int found = 0;
-            foreach (Block c in copies) {
-              Contract.Assert(c != null);
-              if (c.Cmds[i] == cmd) {
-                found++;
-              }
-            }
-            if (found == 0) {
-              throw new System.Exception(string.Format("missing assertion: {0}({1})", cmd.tok.filename, cmd.tok.line));
-            }
-          }
-        }
-
-        foreach (Block exit in Exits(orig)) {
-          Contract.Assert(exit != null);
-          List<Block> newcopies = new List<Block>();
-          foreach (Block c in copies) {
-            foreach (Block cexit in Exits(c)) {
-              Contract.Assert(cexit != null);
-              if (cexit.Label == exit.Label) {
-                newcopies.Add(cexit);
-              }
-            }
-          }
-          if (newcopies.Count == 0) {
-            throw new System.Exception("missing exit " + exit.Label);
-          }
-          SoundnessCheck(cache, exit, newcopies);
-        }
-      }
-    }
-    #endregion
-
-
-    public class CodeExprConversionClosure
-    {
-        Dictionary<int, Absy> label2absy;
-        ProverContext ctx;
-        public CodeExprConversionClosure(Dictionary<int, Absy> label2absy, ProverContext ctx)
-        {
-            this.label2absy = label2absy;
-            this.ctx = ctx;
-        }
-
-        public VCExpr CodeExprToVerificationCondition(CodeExpr codeExpr, Hashtable blockVariables, List<VCExprLetBinding> bindings, bool isPositiveContext)
-        {
-            VCGen vcgen = new VCGen(new Program(), null, false, new List<Checker>());
-            vcgen.variable2SequenceNumber = new Dictionary<Variable, int>();
-            vcgen.incarnationOriginMap = new Dictionary<Incarnation, Absy>();
-            vcgen.CurrentLocalVariables = codeExpr.LocVars;
-
-            ResetPredecessors(codeExpr.Blocks);
-            vcgen.AddBlocksBetween(codeExpr.Blocks);
-            Dictionary<Variable, Expr> gotoCmdOrigins = vcgen.ConvertBlocks2PassiveCmd(codeExpr.Blocks, new List<IdentifierExpr>(), new ModelViewInfo(codeExpr));
-            int ac;  // computed, but then ignored for this CodeExpr
-            VCExpr startCorrect = VCGen.LetVCIterative(codeExpr.Blocks, null, label2absy, ctx, out ac, isPositiveContext);
-            VCExpr vce = ctx.ExprGen.Let(bindings, startCorrect);
-            if (vcgen.CurrentLocalVariables.Count != 0)
-            {
-                Boogie2VCExprTranslator translator = ctx.BoogieExprTranslator;
-                List<VCExprVar> boundVars = new List<VCExprVar>();
-                foreach (Variable v in vcgen.CurrentLocalVariables)
-                {
-                    Contract.Assert(v != null);
-                    VCExprVar ev = translator.LookupVariable(v);
-                    Contract.Assert(ev != null);
-                    boundVars.Add(ev);
-                    if (v.TypedIdent.Type.Equals(Bpl.Type.Bool))
-                    {
-                        // add an antecedent (tickleBool ev) to help the prover find a possible trigger
-                        vce = ctx.ExprGen.Implies(ctx.ExprGen.Function(VCExpressionGenerator.TickleBoolOp, ev), vce);
-                    }
-                }
-                vce = ctx.ExprGen.Forall(boundVars, new List<VCTrigger>(), vce);
-            }
-            if (isPositiveContext)
-            {
-                vce = ctx.ExprGen.Not(vce);
-            } 
-            return vce;
-        }
-    }
-
-    public VCExpr GenerateVC(Implementation/*!*/ impl, VCExpr controlFlowVariableExpr, out Dictionary<int, Absy>/*!*/ label2absy, ProverContext proverContext)
-    {
-      Contract.Requires(impl != null);
-      Contract.Requires(proverContext != null);
-      Contract.Ensures(Contract.ValueAtReturn(out label2absy) != null);
-      Contract.Ensures(Contract.Result<VCExpr>() != null);
-
-      label2absy = new Dictionary<int, Absy>();
-      return GenerateVCAux(impl, controlFlowVariableExpr, label2absy, proverContext);
-    }
-
-    public VCExpr GenerateVCAux(Implementation/*!*/ impl, VCExpr controlFlowVariableExpr, Dictionary<int, Absy>/*!*/ label2absy, ProverContext proverContext) {
-      Contract.Requires(impl != null);
-      Contract.Requires(proverContext != null);
-      Contract.Ensures(Contract.Result<VCExpr>() != null);
-
-      TypecheckingContext tc = new TypecheckingContext(null);
-      impl.Typecheck(tc);
-
-      VCExpr vc;
-      int assertionCount;
-      switch (CommandLineOptions.Clo.vcVariety) {
-        case CommandLineOptions.VCVariety.Structured:
-          vc = VCViaStructuredProgram(impl, label2absy, proverContext, out assertionCount);
-          break;
-        case CommandLineOptions.VCVariety.Block:
-          vc = FlatBlockVC(impl, label2absy, false, false, false, proverContext, out assertionCount);
-          break;
-        case CommandLineOptions.VCVariety.BlockReach:
-          vc = FlatBlockVC(impl, label2absy, false, true, false, proverContext, out assertionCount);
-          break;
-        case CommandLineOptions.VCVariety.Local:
-          vc = FlatBlockVC(impl, label2absy, true, false, false, proverContext, out assertionCount);
-          break;
-        case CommandLineOptions.VCVariety.BlockNested:
-          vc = NestedBlockVC(impl, label2absy, false, proverContext, out assertionCount);
-          break;
-        case CommandLineOptions.VCVariety.BlockNestedReach:
-          vc = NestedBlockVC(impl, label2absy, true, proverContext, out assertionCount);
-          break;
-        case CommandLineOptions.VCVariety.Dag:
-          if (cce.NonNull(CommandLineOptions.Clo.TheProverFactory).SupportsDags || CommandLineOptions.Clo.FixedPointEngine != null) {
-            vc = DagVC(cce.NonNull(impl.Blocks[0]), controlFlowVariableExpr, label2absy, new Hashtable/*<Block, VCExpr!>*/(), proverContext, out assertionCount);
-          } else {
-            vc = LetVC(cce.NonNull(impl.Blocks[0]), controlFlowVariableExpr, label2absy, proverContext, out assertionCount);
-          }
-          break;
-        case CommandLineOptions.VCVariety.DagIterative:
-          vc = LetVCIterative(impl.Blocks, controlFlowVariableExpr, label2absy, proverContext, out assertionCount);
-          break;
-        case CommandLineOptions.VCVariety.Doomed:
-          vc = FlatBlockVC(impl, label2absy, false, false, true, proverContext, out assertionCount);
-          break;
-        default:
-          Contract.Assert(false);
-          throw new cce.UnreachableException();  // unexpected enumeration value
-      }
-      CumulativeAssertionCount += assertionCount;
-      return vc;
-    }
-
-    void CheckIntAttributeOnImpl(Implementation impl, string name, ref int val) {
-      Contract.Requires(impl != null);
-      Contract.Requires(name != null);
-      if (!(cce.NonNull(impl.Proc).CheckIntAttribute(name, ref val) || !impl.CheckIntAttribute(name, ref val))) {
-        Console.WriteLine("ignoring ill-formed {:{0} ...} attribute on {1}, parameter should be an int", name, impl.Name);
-      }
-    }
-
-    public override Outcome VerifyImplementation(Implementation/*!*/ impl, VerifierCallback/*!*/ callback) {
-      Contract.EnsuresOnThrow<UnexpectedProverOutputException>(true);
-
-      if (impl.SkipVerification) {
-        return Outcome.Inconclusive; // not sure about this one
-      }
-
-      callback.OnProgress("VCgen", 0, 0, 0.0);
-      
-      Stopwatch watch = new Stopwatch();
-      if (_print_time)
-      {
-          Console.WriteLine("Checking function {0}", impl.Name);
-          watch.Reset();
-          watch.Start();
-      }
-
-      ConvertCFG2DAG(impl);
-
-      SmokeTester smoke_tester = null;
-      if (CommandLineOptions.Clo.SoundnessSmokeTest) {
-        smoke_tester = new SmokeTester(this, impl, callback);
-        smoke_tester.Copy();
-      }
-
-      ModelViewInfo mvInfo;
-      var gotoCmdOrigins = PassifyImpl(impl, out mvInfo);
-
-      // If "expand" attribute is supplied, expand any assertion of conjunctions into multiple assertions, one per conjunct
-      foreach (var b in impl.Blocks)
-      {
-        List<Cmd> newCmds = new List<Cmd>();
-        bool changed = false;
-        foreach (var c in b.Cmds)
-        {
-          var a = c as AssertCmd;
-          var ar = c as AssertRequiresCmd;
-          var ae = c as AssertEnsuresCmd;
-          var ai = c as LoopInitAssertCmd;
-          var am = c as LoopInvMaintainedAssertCmd;
-          // TODO:
-          //use Duplicator and Substituter rather than new
-          //nested IToken?
-          //document expand attribute (search for {:ignore}, for example)
-          //fix up new CallCmd, new Requires, new Ensures in OwickiGries.cs
-          Func<Expr,Expr,Expr> withType = (Expr from, Expr to) =>
-          {
-            NAryExpr nFrom = from as NAryExpr;
-            NAryExpr nTo = to as NAryExpr;
-            to.Type = from.Type;
-            if (nFrom != null && nTo != null) nTo.TypeParameters = nFrom.TypeParameters;
-            return to;
-          };
-
-          Action<int,Expr,Action<Expr>> traverse = null;
-          traverse = (depth, e, act) =>
-          {
-            ForallExpr forall = e as ForallExpr;
-            NAryExpr nary = e as NAryExpr;
-            if (forall != null)
-            {
-              traverse(depth, forall.Body, e1 => act(withType(forall,
-                new ForallExpr(e1.tok, forall.TypeParameters, forall.Dummies, forall.Attributes, forall.Triggers, e1))));
-              return;
-            }
-            if (nary != null)
-            {
-              var args = nary.Args;
-              IAppliable fun = nary.Fun;
-              BinaryOperator bop = fun as BinaryOperator;
-              FunctionCall call = fun as FunctionCall;
-              if (bop != null)
-              {
-                switch (bop.Op)
-                {
-                  case BinaryOperator.Opcode.And:
-                    traverse(depth, args[0], act);
-                    traverse(depth, args[1], act);
-                    return;
-                  case BinaryOperator.Opcode.Imp:
-                    traverse(depth, args[1], e1 => act(withType(nary,
-                      new NAryExpr(e1.tok, fun, new List<Expr>() { args[0], e1 }))));
-                    return;
-                }
-              }
-              if (depth > 0 && call != null && call.Func != null)
-              {
-                Function cf = call.Func;
-                Expr body = cf.Body;
-                List<Variable> ins = cf.InParams;
-                if (body == null && cf.DefinitionAxiom != null)
-                {
-                  ForallExpr all = cf.DefinitionAxiom.Expr as ForallExpr;
-                  if (all != null)
-                  {
-                    NAryExpr def = all.Body as NAryExpr;
-                    if (def != null && def.Fun is BinaryOperator && ((BinaryOperator) (def.Fun)).Op == BinaryOperator.Opcode.Iff)
-                    {
-                      body = def.Args[1];
-                      ins = all.Dummies;
-                    }
-                  }
-                }
-                if (body != null)
-                {
-                  Func<Expr,Expr> new_f = e1 =>
-                  {
-                    Function f = new Function(cf.tok, "expand<" + cf.Name + ">", cf.TypeParameters, ins, cf.OutParams[0], cf.Comment);
-                    f.Body = e1;
-                    Token tok = new Token(e1.tok.line, e1.tok.col);
-                    tok.filename = e.tok.filename + "(" + e.tok.line + "," + e.tok.col + ") --> " + e1.tok.filename;
-                    return withType(nary, new NAryExpr(tok, new FunctionCall(f), args));
-                  };
-                  traverse(depth - 1, body, e1 => act(new_f(e1)));
-                  return;
-                }
-              }
-            }
-            act(e);
-          };
-
-          if (a != null)
-          {
-            var attr = a.Attributes;
-            if (ar != null && ar.Requires.Attributes != null) attr = ar.Requires.Attributes;
-            if (ar != null && ar.Call.Attributes != null) attr = ar.Call.Attributes;
-            if (ae != null && ae.Ensures.Attributes != null) attr = ae.Ensures.Attributes;
-            if (QKeyValue.FindExprAttribute(attr, "expand") != null || QKeyValue.FindBoolAttribute(attr, "expand"))
-            {
-              int depth = QKeyValue.FindIntAttribute(attr, "expand", 100);
-              Func<Expr,Expr> fe = e => Expr.Or(a.Expr, e);
-              //traverse(depth, a.Expr, e => System.Console.WriteLine(e.GetType() + " :: " + e + " @ " + e.tok.line + ", " + e.tok.col));
-              traverse(depth, a.Expr, e =>
-                {
-                  AssertCmd new_c = 
-                    (ar != null) ? new AssertRequiresCmd(ar.Call, new Requires(e.tok, ar.Requires.Free, fe(e), ar.Requires.Comment)) :
-                    (ae != null) ? new AssertEnsuresCmd(new Ensures(e.tok, ae.Ensures.Free, fe(e), ae.Ensures.Comment)) :
-                    (ai != null) ? new LoopInitAssertCmd(e.tok, fe(e)) :
-                    (am != null) ? new LoopInvMaintainedAssertCmd(e.tok, fe(e)) :
-                    new AssertCmd(e.tok, fe(e));
-                  new_c.Attributes = new QKeyValue(e.tok, "subsumption", new List<object>() { new LiteralExpr(e.tok, BigNum.FromInt(0)) }, a.Attributes);
-                  newCmds.Add(new_c);
-                });
-            }
-            newCmds.Add(c);
-            changed = true;
-          }
-          else
-          {
-            newCmds.Add(c);
-          }
-        }
-        if (changed) b.Cmds = newCmds;
-      }
-
-      double max_vc_cost = CommandLineOptions.Clo.VcsMaxCost;
-      int tmp_max_vc_cost = -1, max_splits = CommandLineOptions.Clo.VcsMaxSplits, 
-          max_kg_splits = CommandLineOptions.Clo.VcsMaxKeepGoingSplits;
-      CheckIntAttributeOnImpl(impl, "vcs_max_cost", ref tmp_max_vc_cost);
-      CheckIntAttributeOnImpl(impl, "vcs_max_splits", ref max_splits);
-      CheckIntAttributeOnImpl(impl, "vcs_max_keep_going_splits", ref max_kg_splits);
-      if (tmp_max_vc_cost >= 0) { 
-        max_vc_cost = tmp_max_vc_cost;
-      }
-
-      Outcome outcome = Outcome.Correct;
-
-      // Report all recycled failing assertions for this implementation.
-      if (impl.RecycledFailingAssertions != null && impl.RecycledFailingAssertions.Any())
-      {
-        outcome = Outcome.Errors;
-        foreach (var a in impl.RecycledFailingAssertions)
-        {
-          var checksum = a.Checksum;
-          var oldCex = impl.ErrorChecksumToCachedError[checksum] as Counterexample;
-          if (oldCex != null)
-          {
-            callback.OnCounterexample(oldCex, null);
-          }
-        }
-      }
-
-      Cores = CommandLineOptions.Clo.VcsCores;
-      Stack<Split> work = new Stack<Split>();
-      List<Split> currently_running = new List<Split>();
-      ResetPredecessors(impl.Blocks);
-      List<Split> manual_splits = Split.FindManualSplits(impl, gotoCmdOrigins, this);
-      if (manual_splits != null) {
-        foreach (var split in manual_splits) {
-          work.Push(split);
-        }
-      } else {
-        work.Push(new Split(impl.Blocks, gotoCmdOrigins, this, impl));
-      }
-
-      bool keep_going = max_kg_splits > 1;
-      int total = 0;
-      int no = max_splits == 1 && !keep_going ? -1 : 0;
-      bool first_round = true;
-      bool do_splitting = keep_going || max_splits > 1;
-      double remaining_cost = 0.0, proven_cost = 0.0;
-
-      if (do_splitting) {
-        remaining_cost = work.Peek().Cost;
-      }
-
-      while (work.Any() || currently_running.Any())
-      {
-        bool prover_failed = false;
-        Split s = null;
-        var isWaiting = !work.Any();
-
-        if (!isWaiting)
-        {
-          s = work.Peek();
-
-          if (first_round && max_splits > 1)
-          {
-            prover_failed = true;
-            remaining_cost -= s.Cost;
-          }
-          else
-          {
-            var timeout = (keep_going && s.LastChance) ? CommandLineOptions.Clo.VcsFinalAssertTimeout :
-                  keep_going ? CommandLineOptions.Clo.VcsKeepGoingTimeout :
-                  impl.TimeLimit;
-
-            var checker = s.parent.FindCheckerFor(timeout, false);            
-            try
-            {
-              if (checker == null)
-              {
-                isWaiting = true;
-                goto waiting;
-              }
-              else
-              {
-                s = work.Pop();
-              }
-              
-              if (CommandLineOptions.Clo.Trace && no >= 0)
-              {
-                System.Console.WriteLine("    checking split {1}/{2}, {3:0.00}%, {0} ...",
-                                     s.Stats, no + 1, total, 100 * proven_cost / (proven_cost + remaining_cost));
-              }
-              callback.OnProgress("VCprove", no < 0 ? 0 : no, total, proven_cost / (remaining_cost + proven_cost));
-              
-              Contract.Assert(s.parent == this);
-              lock (checker)
-              {
-                s.BeginCheck(checker, callback, mvInfo, no, timeout);
-              }
-              
-              no++;
-              
-              currently_running.Add(s);
-            }
-            catch (Exception)
-            {
-              checker.GoBackToIdle();
-              throw;
-            }
-          }
-        }
-
-      waiting:
-        if (isWaiting)
-        {
-          // Wait for one split to terminate.
-          var tasks = currently_running.Select(splt => splt.ProverTask).ToArray();
-
-          if (tasks.Any())
-          {
-            try
-            {
-              int index = Task.WaitAny(tasks);
-              s = currently_running[index];
-              currently_running.RemoveAt(index);
-
-              if (do_splitting)
-              {
-                remaining_cost -= s.Cost;
-              }
-
-              lock (s.Checker)
-              {
-                s.ReadOutcome(ref outcome, out prover_failed);
-              }
-
-              if (do_splitting)
-              {
-                if (prover_failed)
-                {
-                  // even if the prover fails, we have learned something, i.e., it is 
-                  // annoying to watch Boogie say Timeout, 0.00% a couple of times
-                  proven_cost += s.Cost / 100;
-                }
-                else
-                {
-                  proven_cost += s.Cost;
-                }
-              }
-              callback.OnProgress("VCprove", no < 0 ? 0 : no, total, proven_cost / (remaining_cost + proven_cost));
-
-              if (prover_failed && !first_round && s.LastChance)
-              {
-                string msg = "some timeout";
-                if (s.reporter != null && s.reporter.resourceExceededMessage != null)
-                {
-                  msg = s.reporter.resourceExceededMessage;
-                }
-                callback.OnCounterexample(s.ToCounterexample(s.Checker.TheoremProver.Context), msg);
-                outcome = Outcome.Errors;
-                break;
-              }
-            }
-            finally
-            {
-              s.Checker.GoBackToIdle();
-            }
-
-            Contract.Assert(prover_failed || outcome == Outcome.Correct || outcome == Outcome.Errors || outcome == Outcome.Inconclusive);
-          }
-        }
-
-        if (prover_failed)
-        {
-          int splits = first_round && max_splits > 1 ? max_splits : max_kg_splits;
-
-          if (splits > 1)
-          {
-            List<Split> tmp = Split.DoSplit(s, max_vc_cost, splits);
-            Contract.Assert(tmp != null);
-            max_vc_cost = 1.0; // for future
-            first_round = false;
-            //tmp.Sort(new Comparison<Split!>(Split.Compare));
-            foreach (Split a in tmp)
-            {
-              Contract.Assert(a != null);
-              work.Push(a);
-              total++;
-              remaining_cost += a.Cost;
-            }
-            if (outcome != Outcome.Errors)
-            {
-              outcome = Outcome.Correct;
-            }
-          }
-          else
-          {
-            Contract.Assert(outcome != Outcome.Correct);
-            if (outcome == Outcome.TimedOut)
-            {
-              string msg = "some timeout";
-              if (s.reporter != null && s.reporter.resourceExceededMessage != null)
-              {
-                msg = s.reporter.resourceExceededMessage;
-              }
-              callback.OnTimeout(msg);
-            }
-            else if (outcome == Outcome.OutOfMemory)
-            {
-              string msg = "out of memory";
-              if (s.reporter != null && s.reporter.resourceExceededMessage != null)
-              {
-                msg = s.reporter.resourceExceededMessage;
-              }
-              callback.OnOutOfMemory(msg);
-            }
-
-            break;
-          }
-        }
-      }
-
-      if (outcome == Outcome.Correct && smoke_tester != null) {
-        smoke_tester.Test();
-      }
-
-      callback.OnProgress("done", 0, 0, 1.0);
-
-      if (_print_time)
-      {
-          watch.Stop();
-          Console.WriteLine("Total time for this method: {0}", watch.Elapsed.ToString());
-      }
-
-      return outcome;
-    }
-
-    public class ErrorReporter : ProverInterface.ErrorHandler {
-      Dictionary<TransferCmd, ReturnCmd>/*!*/ gotoCmdOrigins;
-      Dictionary<int, Absy>/*!*/ label2absy;
-      List<Block/*!*/>/*!*/ blocks;
-      protected Dictionary<Incarnation, Absy/*!*/>/*!*/ incarnationOriginMap;
-      protected VerifierCallback/*!*/ callback;
-      protected ModelViewInfo MvInfo;
-      internal string resourceExceededMessage;
-      static System.IO.TextWriter modelWriter;
-      [ContractInvariantMethod]
-      void ObjectInvariant() {
-        Contract.Invariant(gotoCmdOrigins != null);
-        Contract.Invariant(label2absy != null);
-        Contract.Invariant(cce.NonNullElements(blocks));
-        Contract.Invariant(cce.NonNullDictionaryAndValues(incarnationOriginMap));
-        Contract.Invariant(callback != null);
-        Contract.Invariant(context != null);
-        Contract.Invariant(program != null);
-      }
-
-
-      public static TextWriter ModelWriter {
-        get {
-          Contract.Ensures(Contract.Result<TextWriter>() != null);
-
-          if (ErrorReporter.modelWriter == null)
-            ErrorReporter.modelWriter = CommandLineOptions.Clo.PrintErrorModelFile == null ? Console.Out : new StreamWriter(CommandLineOptions.Clo.PrintErrorModelFile, false);
-          return ErrorReporter.modelWriter;
-        }
-      }
-
-      protected ProverContext/*!*/ context;
-      Program/*!*/ program;
-
-      public ErrorReporter(Dictionary<TransferCmd, ReturnCmd>/*!*/ gotoCmdOrigins,
-          Dictionary<int, Absy>/*!*/ label2absy,
-          List<Block/*!*/>/*!*/ blocks,
-          Dictionary<Incarnation, Absy/*!*/>/*!*/ incarnationOriginMap,
-          VerifierCallback/*!*/ callback,
-          ModelViewInfo mvInfo,
-          ProverContext/*!*/ context,
-          Program/*!*/ program) {
-        Contract.Requires(gotoCmdOrigins != null);
-        Contract.Requires(label2absy != null);
-        Contract.Requires(cce.NonNullElements(blocks));
-        Contract.Requires(cce.NonNullDictionaryAndValues(incarnationOriginMap));
-        Contract.Requires(callback != null);
-        Contract.Requires(context!=null);
-        Contract.Requires(program!=null);
-        this.gotoCmdOrigins = gotoCmdOrigins;
-        this.label2absy = label2absy;
-        this.blocks = blocks;
-        this.incarnationOriginMap = incarnationOriginMap;
-        this.callback = callback;
-        this.MvInfo = mvInfo;
-
-        this.context = context;
-        this.program = program;
-      }
-
-      public override void OnModel(IList<string/*!*/>/*!*/ labels, Model model, ProverInterface.Outcome proverOutcome) {
-        //Contract.Requires(cce.NonNullElements(labels));
-        if (CommandLineOptions.Clo.PrintErrorModel >= 1 && model != null) {
-          if (VC.ConditionGeneration.errorModelList != null)
-          {
-            VC.ConditionGeneration.errorModelList.Add(model);
-          }
-          
-          model.Write(ErrorReporter.ModelWriter);
-          ErrorReporter.ModelWriter.Flush();
-        }
-
-        Hashtable traceNodes = new Hashtable();
-        foreach (string s in labels) {
-          Contract.Assert(s != null);
-          Absy absy = Label2Absy(s);
-          Contract.Assert(absy != null);
-          if (traceNodes.ContainsKey(absy))
-            System.Console.WriteLine("Warning: duplicate label: " + s + " read while tracing nodes");
-          else
-            traceNodes.Add(absy, null);
-        }
-
-        List<Block> trace = new List<Block>();
-        Block entryBlock = cce.NonNull(this.blocks[0]);
-        Contract.Assert(traceNodes.Contains(entryBlock));
-        trace.Add(entryBlock);
-
-        Counterexample newCounterexample = TraceCounterexample(entryBlock, traceNodes, trace, model, MvInfo, incarnationOriginMap, context, new Dictionary<TraceLocation, CalleeCounterexampleInfo>());
-
-        if (newCounterexample == null)
-          return;
-
-        #region Map passive program errors back to original program errors
-        ReturnCounterexample returnExample = newCounterexample as ReturnCounterexample;
-        if (returnExample != null) {
-          foreach (Block b in returnExample.Trace) {
-            Contract.Assert(b != null);
-            Contract.Assume(b.TransferCmd != null);
-            ReturnCmd cmd = gotoCmdOrigins.ContainsKey(b.TransferCmd) ? gotoCmdOrigins[b.TransferCmd] : null;
-            if (cmd != null) {
-              returnExample.FailingReturn = cmd;
-              break;
-            }
-          }
-        }
-        #endregion
-        callback.OnCounterexample(newCounterexample, null);
-      }
-
-      public override Absy Label2Absy(string label) {
-        //Contract.Requires(label != null);
-        Contract.Ensures(Contract.Result<Absy>() != null);
-
-        int id = int.Parse(label);
-        return cce.NonNull((Absy)label2absy[id]);
-      }
-
-      public override void OnResourceExceeded(string msg, IEnumerable<Tuple<AssertCmd, TransferCmd>> assertCmds = null) {
-        //Contract.Requires(msg != null);
-        resourceExceededMessage = msg;
-        if (assertCmds != null)
-        {
-          foreach (var cmd in assertCmds)
-          {
-            Counterexample cex = AssertCmdToCounterexample(cmd.Item1, cmd.Item2 , new List<Block>(), null, null, context);
-            callback.OnCounterexample(cex, msg);
-          }
-        }
-      }
-
-      public override void OnProverWarning(string msg) {
-        //Contract.Requires(msg != null);
-        callback.OnWarning(msg);
-      }
-    }
-
-    public class ErrorReporterLocal : ErrorReporter {
-      public ErrorReporterLocal(Dictionary<TransferCmd, ReturnCmd>/*!*/ gotoCmdOrigins,
-          Dictionary<int, Absy>/*!*/ label2absy,
-          List<Block/*!*/>/*!*/ blocks,
-          Dictionary<Incarnation, Absy/*!*/>/*!*/ incarnationOriginMap,
-          VerifierCallback/*!*/ callback,
-          ModelViewInfo mvInfo,
-          ProverContext/*!*/ context,
-          Program/*!*/ program)
-        : base(gotoCmdOrigins, label2absy, blocks, incarnationOriginMap, callback, mvInfo, context, program) // here for aesthetic purposes //TODO: Maybe nix?
-      {
-        Contract.Requires(gotoCmdOrigins != null);
-        Contract.Requires(label2absy != null);
-        Contract.Requires(cce.NonNullElements(blocks));
-        Contract.Requires(cce.NonNullDictionaryAndValues(incarnationOriginMap));
-        Contract.Requires(callback != null);
-        Contract.Requires(context != null);
-        Contract.Requires(program != null);
-      }
-
-      public override void OnModel(IList<string/*!*/>/*!*/ labels, Model model, ProverInterface.Outcome proverOutcome) {
-        //Contract.Requires(cce.NonNullElements(labels));
-        // We ignore the error model here for enhanced error message purposes.
-        // It is only printed to the command line.
-        if (CommandLineOptions.Clo.PrintErrorModel >= 1 && model != null) {
-          if (CommandLineOptions.Clo.PrintErrorModelFile != null) {
-            model.Write(ErrorReporter.ModelWriter);
-            ErrorReporter.ModelWriter.Flush();
-          }
-        }
-        List<Block> traceNodes = new List<Block>();
-        List<AssertCmd> assertNodes = new List<AssertCmd>();
-        foreach (string s in labels) {
-          Contract.Assert(s != null);
-          Absy node = Label2Absy(s);
-          if (node is Block) {
-            Block b = (Block)node;
-            traceNodes.Add(b);
-          } else {
-            AssertCmd a = (AssertCmd)node;
-            assertNodes.Add(a);
-          }
-        }
-        Contract.Assert(assertNodes.Count > 0);
-        Contract.Assert(traceNodes.Count == assertNodes.Count);
-
-        foreach (AssertCmd a in assertNodes) {
-          // find the corresponding Block (assertNodes.Count is likely to be 1, or small in any case, so just do a linear search here)
-          foreach (Block b in traceNodes) {
-            if (b.Cmds.Contains(a)) {
-              List<Block> trace = new List<Block>();
-              trace.Add(b);
-              Counterexample newCounterexample = AssertCmdToCounterexample(a, cce.NonNull(b.TransferCmd), trace, model, MvInfo, context);
-              callback.OnCounterexample(newCounterexample, null);
-              goto NEXT_ASSERT;
-            }
-          }
-          Contract.Assert(false);
-          throw new cce.UnreachableException();  // there was no block that contains the assert
-        NEXT_ASSERT: {
-          }
-        }
-      }
-    }
-
-      private void RecordCutEdge(Dictionary<Block,List<Block>> edgesCut, Block from, Block to){
-          if (edgesCut != null)
-          {
-              if (!edgesCut.ContainsKey(from))
-                  edgesCut.Add(from, new List<Block>());
-              edgesCut[from].Add(to);
-          }
-      }
-
-    public void ConvertCFG2DAG(Implementation impl, Dictionary<Block,List<Block>> edgesCut = null, int taskID = -1)
-    {
-      Contract.Requires(impl != null);
-      impl.PruneUnreachableBlocks();  // This is needed for VCVariety.BlockNested, and is otherwise just an optimization
-
-      CurrentLocalVariables = impl.LocVars;
-      variable2SequenceNumber = new Dictionary<Variable, int>();
-      incarnationOriginMap = new Dictionary<Incarnation, Absy>();
-
-      #region Debug Tracing
-      if (CommandLineOptions.Clo.TraceVerify) 
-      {
-        Console.WriteLine("original implementation");
-        EmitImpl(impl, false);
-      }
-      #endregion
-
-      #region Debug Tracing
-      if (CommandLineOptions.Clo.TraceVerify) 
-      {
-        Console.WriteLine("after desugaring sugared commands like procedure calls");
-        EmitImpl(impl, true);
-      }
-      #endregion
-
-      // Recompute the predecessors, but first insert a dummy start node that is sure not to be the target of any goto (because the cutting of back edges
-      // below assumes that the start node has no predecessor)
-      impl.Blocks.Insert(0, new Block(new Token(-17, -4), "0", new List<Cmd>(), new GotoCmd(Token.NoToken, new List<String> { impl.Blocks[0].Label }, new List<Block> { impl.Blocks[0] })));
-      ResetPredecessors(impl.Blocks);
-
-      if(CommandLineOptions.Clo.KInductionDepth < 0) {
-        ConvertCFG2DAGStandard(impl, edgesCut, taskID);
-      } else {
-        ConvertCFG2DAGKInduction(impl, edgesCut, taskID);
-      }
-      
-      #region Debug Tracing
-      if (CommandLineOptions.Clo.TraceVerify) 
-      {
-        Console.WriteLine("after conversion into a DAG");
-        EmitImpl(impl, true);
-      }
-      #endregion
-    }
-
-    private void ConvertCFG2DAGStandard(Implementation impl, Dictionary<Block, List<Block>> edgesCut, int taskID)
-    {
-      #region Convert program CFG into a DAG
-
-      #region Use the graph library to figure out where the (natural) loops are
-
-      #region Create the graph by adding the source node and each edge
-      Graph<Block> g = Program.GraphFromImpl(impl);
-      #endregion
-
-      //Graph<Block> g = program.ProcessLoops(impl);
-
-      g.ComputeLoops(); // this is the call that does all of the processing
-      if (!g.Reducible)
-      {
-        throw new VCGenException("Irreducible flow graphs are unsupported.");
-      }
-
-      #endregion
-
-      #region Cut the backedges, push assert/assume statements from loop header into predecessors, change them all into assume statements at top of loop, introduce havoc statements
-      foreach (Block header in cce.NonNull(g.Headers))
-      {
-        Contract.Assert(header != null);
-        IDictionary<Block, object> backEdgeNodes = new Dictionary<Block, object>();
-        foreach (Block b in cce.NonNull(g.BackEdgeNodes(header)))
-        {
-          Contract.Assert(b != null);
-          backEdgeNodes.Add(b, null);
-        }
-
-        #region Find the (possibly empty) prefix of assert commands in the header, replace each assert with an assume of the same condition
-        List<Cmd> prefixOfPredicateCmdsInit = new List<Cmd>();
-        List<Cmd> prefixOfPredicateCmdsMaintained = new List<Cmd>();
-        for (int i = 0, n = header.Cmds.Count; i < n; i++)
-        {
-          PredicateCmd a = header.Cmds[i] as PredicateCmd;
-          if (a != null)
-          {
-            if (a is AssertCmd)
-            {
-              AssertCmd c = (AssertCmd)a;
-              AssertCmd b = null;
-
-              if (CommandLineOptions.Clo.ConcurrentHoudini)
-              {
-                Contract.Assert(taskID >= 0);
-                if (CommandLineOptions.Clo.Cho[taskID].DisableLoopInvEntryAssert)
-                  b = new LoopInitAssertCmd(c.tok, Expr.True);
-                else
-                  b = new LoopInitAssertCmd(c.tok, c.Expr);
-              }
-              else
-              {
-                b = new LoopInitAssertCmd(c.tok, c.Expr);
-              }
-
-              b.Attributes = c.Attributes;
-              b.ErrorData = c.ErrorData;
-              prefixOfPredicateCmdsInit.Add(b);
-
-              if (CommandLineOptions.Clo.ConcurrentHoudini)
-              {
-                Contract.Assert(taskID >= 0);
-                if (CommandLineOptions.Clo.Cho[taskID].DisableLoopInvMaintainedAssert)
-                  b = new Bpl.LoopInvMaintainedAssertCmd(c.tok, Expr.True);
-                else
-                  b = new Bpl.LoopInvMaintainedAssertCmd(c.tok, c.Expr);
-              }
-              else
-              {
-                b = new Bpl.LoopInvMaintainedAssertCmd(c.tok, c.Expr);
-              }
-
-              b.Attributes = c.Attributes;
-              b.ErrorData = c.ErrorData;
-              prefixOfPredicateCmdsMaintained.Add(b);
-              header.Cmds[i] = new AssumeCmd(c.tok, c.Expr);
-            }
-            else
-            {
-              Contract.Assert(a is AssumeCmd);
-              if (Bpl.CommandLineOptions.Clo.AlwaysAssumeFreeLoopInvariants)
-              {
-                // Usually, "free" stuff, like free loop invariants (and the assume statements
-                // that stand for such loop invariants) are ignored on the checking side.  This
-                // command-line option changes that behavior to always assume the conditions.
-                prefixOfPredicateCmdsInit.Add(a);
-                prefixOfPredicateCmdsMaintained.Add(a);
-              }
-            }
-          }
-          else if (header.Cmds[i] is CommentCmd)
-          {
-            // ignore
-          }
-          else
-          {
-            break; // stop when an assignment statement (or any other non-predicate cmd) is encountered
-          }
-        }
-        #endregion
-
-        #region Copy the prefix of predicate commands into each predecessor. Do this *before* cutting the backedge!!
-        for (int predIndex = 0, n = header.Predecessors.Count; predIndex < n; predIndex++)
-        {
-          Block pred = cce.NonNull(header.Predecessors[predIndex]);
-
-          // Create a block between header and pred for the predicate commands if pred has more than one successor 
-          GotoCmd gotocmd = cce.NonNull((GotoCmd)pred.TransferCmd);
-          Contract.Assert(gotocmd.labelNames != null);  // if "pred" is really a predecessor, it may be a GotoCmd with at least one label
-          if (gotocmd.labelNames.Count > 1)
-          {
-            Block newBlock = CreateBlockBetween(predIndex, header);
-            impl.Blocks.Add(newBlock);
-
-            // if pred is a back edge node, then now newBlock is the back edge node
-            if (backEdgeNodes.ContainsKey(pred))
-            {
-              backEdgeNodes.Remove(pred);
-              backEdgeNodes.Add(newBlock, null);
-            }
-
-            pred = newBlock;
-          }
-          // Add the predicate commands
-          if (backEdgeNodes.ContainsKey(pred))
-          {
-            pred.Cmds.AddRange(prefixOfPredicateCmdsMaintained);
-          }
-          else
-          {
-            pred.Cmds.AddRange(prefixOfPredicateCmdsInit);
-          }
-        }
-        #endregion
-
-        #region Cut the back edge
-        foreach (Block backEdgeNode in cce.NonNull(backEdgeNodes.Keys))
-        {
-          Contract.Assert(backEdgeNode != null);
-          Debug.Assert(backEdgeNode.TransferCmd is GotoCmd, "An node was identified as the source for a backedge, but it does not have a goto command.");
-          GotoCmd gtc = backEdgeNode.TransferCmd as GotoCmd;
-          if (gtc != null && gtc.labelTargets != null && gtc.labelTargets.Count > 1)
-          {
-            // then remove the backedge by removing the target block from the list of gotos
-            List<Block> remainingTargets = new List<Block>();
-            List<String> remainingLabels = new List<String>();
-            Contract.Assume(gtc.labelNames != null);
-            for (int i = 0, n = gtc.labelTargets.Count; i < n; i++)
-            {
-              if (gtc.labelTargets[i] != header)
-              {
-                remainingTargets.Add(gtc.labelTargets[i]);
-                remainingLabels.Add(gtc.labelNames[i]);
-              }
-              else
-                RecordCutEdge(edgesCut, backEdgeNode, header);
-            }
-            gtc.labelTargets = remainingTargets;
-            gtc.labelNames = remainingLabels;
-          }
-          else
-          {
-            // This backedge is the only out-going edge from this node.
-            // Add an "assume false" statement to the end of the statements
-            // inside of the block and change the goto command to a return command.
-            AssumeCmd ac = new AssumeCmd(Token.NoToken, Expr.False);
-            backEdgeNode.Cmds.Add(ac);
-            backEdgeNode.TransferCmd = new ReturnCmd(Token.NoToken);
-            if (gtc != null && gtc.labelTargets != null && gtc.labelTargets.Count == 1)
-              RecordCutEdge(edgesCut, backEdgeNode, gtc.labelTargets[0]);
-          }
-          #region Remove the backedge node from the list of predecessor nodes in the header
-          List<Block> newPreds = new List<Block>();
-          foreach (Block p in header.Predecessors)
-          {
-            if (p != backEdgeNode)
-              newPreds.Add(p);
-          }
-          header.Predecessors = newPreds;
-          #endregion
-        }
-        #endregion
-
-        #region Collect all variables that are assigned to in all of the natural loops for which this is the header
-        List<Variable> varsToHavoc = VarsAssignedInLoop(g, header);
-        List<IdentifierExpr> havocExprs = new List<IdentifierExpr>();
-        foreach (Variable v in varsToHavoc)
-        {
-          Contract.Assert(v != null);
-          IdentifierExpr ie = new IdentifierExpr(Token.NoToken, v);
-          if (!havocExprs.Contains(ie))
-            havocExprs.Add(ie);
-        }
-        // pass the token of the enclosing loop header to the HavocCmd so we can reconstruct
-        // the source location for this later on
-        HavocCmd hc = new HavocCmd(header.tok, havocExprs);
-        List<Cmd> newCmds = new List<Cmd>();
-        newCmds.Add(hc);
-        foreach (Cmd c in header.Cmds)
-        {
-          newCmds.Add(c);
-        }
-        header.Cmds = newCmds;
-        #endregion
-      }
-      #endregion
-      #endregion Convert program CFG into a DAG
-    }
-
-    public static List<Variable> VarsAssignedInLoop(Graph<Block> g, Block header)
-    {
-      List<Variable> varsToHavoc = new List<Variable>();
-      foreach (Block backEdgeNode in cce.NonNull(g.BackEdgeNodes(header)))
-      {
-        Contract.Assert(backEdgeNode != null);
-        foreach (Block b in g.NaturalLoops(header, backEdgeNode))
-        {
-          Contract.Assert(b != null);
-          foreach (Cmd c in b.Cmds)
-          {
-            Contract.Assert(c != null);
-            c.AddAssignedVariables(varsToHavoc);
-          }
-        }
-      }
-      return varsToHavoc;
-    }
-
-    public static IEnumerable<Variable> VarsReferencedInLoop(Graph<Block> g, Block header)
-    {
-      HashSet<Variable> referencedVars = new HashSet<Variable>();
-      foreach (Block backEdgeNode in cce.NonNull(g.BackEdgeNodes(header)))
-      {
-        Contract.Assert(backEdgeNode != null);
-        foreach (Block b in g.NaturalLoops(header, backEdgeNode))
-        {
-          Contract.Assert(b != null);
-          foreach (Cmd c in b.Cmds)
-          {
-            Contract.Assert(c != null);
-            var Collector = new VariableCollector();
-            Collector.Visit(c);
-            foreach(var v in Collector.usedVars) {
-              referencedVars.Add(v);
-            }
-          }
-        }
-      }
-      return referencedVars;
-    }
-
-    private void ConvertCFG2DAGKInduction(Implementation impl, Dictionary<Block, List<Block>> edgesCut, int taskID) {
-
-      // K-induction has not been adapted to be aware of these parameters which standard CFG to DAG transformation uses
-      Contract.Requires(edgesCut == null);
-      Contract.Requires(taskID == -1);
-
-      int inductionK = CommandLineOptions.Clo.KInductionDepth;
-      Contract.Assume(inductionK >= 0);
-
-      bool contRuleApplication = true;
-      while (contRuleApplication) {
-        contRuleApplication = false;
-
-        #region Use the graph library to figure out where the (natural) loops are
-
-        #region Create the graph by adding the source node and each edge
-        Graph<Block> g = Program.GraphFromImpl(impl);
-        #endregion
-
-        g.ComputeLoops(); // this is the call that does all of the processing
-        if (!g.Reducible) {
-          throw new VCGenException("Irreducible flow graphs are unsupported.");
-        }
-
-        #endregion
-
-        foreach (Block header in cce.NonNull(g.Headers)) {
-          Contract.Assert(header != null);
-
-          #region Debug Tracing
-          if (CommandLineOptions.Clo.TraceVerify)
-          {
-            Console.WriteLine("Applying k-induction rule with k=" + inductionK);
-          }
-          #endregion
-
-          #region generate the step case
-          Block newHeader = DuplicateLoop(impl, g, header, null,
-                                          false, false, "_step_assertion");
-          for (int i = 0; i < inductionK; ++i)
-          {
-              newHeader = DuplicateLoop(impl, g, header, newHeader,
-                                        true, true,
-                                        "_step_" + (inductionK - i));
-          }
-          #endregion
-
-          #region havoc variables that can be assigned in the loop
-
-          List<Variable> varsToHavoc = VarsAssignedInLoop(g, header);
-          List<IdentifierExpr> havocExprs = new List<IdentifierExpr>();
-          foreach (Variable v in varsToHavoc)
-          {
-            Contract.Assert(v != null);
-            IdentifierExpr ie = new IdentifierExpr(Token.NoToken, v);
-            if (!havocExprs.Contains(ie))
-                havocExprs.Add(ie);
-          }
-          // pass the token of the enclosing loop header to the HavocCmd so we can reconstruct
-          // the source location for this later on
-          HavocCmd hc = new HavocCmd(newHeader.tok, havocExprs);
-          List<Cmd> havocCmds = new List<Cmd>();
-          havocCmds.Add(hc);
-
-          Block havocBlock = new Block(newHeader.tok, newHeader.Label + "_havoc", havocCmds,
-                                        new GotoCmd (newHeader.tok, new List<Block> { newHeader }));
-
-          impl.Blocks.Add(havocBlock);
-          newHeader.Predecessors.Add(havocBlock);
-          newHeader = havocBlock;
-
-          #endregion
-
-                #region generate the base case loop copies
-                for (int i = 0; i < inductionK; ++i)
-                {
-                    newHeader = DuplicateLoop(impl, g, header, newHeader,
-                                              false, false,
-                                              "_base_" + (inductionK - i));
-                }
-                #endregion
-
-                #region redirect into the new loop copies and remove the original loop (but don't redirect back-edges)
-
-                IDictionary<Block, object> backEdgeNodes = new Dictionary<Block, object>();
-                foreach (Block b in cce.NonNull(g.BackEdgeNodes(header))) { Contract.Assert(b != null); backEdgeNodes.Add(b, null); }
-
-                for (int predIndex = 0, n = header.Predecessors.Count(); predIndex < n; predIndex++)
-                {
-                    Block pred = cce.NonNull(header.Predecessors[predIndex]);
-                    if (!backEdgeNodes.ContainsKey(pred))
-                    {
-                        GotoCmd gc = pred.TransferCmd as GotoCmd;
-                        Contract.Assert(gc != null);
-                        for (int i = 0; i < gc.labelTargets.Count(); ++i)
-                        {
-                            if (gc.labelTargets[i] == header)
-                            {
-                                gc.labelTargets[i] = newHeader;
-                                gc.labelNames[i] = newHeader.Label;
-                                newHeader.Predecessors.Add(pred);
-                            }
-                        }
-                    }
-                }
-                impl.PruneUnreachableBlocks();
-
-                #endregion
-
-                contRuleApplication = true;
-                break;
-            }
-
-        }
-
-        ResetPredecessors(impl.Blocks);
-        impl.FreshenCaptureStates();
-
-    }
-
-    private Block DuplicateLoop(Implementation impl, Graph<Block> g,
-                                Block header, Block nextHeader, bool cutExits,
-                                bool toAssumptions, string suffix)
-    {
-        IDictionary<Block, Block> ori2CopiedBlocks = new Dictionary<Block, Block>();
-        Duplicator duplicator = new Duplicator();
-
-        #region create copies of all blocks in the loop
-        foreach (Block backEdgeNode in cce.NonNull(g.BackEdgeNodes(header)))
-        {
-            Contract.Assert(backEdgeNode != null);
-            foreach (Block b in g.NaturalLoops(header, backEdgeNode))
-            {
-                Contract.Assert(b != null);
-                if (!ori2CopiedBlocks.ContainsKey(b))
-                {
-                    Block copy = (Block)duplicator.Visit(b);
-                    copy.Cmds = new List<Cmd>(copy.Cmds); // Philipp Ruemmer commented that this was necessary due to a bug in the Duplicator.  That was a long time; worth checking whether this has been fixed
-                    copy.Predecessors = new List<Block>();
-                    copy.Label = copy.Label + suffix;
-
-                    #region turn asserts into assumptions
-                    if (toAssumptions)
-                    {
-                        for (int i = 0; i < copy.Cmds.Count(); ++i)
-                        {
-                            AssertCmd ac = copy.Cmds[i] as AssertCmd;
-                            if (ac != null)
-                            {
-                                copy.Cmds[i] = new AssumeCmd(ac.tok, ac.Expr);
-                            }
-                        }
-                    }
-                    #endregion
-
-                    impl.Blocks.Add(copy);
-                    ori2CopiedBlocks.Add(b, copy);
-                }
-            }
-        }
-        #endregion
-
-        #region adjust the transfer commands of the newly created blocks
-        foreach (KeyValuePair<Block, Block> pair in ori2CopiedBlocks)
-        {
-            Block copy = pair.Value;
-            GotoCmd gc = copy.TransferCmd as GotoCmd;
-            if (gc != null)
-            {
-                List<Block> newTargets = new List<Block>();
-                List<string> newLabels = new List<string>();
-
-                for (int i = 0; i < gc.labelTargets.Count(); ++i)
-                {
-                    Block newTarget;
-                    if (gc.labelTargets[i] == header)
-                    {
-                        if (nextHeader != null)
-                        {
-                            newTargets.Add(nextHeader);
-                            newLabels.Add(nextHeader.Label);
-                            nextHeader.Predecessors.Add(copy);
-                        }
-                    }
-                    else if (ori2CopiedBlocks.TryGetValue(gc.labelTargets[i], out newTarget))
-                    {
-                        newTargets.Add(newTarget);
-                        newLabels.Add(newTarget.Label);
-                        newTarget.Predecessors.Add(copy);
-                    }
-                    else if (!cutExits)
-                    {
-                        newTargets.Add(gc.labelTargets[i]);
-                        newLabels.Add(gc.labelNames[i]);
-                        gc.labelTargets[i].Predecessors.Add(copy);
-                    }
-                }
-
-                if (newTargets.Count() == 0)
-                {
-                    // if no targets are left, we assume false and return
-                    copy.Cmds.Add(new AssumeCmd(Token.NoToken, Expr.False));
-                    copy.TransferCmd = new ReturnCmd(Token.NoToken);
-                }
-                else
-                {
-                    copy.TransferCmd = new GotoCmd(gc.tok, newLabels, newTargets);
-                }
-            }
-            else if (cutExits && (copy.TransferCmd is ReturnCmd))
-            {
-                // because return is a kind of exit from the loop, we
-                // assume false to cut this path
-                copy.Cmds.Add(new AssumeCmd(Token.NoToken, Expr.False));
-            }
-        }
-        #endregion
-
-        return ori2CopiedBlocks[header];
-    }
-
-    public void DesugarCalls(Implementation impl) {
-      foreach (Block block in impl.Blocks) {
-        List<Cmd> newCmds = new List<Cmd>();
-        foreach (Cmd cmd in block.Cmds) {
-          SugaredCmd sugaredCmd = cmd as SugaredCmd;
-          if (sugaredCmd != null) {
-            StateCmd stateCmd = sugaredCmd.Desugaring as StateCmd;
-            foreach (Variable v in stateCmd.Locals) {
-              impl.LocVars.Add(v);
-            }
-            newCmds.AddRange(stateCmd.Cmds);
-          }
-          else {
-            newCmds.Add(cmd);
-          }
-        }
-        block.Cmds = newCmds;
-      }
-    }
-
-    public Dictionary<TransferCmd, ReturnCmd> PassifyImpl(Implementation impl, out ModelViewInfo mvInfo)
-    {
-      Contract.Requires(impl != null);
-      Contract.Requires(program != null);
-      Contract.Ensures(Contract.Result<Dictionary<TransferCmd, ReturnCmd>>() != null);
-
-      Dictionary<TransferCmd, ReturnCmd> gotoCmdOrigins = new Dictionary<TransferCmd, ReturnCmd>();
-      Block exitBlock = GenerateUnifiedExit(impl, gotoCmdOrigins);
-      
-      #region Debug Tracing
-      if (CommandLineOptions.Clo.TraceVerify) 
-      {
-        Console.WriteLine("after creating a unified exit block");
-        EmitImpl(impl, true);
-      }
-      #endregion
-
-      #region Insert pre- and post-conditions and where clauses as assume and assert statements
-      {
-        List<Cmd> cc = new List<Cmd>();
-        // where clauses of global variables
-        lock (program.TopLevelDeclarations)
-        {
-          foreach (var gvar in program.GlobalVariables)
-          {
-            if (gvar != null && gvar.TypedIdent.WhereExpr != null)
-            {
-              Cmd c = new AssumeCmd(gvar.tok, gvar.TypedIdent.WhereExpr);
-              cc.Add(c);
-            }
-          }
-        }
-        // where clauses of in- and out-parameters
-        cc.AddRange(GetParamWhereClauses(impl));
-        // where clauses of local variables
-        foreach (Variable lvar in impl.LocVars) {Contract.Assert(lvar != null);
-          if (lvar.TypedIdent.WhereExpr != null) {
-            Cmd c = new AssumeCmd(lvar.tok, lvar.TypedIdent.WhereExpr);
-            cc.Add(c);
-          } else if (QKeyValue.FindBoolAttribute(lvar.Attributes, "assumption")) {
-            cc.Add(new AssumeCmd(lvar.tok, new IdentifierExpr(lvar.tok, lvar), new QKeyValue(lvar.tok, "assumption_variable_initialization", new List<object>(), null)));
-          }
-        }
-        // add cc and the preconditions to new blocks preceding impl.Blocks[0]
-        InjectPreconditions(impl, cc);
-
-        // append postconditions, starting in exitBlock and continuing into other blocks, if needed
-        InjectPostConditions(impl, exitBlock, gotoCmdOrigins);
-      }
-      #endregion
-      
-      #region Support for stratified inlining
-      addExitAssert(impl.Name, exitBlock);
-      #endregion
-
-                 
-      #region Debug Tracing
-      if (CommandLineOptions.Clo.TraceVerify) 
-      {
-        Console.WriteLine("after inserting pre- and post-conditions");
-        EmitImpl(impl, true);
-      }
-      #endregion
-
-      AddBlocksBetween(impl.Blocks);
-      
-      #region Debug Tracing
-      if (CommandLineOptions.Clo.TraceVerify) 
-      {
-        Console.WriteLine("after adding empty blocks as needed to catch join assumptions");
-        EmitImpl(impl, true);
-      }
-      #endregion
-
-      if (CommandLineOptions.Clo.LiveVariableAnalysis > 0) {
-        Microsoft.Boogie.LiveVariableAnalysis.ComputeLiveVariables(impl);
-      }
-
-      mvInfo = new ModelViewInfo(program, impl);
-      Convert2PassiveCmd(impl, mvInfo);
-
-      #region Peep-hole optimizations
-      if (CommandLineOptions.Clo.RemoveEmptyBlocks){
-        #region Get rid of empty blocks
-        {
-          RemoveEmptyBlocksIterative(impl.Blocks);
-          impl.PruneUnreachableBlocks();
-        }
-        #endregion Get rid of empty blocks
-        
-        #region Debug Tracing
-        if (CommandLineOptions.Clo.TraceVerify) 
-        {
-          Console.WriteLine("after peep-hole optimizations");
-          EmitImpl(impl, true);
-        }
-        #endregion
-      }
-      #endregion Peep-hole optimizations
-
-      HandleSelectiveChecking(impl);
-
-
-//      #region Constant Folding
-//      #endregion
-//      #region Debug Tracing
-//      if (CommandLineOptions.Clo.TraceVerify) 
-//      {
-//        Console.WriteLine("after constant folding");
-//        EmitImpl(impl, true);
-//      }
-//      #endregion
-
-      return gotoCmdOrigins;
-    }
-
-    private static void HandleSelectiveChecking(Implementation impl)
-    {
-      if (QKeyValue.FindBoolAttribute(impl.Attributes, "selective_checking") ||
-          QKeyValue.FindBoolAttribute(impl.Proc.Attributes, "selective_checking")) {
-
-        var startPoints = new List<Block>();
-        foreach (var b in impl.Blocks) {
-          foreach (Cmd c in b.Cmds) {
-            var p = c as PredicateCmd;
-            if (p != null && QKeyValue.FindBoolAttribute(p.Attributes, "start_checking_here")) {
-              startPoints.Add(b);
-              break;
-            }
-          }
-        }
-
-        // Compute the set of blocks reachable from blocks containing "start_checking_here"
-        var blocksToCheck = new HashSet<Block>();
-        foreach (var b in startPoints) {
-          var todo = new Stack<Block>();
-          var wasThere = blocksToCheck.Contains(b);
-          todo.Push(b);
-          while (todo.Count > 0) {
-            var x = todo.Pop();
-            if (blocksToCheck.Contains(x)) continue;
-            blocksToCheck.Add(x);
-            var ex = x.TransferCmd as GotoCmd;
-            if (ex != null)
-              foreach (Block e in ex.labelTargets)
-                todo.Push(e);
-          }
-          if (!wasThere) blocksToCheck.Remove(b);
-        }
-        
-        // Convert asserts to assumes in "unreachable" blocks, as well as in portions of blocks before we reach "start_checking_here"
-        foreach (var b in impl.Blocks) {
-          if (blocksToCheck.Contains(b)) continue;  // All reachable blocks must be checked in their entirety, so don't change anything
-          var newCmds = new List<Cmd>();
-          var copyMode = false;
-          foreach (Cmd c in b.Cmds) {
-            var p = c as PredicateCmd;
-            if (p != null && QKeyValue.FindBoolAttribute(p.Attributes, "start_checking_here"))
-              copyMode = true;
-            var asrt = c as AssertCmd;
-            if (copyMode || asrt == null)
-              newCmds.Add(c);
-            else
-              newCmds.Add(AssertTurnedIntoAssume(asrt));
-          }
-
-          b.Cmds = newCmds;
-        }
-      }
-    }
-
-    // Used by stratified inlining
-    protected virtual void addExitAssert(string implName, Block exitBlock)
-    {
-    }
-
-    public virtual Counterexample extractLoopTrace(Counterexample cex, string mainProcName, Program program, Dictionary<string, Dictionary<string, Block>> extractLoopMappingInfo)
-    {
-        // Construct the set of inlined procs in the original program
-        var inlinedProcs = new HashSet<string>();
-        foreach (var proc in program.Procedures)
-        {
-            if (!(proc is LoopProcedure))
-            {
-                inlinedProcs.Add(proc.Name);
-            }
-        }
-
-        return extractLoopTraceRec(
-            new CalleeCounterexampleInfo(cex, new List<object>()),
-            mainProcName, inlinedProcs, extractLoopMappingInfo).counterexample;
-    }
-
-    protected CalleeCounterexampleInfo extractLoopTraceRec(
-        CalleeCounterexampleInfo cexInfo, string currProc,
-        HashSet<string> inlinedProcs, 
-        Dictionary<string, Dictionary<string, Block>> extractLoopMappingInfo)
-    {
-        Contract.Requires(currProc != null);
-        if (cexInfo.counterexample == null) return cexInfo;
-
-        var cex = cexInfo.counterexample;
-        // Go through all blocks in the trace, map them back to blocks in the original program (if there is one)
-        var ret = cex.Clone();
-        ret.Trace = new List<Block>();
-        ret.calleeCounterexamples = new Dictionary<TraceLocation, CalleeCounterexampleInfo>();
-
-        for (int numBlock = 0; numBlock < cex.Trace.Count; numBlock ++ )
-        {
-            Block block = cex.Trace[numBlock];
-            var origBlock = elGetBlock(currProc, block, extractLoopMappingInfo);
-            if (origBlock != null) ret.Trace.Add(origBlock);
-            var callCnt = 1;
-            for (int numInstr = 0; numInstr < block.Cmds.Count; numInstr ++) {
-                Cmd cmd = block.Cmds[numInstr];
-                var loc = new TraceLocation(numBlock, numInstr);
-                if (!cex.calleeCounterexamples.ContainsKey(loc))
-                {
-                    if (getCallee(cex.getTraceCmd(loc), inlinedProcs) != null) callCnt++;
-                    continue;
-                }
-                string callee = cex.getCalledProcName(cex.getTraceCmd(loc));
-                Contract.Assert(callee != null);
-                var calleeTrace = cex.calleeCounterexamples[loc];
-                Debug.Assert(calleeTrace != null);
-
-                var origTrace = extractLoopTraceRec(calleeTrace, callee, inlinedProcs, extractLoopMappingInfo);
-
-                if (elIsLoop(callee))
-                {
-                    // Absorb the trace into the current trace
-
-                    int currLen = ret.Trace.Count;
-                    ret.Trace.AddRange(origTrace.counterexample.Trace);
-
-                    foreach (var kvp in origTrace.counterexample.calleeCounterexamples)
-                    {
-                        var newloc = new TraceLocation(kvp.Key.numBlock + currLen, kvp.Key.numInstr);
-                        ret.calleeCounterexamples.Add(newloc, kvp.Value);
-                    }
-
-                }
-                else
-                {
-                    var origLoc = new TraceLocation(ret.Trace.Count - 1, getCallCmdPosition(origBlock, callCnt, inlinedProcs, callee));
-                    ret.calleeCounterexamples.Add(origLoc, origTrace);
-                    callCnt++;
-                }
-            }
-        }
-        return new CalleeCounterexampleInfo(ret, cexInfo.args);
-    }
-
-    // return the position of the i^th CallCmd in the block (count only those Calls that call a procedure in inlinedProcs). 
-    // Assert failure if there isn't any.
-    // Assert that the CallCmd found calls "callee"
-    private int getCallCmdPosition(Block block, int i, HashSet<string> inlinedProcs, string callee)
-    {
-        Debug.Assert(i >= 1);
-        for (int pos = 0; pos < block.Cmds.Count; pos++)
-        {
-            Cmd cmd = block.Cmds[pos];
-            string procCalled = getCallee(cmd, inlinedProcs);
-
-            if (procCalled != null)
-            {
-                if (i == 1)
-                {
-                    Debug.Assert(procCalled == callee);
-                    return pos;
-                }
-                i--;
-            }
-        }
-
-        Debug.Assert(false, "Didn't find the i^th call cmd");
-        return -1;
-    }
-
-    private string getCallee(Cmd cmd, HashSet<string> inlinedProcs)
-    {
-        string procCalled = null;
-        if (cmd is CallCmd)
-        {
-            var cc = (CallCmd)cmd;
-            if (inlinedProcs.Contains(cc.Proc.Name))
-            {
-                procCalled = cc.Proc.Name;
-            }
-        }
-
-        if (cmd is AssumeCmd)
-        {
-            var expr = (cmd as AssumeCmd).Expr as NAryExpr;
-            if (expr != null)
-            {
-                if (inlinedProcs.Contains(expr.Fun.FunctionName))
-                {
-                    procCalled = expr.Fun.FunctionName;
-                }
-            }
-        }
-        return procCalled;
-    }
-
-    protected virtual bool elIsLoop(string procname)
-    {
-      return false;
-    }
-
-    private Block elGetBlock(string procname, Block block, Dictionary<string, Dictionary<string, Block>> extractLoopMappingInfo)
-    {
-        Contract.Requires(procname != null);
-
-        if (!extractLoopMappingInfo.ContainsKey(procname))
-            return block;
-
-        if (!extractLoopMappingInfo[procname].ContainsKey(block.Label))
-            return null;
-
-        return extractLoopMappingInfo[procname][block.Label];
-    }
-
-    static Counterexample TraceCounterexample(
-                          Block/*!*/ b, Hashtable/*!*/ traceNodes, List<Block>/*!*/ trace, Model errModel, ModelViewInfo mvInfo,
-                          Dictionary<Incarnation, Absy/*!*/>/*!*/ incarnationOriginMap,
-                          ProverContext/*!*/ context,
-                          Dictionary<TraceLocation/*!*/, CalleeCounterexampleInfo/*!*/>/*!*/ calleeCounterexamples)
-    {
-        Contract.Requires(b != null);
-        Contract.Requires(traceNodes != null);
-        Contract.Requires(trace != null);
-        Contract.Requires(cce.NonNullDictionaryAndValues(incarnationOriginMap));
-        Contract.Requires(context != null);
-        Contract.Requires(cce.NonNullDictionaryAndValues(calleeCounterexamples));
-        // After translation, all potential errors come from asserts.
-
-        while (true)
-        {
-            List<Cmd> cmds = b.Cmds;
-            Contract.Assert(cmds != null);
-            TransferCmd transferCmd = cce.NonNull(b.TransferCmd);
-            for (int i = 0; i < cmds.Count; i++)
-            {
-                Cmd cmd = cce.NonNull(cmds[i]);
-
-                // Skip if 'cmd' not contained in the trace or not an assert
-                if (cmd is AssertCmd && traceNodes.Contains(cmd))
-                {
-                    Counterexample newCounterexample = AssertCmdToCounterexample((AssertCmd)cmd, transferCmd, trace, errModel, mvInfo, context);
-                    Contract.Assert(newCounterexample != null);
-                    newCounterexample.AddCalleeCounterexample(calleeCounterexamples);
-                    return newCounterexample;
-                }
-            }
-
-            GotoCmd gotoCmd = transferCmd as GotoCmd;
-            if (gotoCmd == null) return null;
-            Block foundBlock = null;
-            foreach (Block bb in cce.NonNull(gotoCmd.labelTargets))
-            {
-                Contract.Assert(bb != null);
-                if (traceNodes.Contains(bb))
-                {
-                    foundBlock = bb;
-                    break;
-                }
-            }
-            if (foundBlock == null) return null;
-            trace.Add(foundBlock);
-            b = foundBlock;
-        }
-    }
-
-    public static Counterexample AssertCmdToCounterexample(AssertCmd cmd, TransferCmd transferCmd, List<Block> trace, Model errModel, ModelViewInfo mvInfo, ProverContext context) 
-    {
-      Contract.Requires(cmd != null);
-      Contract.Requires(transferCmd != null);
-      Contract.Requires(trace != null);
-      Contract.Requires(context != null);
-      Contract.Ensures(Contract.Result<Counterexample>() != null);
-
-      List<string> relatedInformation = new List<string>();
-      
-      // See if it is a special assert inserted in translation
-      if (cmd is AssertRequiresCmd)
-      {
-        AssertRequiresCmd assertCmd = (AssertRequiresCmd)cmd;
-        Contract.Assert(assertCmd != null);
-        CallCounterexample cc = new CallCounterexample(trace, assertCmd.Call, assertCmd.Requires, errModel, mvInfo, context, assertCmd.Checksum);
-        cc.relatedInformation = relatedInformation;
-        return cc;
-      }
-      else if (cmd is AssertEnsuresCmd)
-      {
-        AssertEnsuresCmd assertCmd = (AssertEnsuresCmd)cmd;
-        Contract.Assert(assertCmd != null);
-        ReturnCounterexample rc = new ReturnCounterexample(trace, transferCmd, assertCmd.Ensures, errModel, mvInfo, context, cmd.Checksum);
-        rc.relatedInformation = relatedInformation;
-        return rc;
-      }
-      else 
-      {
-        AssertCounterexample ac = new AssertCounterexample(trace, (AssertCmd)cmd, errModel, mvInfo, context);
-        ac.relatedInformation = relatedInformation;
-        return ac;
-      }
-    }
-
-    static VCExpr LetVC(Block startBlock,
-                        VCExpr controlFlowVariableExpr,
-                        Dictionary<int, Absy> label2absy,
-                        ProverContext proverCtxt,
-                        out int assertionCount) {
-      Contract.Requires(startBlock != null);
-      Contract.Requires(proverCtxt != null);
-
-      Contract.Ensures(Contract.Result<VCExpr>() != null);
-
-      Hashtable/*<Block, LetVariable!>*/ blockVariables = new Hashtable/*<Block, LetVariable!!>*/();
-      List<VCExprLetBinding> bindings = new List<VCExprLetBinding>();
-      VCExpr startCorrect = LetVC(startBlock, controlFlowVariableExpr, label2absy, blockVariables, bindings, proverCtxt, out assertionCount);
-      return proverCtxt.ExprGen.Let(bindings, startCorrect);
-    }
-
-    static VCExpr LetVCIterative(List<Block> blocks,
-                                 VCExpr controlFlowVariableExpr,
-                                 Dictionary<int, Absy> label2absy,
-                                 ProverContext proverCtxt,
-                                 out int assertionCount,
-                                 bool isPositiveContext = true)
-    {
-      Contract.Requires(blocks != null);
-      Contract.Requires(proverCtxt != null);
-      Contract.Ensures(Contract.Result<VCExpr>() != null);
-
-      assertionCount = 0;
-
-      Graph<Block> dag = new Graph<Block>();
-      dag.AddSource(blocks[0]); 
-      foreach (Block b in blocks) {
-        GotoCmd gtc = b.TransferCmd as GotoCmd;
-        if (gtc != null) {
-          Contract.Assume(gtc.labelTargets != null);
-          foreach (Block dest in gtc.labelTargets) {
-            Contract.Assert(dest != null);
-            dag.AddEdge(dest, b);
-          }
-        }
-      }
-      IEnumerable sortedNodes = dag.TopologicalSort();
-      Contract.Assert(sortedNodes != null);
-
-      Dictionary<Block, VCExprVar> blockVariables = new Dictionary<Block, VCExprVar>();
-      List<VCExprLetBinding> bindings = new List<VCExprLetBinding>();
-      VCExpressionGenerator gen = proverCtxt.ExprGen;
-      Contract.Assert(gen != null);
-      foreach (Block block in sortedNodes) {
-        VCExpr SuccCorrect;
-        GotoCmd gotocmd = block.TransferCmd as GotoCmd;
-        if (gotocmd == null) {
-          ReturnExprCmd re = block.TransferCmd as ReturnExprCmd;
-          if (re == null) {
-            SuccCorrect = VCExpressionGenerator.True;
-          }
-          else {
-            SuccCorrect = proverCtxt.BoogieExprTranslator.Translate(re.Expr);
-            if (isPositiveContext)
-            {
-                SuccCorrect = gen.Not(SuccCorrect);
-            }
-          }
-        }
-        else {
-          Contract.Assert(gotocmd.labelTargets != null);
-          List<VCExpr> SuccCorrectVars = new List<VCExpr>(gotocmd.labelTargets.Count);
-          foreach (Block successor in gotocmd.labelTargets) {
-            Contract.Assert(successor != null);
-            VCExpr s = blockVariables[successor];
-            if (controlFlowVariableExpr != null) {
-              VCExpr controlFlowFunctionAppl = gen.ControlFlowFunctionApplication(controlFlowVariableExpr, gen.Integer(BigNum.FromInt(block.UniqueId)));
-              VCExpr controlTransferExpr = gen.Eq(controlFlowFunctionAppl, gen.Integer(BigNum.FromInt(successor.UniqueId)));
-              s = gen.Implies(controlTransferExpr, s);
-            }
-            SuccCorrectVars.Add(s);
-          }
-          SuccCorrect = gen.NAry(VCExpressionGenerator.AndOp, SuccCorrectVars);
-        }
-
-        VCContext context = new VCContext(label2absy, proverCtxt, controlFlowVariableExpr, isPositiveContext);
-        VCExpr vc = Wlp.Block(block, SuccCorrect, context);
-        assertionCount += context.AssertionCount;
-
-        VCExprVar v = gen.Variable(block.Label + "_correct", Bpl.Type.Bool);
-        bindings.Add(gen.LetBinding(v, vc));
-        blockVariables.Add(block, v);
-      }
-
-      return proverCtxt.ExprGen.Let(bindings, blockVariables[blocks[0]]);
-    }
-
-    static VCExpr LetVC(Block block,
-                        VCExpr controlFlowVariableExpr,
-                        Dictionary<int, Absy> label2absy,
-                        Hashtable/*<Block, VCExprVar!>*/ blockVariables,
-                        List<VCExprLetBinding/*!*/>/*!*/ bindings,
-                        ProverContext proverCtxt,
-                        out int assertionCount)
-    {
-      Contract.Requires(block != null);
-      Contract.Requires(blockVariables!= null);
-      Contract.Requires(cce.NonNullElements(bindings));
-      Contract.Requires(proverCtxt != null);
-
-      Contract.Ensures(Contract.Result<VCExpr>() != null);
-
-      assertionCount = 0;
-
-      VCExpressionGenerator gen = proverCtxt.ExprGen;
-      Contract.Assert(gen != null);
-      VCExprVar v = (VCExprVar)blockVariables[block];
-      if (v == null) {
-        /*
-         * For block A (= block), generate:
-         *   LET_binding A_correct = wp(A_body, (/\ S \in Successors(A) :: S_correct))
-         * with the side effect of adding the let bindings to "bindings" for any
-         * successor not yet visited.
-         */
-        VCExpr SuccCorrect;
-        GotoCmd gotocmd = block.TransferCmd as GotoCmd;
-        if (gotocmd == null) {
-          ReturnExprCmd re = block.TransferCmd as ReturnExprCmd;
-          if (re == null) {
-            SuccCorrect = VCExpressionGenerator.True;
-          } else {
-            SuccCorrect = proverCtxt.BoogieExprTranslator.Translate(re.Expr);
-          }
-        } else {
-          Contract.Assert( gotocmd.labelTargets != null);
-          List<VCExpr> SuccCorrectVars = new List<VCExpr>(gotocmd.labelTargets.Count);
-          foreach (Block successor in gotocmd.labelTargets) {
-            Contract.Assert(successor != null);
-            int ac;
-            VCExpr s = LetVC(successor, controlFlowVariableExpr, label2absy, blockVariables, bindings, proverCtxt, out ac);
-            assertionCount += ac;
-            if (controlFlowVariableExpr != null) 
-            {
-              VCExpr controlFlowFunctionAppl = gen.ControlFlowFunctionApplication(controlFlowVariableExpr, gen.Integer(BigNum.FromInt(block.UniqueId)));
-              VCExpr controlTransferExpr = gen.Eq(controlFlowFunctionAppl, gen.Integer(BigNum.FromInt(successor.UniqueId)));
-              s = gen.Implies(controlTransferExpr, s);
-            }  
-            SuccCorrectVars.Add(s);
-          }
-          SuccCorrect = gen.NAry(VCExpressionGenerator.AndOp, SuccCorrectVars);
-        }
-
-        
-        VCContext context = new VCContext(label2absy, proverCtxt, controlFlowVariableExpr);
-        VCExpr vc = Wlp.Block(block, SuccCorrect, context);
-        assertionCount += context.AssertionCount;
-        
-        v = gen.Variable(block.Label + "_correct", Bpl.Type.Bool);
-        bindings.Add(gen.LetBinding(v, vc));
-        blockVariables.Add(block, v);
-      }
-      return v;
-    }
-
-    static VCExpr DagVC(Block block,
-                         VCExpr controlFlowVariableExpr,
-                         Dictionary<int, Absy> label2absy,
-                         Hashtable/*<Block, VCExpr!>*/ blockEquations,
-                         ProverContext proverCtxt,
-                         out int assertionCount)
-    {
-      Contract.Requires(block != null);
-      Contract.Requires(label2absy != null);
-      Contract.Requires(blockEquations != null);
-      Contract.Requires(proverCtxt != null);
-      Contract.Ensures(Contract.Result<VCExpr>() != null);
-
-      assertionCount = 0;
-      VCExpressionGenerator gen = proverCtxt.ExprGen;
-      Contract.Assert(gen != null);
-      VCExpr vc = (VCExpr)blockEquations[block];
-      if (vc != null) {
-        return vc;
-      }
-
-      /* 
-       * For block A (= block), generate:
-       *   wp(A_body, (/\ S \in Successors(A) :: DagVC(S)))
-       */
-      VCExpr SuccCorrect = null;
-      GotoCmd gotocmd = block.TransferCmd as GotoCmd;
-      if (gotocmd != null)
-      {
-        foreach (Block successor in cce.NonNull(gotocmd.labelTargets)) {
-          Contract.Assert(successor != null);
-          int ac;
-          VCExpr c = DagVC(successor, controlFlowVariableExpr, label2absy, blockEquations, proverCtxt, out ac);
-          assertionCount += ac;
-          if (controlFlowVariableExpr != null) {
-            VCExpr controlFlowFunctionAppl = gen.ControlFlowFunctionApplication(controlFlowVariableExpr, gen.Integer(BigNum.FromInt(block.UniqueId)));
-            VCExpr controlTransferExpr = gen.Eq(controlFlowFunctionAppl, gen.Integer(BigNum.FromInt(successor.UniqueId)));
-            c = gen.Implies(controlTransferExpr, c);
-          }  
-          SuccCorrect = SuccCorrect == null ? c : gen.And(SuccCorrect, c);
-        }
-      }
-      if (SuccCorrect == null) {
-        SuccCorrect = VCExpressionGenerator.True;
-      }
-
-      VCContext context = new VCContext(label2absy, proverCtxt, controlFlowVariableExpr);
-      vc = Wlp.Block(block, SuccCorrect, context);
-      assertionCount += context.AssertionCount;
-      
-      //  gen.MarkAsSharedFormula(vc);  PR: don't know yet what to do with this guy
-
-      blockEquations.Add(block, vc);
-      return vc;
-    }
-
-    static VCExpr FlatBlockVC(Implementation impl,
-                              Dictionary<int, Absy> label2absy,
-                              bool local, bool reach, bool doomed,
-                              ProverContext proverCtxt,
-                              out int assertionCount)
-    {
-      Contract.Requires(impl != null);
-      Contract.Requires(label2absy != null);
-      Contract.Requires(proverCtxt != null);
-      Contract.Requires( !local || !reach);  // "reach" must be false for local
-    
-      VCExpressionGenerator gen = proverCtxt.ExprGen;
-      Contract.Assert(gen != null);
-      Hashtable/* Block --> VCExprVar */ BlkCorrect = BlockVariableMap(impl.Blocks, "_correct", gen);
-      Hashtable/* Block --> VCExprVar */ BlkReached = reach ? BlockVariableMap(impl.Blocks, "_reached", gen) : null;
-
-      List<Block> blocks = impl.Blocks;
-      Contract.Assert(blocks != null);
-  // block sorting is now done on the VCExpr
-  //    if (!local && (cce.NonNull(CommandLineOptions.Clo.TheProverFactory).NeedsBlockSorting) {
-  //      blocks = SortBlocks(blocks);
-  //    }
-
-      VCExpr proofObligation;
-      if (!local) {
-        proofObligation = cce.NonNull((VCExprVar)BlkCorrect[impl.Blocks[0]]);
-      } else {
-        List<VCExpr> conjuncts = new List<VCExpr>(blocks.Count);
-        foreach (Block b in blocks) {Contract.Assert(b != null);
-          VCExpr v = cce.NonNull((VCExprVar)BlkCorrect[b]);
-          conjuncts.Add(v);
-        }
-        proofObligation = gen.NAry(VCExpressionGenerator.AndOp, conjuncts);
-      }
-
-      VCContext context = new VCContext(label2absy, proverCtxt);
-      Contract.Assert(context != null);
-
-      List<VCExprLetBinding> programSemantics = new List<VCExprLetBinding>(blocks.Count);
-      foreach (Block b in blocks) {Contract.Assert(b != null);
-        /* 
-         * In block mode,
-         * For a return block A, generate:
-         *   A_correct <== wp(A_body, true)  [post-condition has been translated into an assert]
-         * For all other blocks, generate:
-         *   A_correct <== wp(A_body, (/\ S \in Successors(A) :: S_correct))
-         * 
-         * In doomed mode, proceed as in block mode, except for a return block A, generate:
-         *   A_correct <== wp(A_body, false)  [post-condition has been translated into an assert]
-         *
-         * In block reach mode, the wp(A_body,...) in the equations above change to:
-         *   A_reached ==> wp(A_body,...)
-         * and the conjunction above changes to:
-         *   (/\ S \in Successors(A) :: S_correct \/ (\/ T \in Successors(A) && T != S :: T_reached))
-         *
-         * In local mode, generate:
-         *   A_correct <== wp(A_body, true)
-         */
-        VCExpr SuccCorrect;
-        if (local) {
-          SuccCorrect = VCExpressionGenerator.True;
-        } else {
-          SuccCorrect = SuccessorsCorrect(b, BlkCorrect, BlkReached, doomed, gen);
-        }
-
-        VCExpr wlp = Wlp.Block(b, SuccCorrect, context);
-        if (BlkReached != null) {
-          wlp = gen.Implies(cce.NonNull((VCExprVar)BlkReached[b]), wlp);
-        }
-        
-        VCExprVar okVar = cce.NonNull((VCExprVar)BlkCorrect[b]);
-        VCExprLetBinding binding = gen.LetBinding(okVar, wlp);
-        programSemantics.Add(binding);
-      }
-
-      assertionCount = context.AssertionCount;
-      return gen.Let(programSemantics, proofObligation);
-    }
-
-    private static Hashtable/* Block --> VCExprVar */ BlockVariableMap(List<Block/*!*/>/*!*/ blocks, string suffix,
-                                                                        Microsoft.Boogie.VCExpressionGenerator gen) {
-      Contract.Requires(cce.NonNullElements(blocks));
-      Contract.Requires(suffix != null);
-      Contract.Requires(gen != null);
-      Contract.Ensures(Contract.Result<Hashtable>() != null);
-
-      Hashtable/* Block --> VCExprVar */ map = new Hashtable/* Block --> (Let)Variable */();
-      foreach (Block b in blocks) {
-        Contract.Assert(b != null);
-        VCExprVar v = gen.Variable(b.Label + suffix, Bpl.Type.Bool);
-        Contract.Assert(v != null);
-        map.Add(b, v);
-      }
-      return map;
-    }
-
-    private static VCExpr SuccessorsCorrect(
-        Block b,
-        Hashtable/* Block --> VCExprVar */ BlkCorrect,
-        Hashtable/* Block --> VCExprVar */ BlkReached,
-        bool doomed,
-        Microsoft.Boogie.VCExpressionGenerator gen) {
-      Contract.Requires(b != null);
-      Contract.Requires(BlkCorrect != null);
-      Contract.Requires(gen != null);
-      Contract.Ensures(Contract.Result<VCExpr>() != null);
-
-      VCExpr SuccCorrect = null;
-      GotoCmd gotocmd = b.TransferCmd as GotoCmd;
-      if (gotocmd != null) {
-        foreach (Block successor in cce.NonNull(gotocmd.labelTargets)) {
-          Contract.Assert(successor != null);
-          // c := S_correct
-          VCExpr c = (VCExprVar)BlkCorrect[successor];
-          Contract.Assert(c != null);
-          if (BlkReached != null) {
-            // c := S_correct \/ Sibling0_reached \/ Sibling1_reached \/ ...;
-            foreach (Block successorSibling in gotocmd.labelTargets) {
-              Contract.Assert(successorSibling != null);
-              if (successorSibling != successor) {
-                c = gen.Or(c, cce.NonNull((VCExprVar)BlkReached[successorSibling]));
-              }
-            }
-          }
-          SuccCorrect = SuccCorrect == null ? c : gen.And(SuccCorrect, c);
-        }
-      }
-      if (SuccCorrect == null) {
-        return VCExpressionGenerator.True;
-      } else if (doomed) {
-        return VCExpressionGenerator.False;
-      } else {
-        return SuccCorrect;
-      }
-    }
-
-    static VCExpr NestedBlockVC(Implementation impl,
-                                Dictionary<int, Absy> label2absy,
-                                bool reach,
-                                ProverContext proverCtxt,
-                                out int assertionCount){
-      Contract.Requires(impl != null);
-      Contract.Requires(label2absy != null);
-      Contract.Requires(proverCtxt != null);
-      Contract.Requires( impl.Blocks.Count != 0);
-      Contract.Ensures(Contract.Result<VCExpr>() != null);
-
-      VCExpressionGenerator gen = proverCtxt.ExprGen;
-      Contract.Assert(gen != null);
-      Graph<Block> g = Program.GraphFromImpl(impl);
-
-      Hashtable/* Block --> VCExprVar */ BlkCorrect = BlockVariableMap(impl.Blocks, "_correct", gen);
-      Hashtable/* Block --> VCExprVar */ BlkReached = reach ? BlockVariableMap(impl.Blocks, "_reached", gen) : null;
-
-      Block startBlock = cce.NonNull( impl.Blocks[0]);
-      VCExpr proofObligation = (VCExprVar)BlkCorrect[startBlock];
-      Contract.Assert(proofObligation != null);
-      VCContext context = new VCContext(label2absy, proverCtxt);
-      
-      Hashtable/*Block->int*/ totalOrder = new Hashtable/*Block->int*/();
-      {
-        List<Block> blocks = impl.Blocks;
-        
-        // block sorting is now done on the VCExpr
-        //   if (((!)CommandLineOptions.Clo.TheProverFactory).NeedsBlockSorting) {
-        //     blocks = SortBlocks(blocks);
-        //   }
-        int i = 0;
-        foreach (Block b in blocks) {
-          Contract.Assert(b != null);
-          totalOrder[b] = i;
-          i++;
-        }
-      }
-      
-      VCExprLetBinding programSemantics = NestedBlockEquation(cce.NonNull(impl.Blocks[0]), BlkCorrect, BlkReached, totalOrder, context, g, gen);
-      List<VCExprLetBinding> ps = new List<VCExprLetBinding>(1);
-      ps.Add(programSemantics);
-
-      assertionCount = context.AssertionCount;
-      return gen.Let(ps, proofObligation);
-    }
-
-    private static VCExprLetBinding NestedBlockEquation(Block b,
-        Hashtable/*Block-->VCExprVar*/ BlkCorrect,
-        Hashtable/*Block-->VCExprVar*/ BlkReached,
-        Hashtable/*Block->int*/ totalOrder,
-        VCContext context,
-        Graph<Block> g,
-        Microsoft.Boogie.VCExpressionGenerator gen) {
-      Contract.Requires(b != null);
-      Contract.Requires(BlkCorrect != null);
-      Contract.Requires(totalOrder != null);
-      Contract.Requires(g != null);
-      Contract.Requires(context != null);
-
-      Contract.Ensures(Contract.Result<VCExprLetBinding>() != null);
-
-      /*
-      * For a block b, return:
-      *   LET_BINDING b_correct = wp(b_body, X)
-      * where X is:
-      *   LET (THOSE d \in DirectDominates(b) :: BlockEquation(d))
-      *   IN (/\ s \in Successors(b) :: s_correct)
-      * 
-      * When the VC-expression generator does not support LET expresions, this
-      * will eventually turn into:
-      *   b_correct <== wp(b_body, X)
-      * where X is:
-      *   (/\ s \in Successors(b) :: s_correct)
-      *   <==
-      *   (/\ d \in DirectDominatees(b) :: BlockEquation(d))
-      *
-      * In both cases above, if BlkReached is non-null, then the wp expression
-      * is instead:
-      *   b_reached ==> wp(b_body, X)
-      */
-
-      VCExpr SuccCorrect = SuccessorsCorrect(b, BlkCorrect, null, false, gen);
-      Contract.Assert(SuccCorrect != null);
-
-      List<VCExprLetBinding> bindings = new List<VCExprLetBinding>();
-      foreach (Block dominee in GetSortedBlocksImmediatelyDominatedBy(g, b, totalOrder)) {
-        Contract.Assert(dominee != null);
-        VCExprLetBinding c = NestedBlockEquation(dominee, BlkCorrect, BlkReached, totalOrder, context, g, gen);
-        bindings.Add(c);
-      }
-
-      VCExpr X = gen.Let(bindings, SuccCorrect);
-      VCExpr wlp = Wlp.Block(b, X, context);
-      if (BlkReached != null) {
-        wlp = gen.Implies((VCExprVar)BlkReached[b], wlp);
-        Contract.Assert(wlp != null);
-      }
-      VCExprVar okVar = cce.NonNull((VCExprVar)BlkCorrect[b]);
-      return gen.LetBinding(okVar, wlp);
-    }
-
-    /// <summary>
-    /// Returns a list of g.ImmediatelyDominatedBy(b), but in a sorted order, hoping to steer around
-    /// the nondeterminism problems we've been seeing by using just this call.
-    /// </summary>
-    static List<Block/*!*/>/*!*/ GetSortedBlocksImmediatelyDominatedBy(Graph<Block>/*!*/ g, Block/*!*/ b, Hashtable/*Block->int*//*!*/ totalOrder) {
-      Contract.Requires(g != null);
-      Contract.Requires(b != null);
-      Contract.Requires(totalOrder != null);
-      Contract.Ensures(Contract.Result<List<Block>>() != null);
-
-      List<Block> list = new List<Block>();
-      foreach (Block dominee in g.ImmediatelyDominatedBy(b)) {
-        Contract.Assert(dominee != null);
-        list.Add(dominee);
-      }
-      list.Sort(new Comparison<Block>(delegate(Block x, Block y) {
-        return (int)cce.NonNull(totalOrder[x]) - (int)cce.NonNull(totalOrder[y]);
-      }));
-      return list;
-    }
-
-    static VCExpr VCViaStructuredProgram
-                  (Implementation impl, Dictionary<int, Absy> label2absy,
-                   ProverContext proverCtxt,
-                   out int assertionCount)
-    {
-      Contract.Requires(impl != null);
-      Contract.Requires(label2absy != null);
-      Contract.Requires(proverCtxt != null);
-      Contract.Ensures(Contract.Result<VCExpr>() != null);
-
-      #region Convert block structure back to a "regular expression"
-      RE r = DAG2RE.Transform(cce.NonNull(impl.Blocks[0]));
-      Contract.Assert(r != null);
-      #endregion
-
-      VCContext ctxt = new VCContext(label2absy, proverCtxt);
-      Contract.Assert(ctxt != null);
-      #region Send wlp(program,true) to Simplify
-      var vcexp = Wlp.RegExpr(r, VCExpressionGenerator.True, ctxt);
-      assertionCount = ctxt.AssertionCount;
-      return vcexp;
-      #endregion
-    }
-
-    /// <summary> 
-    /// Remove empty blocks reachable from the startBlock of the CFG
-    /// </summary>
-    static void RemoveEmptyBlocksIterative(List<Block> blocks) {
-      // postorder traversal of cfg
-      //   noting loop heads in [keep] and
-      //   generating token information in [renameInfo]
-      Block startBlock = blocks[0];
-      var postorder = new List<Block>();
-      var keep = new HashSet<Block>();
-      var visited = new HashSet<Block>();
-      var grey = new HashSet<Block>();
-      var stack = new Stack<Block>();
-      Dictionary<Block, Block> renameInfo = new Dictionary<Block, Block>();
-
-      stack.Push(startBlock);
-      visited.Add(startBlock);
-      while (stack.Count != 0) {
-        var curr = stack.Pop();
-        if (grey.Contains(curr)) {
-          postorder.Add(curr);
-
-          // generate renameInfoForStartBlock
-          GotoCmd gtc = curr.TransferCmd as GotoCmd;
-          renameInfo[curr] = null;
-          if (gtc == null || gtc.labelTargets == null || gtc.labelTargets.Count == 0) {
-            if (curr.Cmds.Count == 0 && curr.tok.IsValid) {
-              renameInfo[curr] = curr;
-            }
-          } else {
-            if (curr.Cmds.Count == 0 || curr == startBlock) {
-              if (curr.tok.IsValid) {
-                renameInfo[curr] = curr;
-              } else {
-                HashSet<Block> successorRenameInfo = new HashSet<Block>();
-                foreach (Block s in gtc.labelTargets) {
-                  if (keep.Contains(s)) {
-                    successorRenameInfo.Add(null);
-                  } else {
-                    successorRenameInfo.Add(renameInfo[s]);
-                  }
-                }
-                if (successorRenameInfo.Count == 1) {
-                  renameInfo[curr] = successorRenameInfo.Single();
-                }
-              }
-            }
-          }
-          // end generate renameInfoForStartBlock
-
-        } else {
-          grey.Add(curr);
-          stack.Push(curr);
-          GotoCmd gtc = curr.TransferCmd as GotoCmd;
-          if (gtc == null || gtc.labelTargets == null || gtc.labelTargets.Count == 0) continue;
-          foreach (Block s in gtc.labelTargets) {
-            if (!visited.Contains(s)) {
-              visited.Add(s);
-              stack.Push(s);
-            } else if (grey.Contains(s) && !postorder.Contains(s)) { // s is a loop head
-              keep.Add(s);
-            }
-          }
-        }
-      }
-      keep.Add(startBlock);
-
-      foreach (Block b in postorder) {
-        if (!keep.Contains(b) && b.Cmds.Count == 0) {
-          GotoCmd bGtc = b.TransferCmd as GotoCmd;
-          foreach (Block p in b.Predecessors) {
-            GotoCmd pGtc = p.TransferCmd as GotoCmd;
-            Contract.Assert(pGtc != null);
-            pGtc.labelTargets.Remove(b);
-            pGtc.labelNames.Remove(b.Label);
-          }
-          if (bGtc == null || bGtc.labelTargets == null || bGtc.labelTargets.Count == 0) {
-            continue;
-          }
-
-          List<Block> successors = bGtc.labelTargets;
-
-          // Try to push token information if possible
-          if (b.tok.IsValid && successors.Count == 1 && b != renameInfo[startBlock]) {
-            var s = successors.Single();
-            if (!s.tok.IsValid) {
-              foreach (Block p in s.Predecessors) {
-                if (p != b) {
-                  GotoCmd pGtc = p.TransferCmd as GotoCmd;
-                  Contract.Assert(pGtc != null);
-                  pGtc.labelTargets.Remove(s);
-                  pGtc.labelNames.Remove(s.Label);
-                  pGtc.labelTargets.Add(s);
-                  pGtc.labelNames.Add(b.Label);
-                }
-              }
-              s.tok = b.tok;
-              s.Label = b.Label;
-            }
-          }
-
-          foreach (Block p in b.Predecessors) {
-            GotoCmd pGtc = p.TransferCmd as GotoCmd;
-            Contract.Assert(pGtc != null);
-            foreach (Block s in successors) {
-              if (!pGtc.labelTargets.Contains(s)) {
-                pGtc.labelTargets.Add(s);
-                pGtc.labelNames.Add(s.Label);
-              }
-            }
-          }
-        }
-      }
-
-      if (!startBlock.tok.IsValid && startBlock.Cmds.All(c => c is AssumeCmd)) {
-        if (renameInfo[startBlock] != null) {
-          startBlock.tok = renameInfo[startBlock].tok;
-          startBlock.Label = renameInfo[startBlock].Label;
-        }
-      }
-
-    }
-
-    /// <summary> 
-    /// Remove the empty blocks reachable from the block.
-    /// It changes the visiting state of the blocks, so that if you want to visit again the blocks, you have to reset them...
-    /// </summary>
-    static List<Block> RemoveEmptyBlocks(Block b) {
-      Contract.Requires(b != null);
-      Contract.Ensures(Contract.Result<List<Block>>() != null);
-
-      Contract.Assert(b.TraversingStatus == Block.VisitState.ToVisit);
-      Block renameInfo;
-      List<Block> retVal = removeEmptyBlocksWorker(b, true, out renameInfo);
-      if (renameInfo != null && !b.tok.IsValid) {
-        bool onlyAssumes = true;
-        foreach (Cmd c in b.Cmds) {
-          if (!(c is AssumeCmd)) {
-            onlyAssumes = false;
-            break;
-          }
-        }
-        if (onlyAssumes) {
-          b.tok = renameInfo.tok;
-          b.Label = renameInfo.Label;
-        }
-      }
-      return retVal;
-    }
-
-    /// <summary>
-    /// For every not-yet-visited block n reachable from b, change n's successors to skip empty nodes.
-    /// Return the *set* of blocks reachable from b without passing through a nonempty block.
-    /// The target of any backedge is counted as a nonempty block.
-    /// If renameInfoForStartBlock is non-null, it denotes an empty block with location information, and that
-    /// information would be appropriate to display
-    /// </summary>
-    private static List<Block> removeEmptyBlocksWorker(Block b, bool startNode, out Block renameInfoForStartBlock)
-  {
-      Contract.Requires(b != null);
-      Contract.Ensures(Contract.ValueAtReturn(out renameInfoForStartBlock) == null || Contract.ValueAtReturn(out renameInfoForStartBlock).tok.IsValid);
-      // ensures: b in result ==> renameInfoForStartBlock == null;
-    
-      renameInfoForStartBlock = null;
-      List<Block> bs = new List<Block>();
-      GotoCmd gtc = b.TransferCmd as GotoCmd;
-
-      // b has no successors
-      if (gtc == null || gtc.labelTargets == null || gtc.labelTargets.Count == 0) 
-      {
-        if (b.Cmds.Count != 0){ // only empty blocks are removed...
-          bs.Add(b);
-        } else if (b.tok.IsValid) {
-          renameInfoForStartBlock = b;
-        }
-        return bs;
-      }
-      else if (b.TraversingStatus == Block.VisitState.ToVisit)  // if b has some successors and we have not seen it so far...
-      { 
-        b.TraversingStatus = Block.VisitState.BeingVisited;
-
-        // Before recursing down to successors, make a sobering observation:
-        // If b has no commands and is not the start node, then it will see
-        // extinction (because it will not be included in the "return setOfSuccessors"
-        // statement below).  In that case, if b has a location, then the location
-        // information would be lost.  Hence, make an attempt to save the location
-        // by pushing the location onto b's successor.  This can be done if (0) b has
-        // exactly one successor, (1) that successor has no location of its own, and
-        // (2) that successor has no other predecessors.
-        if (b.Cmds.Count == 0 && !startNode) {
-          // b is about to become extinct; try to save its name and location, if possible
-          if (b.tok.IsValid && gtc.labelTargets.Count == 1) {
-            Block succ = cce.NonNull(gtc.labelTargets[0]);
-            if (!succ.tok.IsValid && succ.Predecessors.Count == 1) {
-              succ.tok = b.tok;
-              succ.Label = b.Label;
-            }
-          }
-        }
-
-        // recursively call this method on each successor
-        // merge result into a *set* of blocks
-        HashSet<Block> mergedSuccessors = new HashSet<Block>();
-        int m = 0;  // in the following loop, set renameInfoForStartBlock to the value that all recursive calls agree on, if possible; otherwise, null
-        foreach (Block dest in gtc.labelTargets){Contract.Assert(dest != null);
-          Block renameInfo;
-          List<Block> ys = removeEmptyBlocksWorker(dest, false, out renameInfo);
-          Contract.Assert(ys != null);
-          if (m == 0) {
-            renameInfoForStartBlock = renameInfo;
-          } else if (renameInfoForStartBlock != renameInfo) {
-            renameInfoForStartBlock = null;
-          }
-          foreach (Block successor in ys){
-            if (!mergedSuccessors.Contains(successor))
-              mergedSuccessors.Add(successor);
-          }
-          m++;
-        }
-        b.TraversingStatus = Block.VisitState.AlreadyVisited;
-
-        List<Block> setOfSuccessors = new List<Block>();
-        foreach (Block d in mergedSuccessors)
-          setOfSuccessors.Add(d);
-        if (b.Cmds.Count == 0 && !startNode) {
-          // b is about to become extinct
-          if (b.tok.IsValid) {
-            renameInfoForStartBlock = b;
-          }
-          return setOfSuccessors;
-        }
-        // otherwise, update the list of successors of b to be the blocks in setOfSuccessors
-        gtc.labelTargets = setOfSuccessors;
-        gtc.labelNames = new List<String>();
-        foreach (Block d in setOfSuccessors){
-          Contract.Assert(d != null);
-          gtc.labelNames.Add(d.Label);}
-        if (!startNode) {
-          renameInfoForStartBlock = null;
-        }
-        return new List<Block> { b };
-      }
-      else // b has some successors, but we are already visiting it, or we have already visited it...
-      {
-        return new List<Block> { b };
-      }
-    }
-
-    static void DumpMap(Hashtable /*Variable->Expr*/ map) {
-      Contract.Requires(map != null);
-      foreach (DictionaryEntry de in map) {
-        Variable v = (Variable)de.Key;
-        Contract.Assert(v != null);
-        Expr e = (Expr)de.Value;
-        Contract.Assert(e != null);
-        Console.Write("  ");
-        v.Emit(new TokenTextWriter("<console>", Console.Out, /*setTokens=*/ false, /*pretty=*/ false), 0);
-        Console.Write("  --> ");
-        e.Emit(new TokenTextWriter("<console>", Console.Out, /*setTokens=*/ false, /*pretty=*/ false));
-        Console.WriteLine();
-      }
-    }
-  }
-}
->>>>>>> 713e870a
+}