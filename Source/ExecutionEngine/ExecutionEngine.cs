<<<<<<< HEAD
﻿using System;
using System.Collections.Concurrent;
using System.Collections.Generic;
using System.Diagnostics.Contracts;
using System.IO;
using System.Linq;
using System.Text.RegularExpressions;
using System.Threading;
using System.Threading.Tasks;
using VC;
using BoogiePL = Microsoft.Boogie;
using System.Diagnostics;
using System.Runtime.Caching;

namespace Microsoft.Boogie
{

  #region Output printing

  public interface OutputPrinter
  {
    void ErrorWriteLine(TextWriter tw, string s);
    void ErrorWriteLine(TextWriter tw, string format, params object[] args);
    void AdvisoryWriteLine(string format, params object[] args);
    void Inform(string s, TextWriter tw);
    void WriteTrailer(PipelineStatistics stats);
    void WriteErrorInformation(ErrorInformation errorInfo, TextWriter tw, bool skipExecutionTrace = true);
    void ReportBplError(IToken tok, string message, bool error, TextWriter tw, string category = null);
  }


  public class ConsolePrinter : OutputPrinter
  {
    public void ErrorWriteLine(TextWriter tw, string s)
    {
      Contract.Requires(s != null);
      if (!s.Contains("Error: ") && !s.Contains("Error BP"))
      {
        tw.WriteLine(s);
        return;
      }

      // split the string up into its first line and the remaining lines
      string remaining = null;
      int i = s.IndexOf('\r');
      if (0 <= i)
      {
        remaining = s.Substring(i + 1);
        if (remaining.StartsWith("\n"))
        {
          remaining = remaining.Substring(1);
        }
        s = s.Substring(0, i);
      }

      ConsoleColor col = Console.ForegroundColor;
      Console.ForegroundColor = ConsoleColor.Red;
      tw.WriteLine(s);
      Console.ForegroundColor = col;

      if (remaining != null)
      {
        tw.WriteLine(remaining);
      }
    }


    public void ErrorWriteLine(TextWriter tw, string format, params object[] args)
    {
      Contract.Requires(format != null);
      string s = string.Format(format, args);
      ErrorWriteLine(tw, s);
    }


    public void AdvisoryWriteLine(string format, params object[] args)
    {
      Contract.Requires(format != null);
      ConsoleColor col = Console.ForegroundColor;
      Console.ForegroundColor = ConsoleColor.Yellow;
      Console.WriteLine(format, args);
      Console.ForegroundColor = col;
    }


    /// <summary>
    /// Inform the user about something and proceed with translation normally.
    /// Print newline after the message.
    /// </summary>
    public void Inform(string s, TextWriter tw)
    {
      if (CommandLineOptions.Clo.Trace || CommandLineOptions.Clo.TraceProofObligations)
      {
        tw.WriteLine(s);
      }
    }


    public void WriteTrailer(PipelineStatistics stats)
    {
      Contract.Requires(stats != null);
      Contract.Requires(0 <= stats.VerifiedCount && 0 <= stats.ErrorCount && 0 <= stats.InconclusiveCount && 0 <= stats.TimeoutCount && 0 <= stats.OutOfMemoryCount);

      Console.WriteLine();
      if (CommandLineOptions.Clo.vcVariety == CommandLineOptions.VCVariety.Doomed)
      {
        Console.Write("{0} finished with {1} credible, {2} doomed{3}", CommandLineOptions.Clo.DescriptiveToolName, stats.VerifiedCount, stats.ErrorCount, stats.ErrorCount == 1 ? "" : "s");
      }
      else
      {
        Console.Write("{0} finished with {1} verified, {2} error{3}", CommandLineOptions.Clo.DescriptiveToolName, stats.VerifiedCount, stats.ErrorCount, stats.ErrorCount == 1 ? "" : "s");
      }
      if (stats.InconclusiveCount != 0)
      {
        Console.Write(", {0} inconclusive{1}", stats.InconclusiveCount, stats.InconclusiveCount == 1 ? "" : "s");
      }
      if (stats.TimeoutCount != 0)
      {
        Console.Write(", {0} time out{1}", stats.TimeoutCount, stats.TimeoutCount == 1 ? "" : "s");
      }
      if (stats.OutOfMemoryCount != 0)
      {
        Console.Write(", {0} out of memory", stats.OutOfMemoryCount);
      }
      Console.WriteLine();
      Console.Out.Flush();
    }


    public void WriteErrorInformation(ErrorInformation errorInfo, TextWriter tw, bool skipExecutionTrace = true)
    {
      Contract.Requires(errorInfo != null);

      ReportBplError(errorInfo.Tok, errorInfo.FullMsg, true, tw);

      foreach (var e in errorInfo.Aux)
      {
        if (!(skipExecutionTrace && e.Category.Contains("Execution trace")))
        {
          ReportBplError(e.Tok, e.FullMsg, false, tw);
        }
      }

      tw.Write(errorInfo.Out.ToString());
      tw.Write(errorInfo.Model.ToString());
      tw.Flush();
    }


    public virtual void ReportBplError(IToken tok, string message, bool error, TextWriter tw, string category = null)
    {
      Contract.Requires(message != null);

      if (category != null) {
        message = string.Format("{0}: {1}", category, message);
      }
      string s;
      if (tok != null) {
        s = string.Format("{0}({1},{2}): {3}", ExecutionEngine.GetFileNameForConsole(tok.filename), tok.line, tok.col, message);
      } else {
        s = message;
      }
      if (error) {
        ErrorWriteLine(tw, s);
      } else {
        tw.WriteLine(s);
      }
    }
  }

  #endregion


  public enum PipelineOutcome
  {
    Done,
    ResolutionError,
    TypeCheckingError,
    ResolvedAndTypeChecked,
    FatalError,
    VerificationCompleted
  }


  public class PipelineStatistics
  {
    public int ErrorCount;
    public int VerifiedCount;
    public int InconclusiveCount;
    public int TimeoutCount;
    public int OutOfMemoryCount;
    public long[] CachingActionCounts;
    public int CachedErrorCount;
    public int CachedVerifiedCount;
    public int CachedInconclusiveCount;
    public int CachedTimeoutCount;
    public int CachedOutOfMemoryCount;
  }


  #region Error reporting

  public delegate void ErrorReporterDelegate(ErrorInformation errInfo);


  public enum ErrorKind
  {
    Assertion,
    Precondition,
    Postcondition,
    InvariantEntry,
    InvariantMaintainance
  }


  public class ErrorInformationFactory
  {
    public virtual ErrorInformation CreateErrorInformation(IToken tok, string msg, string requestId = null, string originalRequestId = null, string category = null)
    {
      Contract.Requires(1 <= tok.line && 1 <= tok.col);
      Contract.Requires(msg != null);

      return ErrorInformation.CreateErrorInformation(tok, msg, requestId, originalRequestId, category);
    }
  }


  public class ErrorInformation
  {
    public readonly IToken Tok;
    public string Msg;
    public string Category { get; set; }
    public string BoogieErrorCode { get; set; }
    public readonly List<AuxErrorInfo> Aux = new List<AuxErrorInfo>();
    public string OriginalRequestId { get; set; }
    public string RequestId { get; set; }
    public ErrorKind Kind { get; set; }
    public string ImplementationName { get; set; }
    public TextWriter Out = new StringWriter();
    public TextWriter Model = new StringWriter();

    public string FullMsg
    {
      get
      {
        var prefix = Category;
        if (BoogieErrorCode != null)
        {
          prefix = prefix == null ? BoogieErrorCode : prefix + " " + BoogieErrorCode;
        }
        return prefix != null ? string.Format("{0}: {1}", prefix, Msg) : Msg;
      }
    }

    public struct AuxErrorInfo
    {
      public readonly IToken Tok;
      public readonly string Msg;
      public readonly string Category;

      public string FullMsg
      {
        get
        {
          return Category != null ? string.Format("{0}: {1}", Category, Msg) : Msg;
        }
      }

      public AuxErrorInfo(IToken tok, string msg, string category = null)
      {
        Tok = tok;
        Msg = CleanUp(msg);
        Category = category;
      }
    }

    protected ErrorInformation(IToken tok, string msg)
    {
      Contract.Requires(tok != null);
      Contract.Requires(1 <= tok.line && 1 <= tok.col);
      Contract.Requires(msg != null);

      Tok = tok;
      Msg = CleanUp(msg);
    }

    internal static ErrorInformation CreateErrorInformation(IToken tok, string msg, string requestId = null, string originalRequestId = null, string category = null)
    {
      var result = new ErrorInformation(tok, msg);
      result.RequestId = requestId;
      result.OriginalRequestId = originalRequestId;
      result.Category = category;
      return result;
    }

    public virtual void AddAuxInfo(IToken tok, string msg, string category = null)
    {
      Contract.Requires(tok != null);
      Contract.Requires(1 <= tok.line && 1 <= tok.col);
      Contract.Requires(msg != null);
      Aux.Add(new AuxErrorInfo(tok, msg, category));
    }

    protected static string CleanUp(string msg)
    {
      if (msg.ToLower().StartsWith("error: "))
      {
        return msg.Substring(7);
      }
      else
      {
        return msg;
      }
    }
  }

  #endregion


  public sealed class VerificationResult
  {
    public readonly string RequestId;
    public readonly string Checksum;
    public readonly string DependeciesChecksum;
    public readonly string ImplementationName;
    public readonly IToken ImplementationToken;
    public readonly string ProgramId;

    public DateTime Start { get; set; }
    public DateTime End { get; set; }

    public int ProofObligationCount { get { return ProofObligationCountAfter - ProofObligationCountBefore; } }
    public int ProofObligationCountBefore { get; set; }
    public int ProofObligationCountAfter { get; set; }

    public ConditionGeneration.Outcome Outcome { get; set; }
    public List<Counterexample> Errors;

    public ISet<byte[]> AssertionChecksums { get; private set; }

    public VerificationResult(string requestId, Implementation implementation, string programId = null)
    {
      Checksum = implementation.Checksum;
      DependeciesChecksum = implementation.DependencyChecksum;
      RequestId = requestId;
      ImplementationName = implementation.Name;
      ImplementationToken = implementation.tok;
      ProgramId = programId;
      AssertionChecksums = implementation.AssertionChecksums;
    }
  }


  public class PolymorphismChecker : ReadOnlyVisitor
  {
      bool isMonomorphic = true;

      public override DeclWithFormals VisitDeclWithFormals(DeclWithFormals node)
      {
          if (node.TypeParameters.Count > 0)
              isMonomorphic = false;
          return base.VisitDeclWithFormals(node);
      }
      
      public override BinderExpr VisitBinderExpr(BinderExpr node)
      {
          if (node.TypeParameters.Count > 0)
              isMonomorphic = false;
          return base.VisitBinderExpr(node);
      }

      public override MapType VisitMapType(MapType node)
      {
          if (node.TypeParameters.Count > 0)
              isMonomorphic = false;
          return base.VisitMapType(node);
      }

      public override Expr VisitNAryExpr(NAryExpr node)
      {
          BinaryOperator op = node.Fun as BinaryOperator;
          if (op != null && op.Op == BinaryOperator.Opcode.Subtype)
              isMonomorphic = false;
          return base.VisitNAryExpr(node);
      }

      public static bool IsMonomorphic(Program program)
      {
          var checker = new PolymorphismChecker();
          checker.VisitProgram(program);
          return checker.isMonomorphic;
      }
  }

  public class ExecutionEngine
  {
    public static OutputPrinter printer;

    public static ErrorInformationFactory errorInformationFactory = new ErrorInformationFactory();

    static int autoRequestIdCount;

    static readonly string AutoRequestIdPrefix = "auto_request_id_";

    public static string FreshRequestId()
    {
      var id = Interlocked.Increment(ref autoRequestIdCount);
      return AutoRequestIdPrefix + id;
    }

    public static int AutoRequestId(string id)
    {
      if (id.StartsWith(AutoRequestIdPrefix))
      {
        int result;
        if (int.TryParse(id.Substring(AutoRequestIdPrefix.Length), out result))
        {
          return result;
        }
      }
      return -1;
    }

    public readonly static VerificationResultCache Cache = new VerificationResultCache();

    static readonly MemoryCache programCache = new MemoryCache("ProgramCache");
    static readonly CacheItemPolicy policy = new CacheItemPolicy { SlidingExpiration = new TimeSpan(0, 10, 0), Priority = CacheItemPriority.Default };

    public static Program CachedProgram(string programId)
    {
      var result = programCache.Get(programId) as Program;
      return result;
    }
    
    static List<Checker> Checkers = new List<Checker>();

    static DateTime FirstRequestStart;

    static readonly ConcurrentDictionary<string, TimeSpan> TimePerRequest = new ConcurrentDictionary<string, TimeSpan>();
    static readonly ConcurrentDictionary<string, PipelineStatistics> StatisticsPerRequest = new ConcurrentDictionary<string, PipelineStatistics>();

    static readonly ConcurrentDictionary<string, CancellationTokenSource> ImplIdToCancellationTokenSource = new ConcurrentDictionary<string, CancellationTokenSource>();

    static readonly ConcurrentDictionary<string, CancellationTokenSource> RequestIdToCancellationTokenSource = new ConcurrentDictionary<string, CancellationTokenSource>();

    public static void ProcessFiles(List<string> fileNames, bool lookForSnapshots = true, string programId = null)
    {
      Contract.Requires(cce.NonNullElements(fileNames));

      if (programId == null)
      {
        programId = "main_program_id";
      }

      if (CommandLineOptions.Clo.VerifySeparately && 1 < fileNames.Count)
      {
        foreach (var f in fileNames)
        {
          ProcessFiles(new List<string> { f }, lookForSnapshots, f);
        }
        return;
      }

      if (0 <= CommandLineOptions.Clo.VerifySnapshots && lookForSnapshots)
      {
        var snapshotsByVersion = LookForSnapshots(fileNames);
        foreach (var s in snapshotsByVersion)
        {
          ProcessFiles(new List<string>(s), false, programId);
        }
        return;
      }

      using (XmlFileScope xf = new XmlFileScope(CommandLineOptions.Clo.XmlSink, fileNames[fileNames.Count - 1]))
      {
        Program program = ParseBoogieProgram(fileNames, false);
        if (program == null)
          return;
        if (CommandLineOptions.Clo.PrintFile != null)
        {
          PrintBplFile(CommandLineOptions.Clo.PrintFile, program, false, true, CommandLineOptions.Clo.PrettyPrint);
        }

        LinearTypeChecker linearTypeChecker;
        MoverTypeChecker moverTypeChecker;
        PipelineOutcome oc = ResolveAndTypecheck(program, fileNames[fileNames.Count - 1], out linearTypeChecker, out moverTypeChecker);
        if (oc != PipelineOutcome.ResolvedAndTypeChecked)
          return;

        if (CommandLineOptions.Clo.PrintCFGPrefix != null)
        {
          foreach (var impl in program.Implementations)
          {
            using (StreamWriter sw = new StreamWriter(CommandLineOptions.Clo.PrintCFGPrefix + "." + impl.Name + ".dot"))
            {
              sw.Write(program.ProcessLoops(impl).ToDot());
            }
          }
        }

        if (CommandLineOptions.Clo.StratifiedInlining == 0)
        {
          Concurrency.Transform(linearTypeChecker, moverTypeChecker);
          (new LinearEraser()).VisitProgram(program);
          if (CommandLineOptions.Clo.OwickiGriesDesugaredOutputFile != null)
          {
              int oldPrintUnstructured = CommandLineOptions.Clo.PrintUnstructured;
              CommandLineOptions.Clo.PrintUnstructured = 1;
              PrintBplFile(CommandLineOptions.Clo.OwickiGriesDesugaredOutputFile, program, false, false, CommandLineOptions.Clo.PrettyPrint);
              CommandLineOptions.Clo.PrintUnstructured = oldPrintUnstructured;
          }
        }

        EliminateDeadVariables(program);

        CoalesceBlocks(program);

        Inline(program);

        var stats = new PipelineStatistics();
        oc = InferAndVerify(program, stats, 1 < CommandLineOptions.Clo.VerifySnapshots ? programId : null);
        switch (oc)
        {
          case PipelineOutcome.Done:
          case PipelineOutcome.VerificationCompleted:
            printer.WriteTrailer(stats);
            break;
          default:
            break;
        }
      }
    }

    public static IList<IList<string>> LookForSnapshots(IList<string> fileNames)
    {
      Contract.Requires(fileNames != null);

      var result = new List<IList<string>>();
      for (int version = 0; true; version++)
      {
        var nextSnapshot = new List<string>();
        foreach (var name in fileNames)
        {
          var versionedName = name.Replace(Path.GetExtension(name), ".v" + version + Path.GetExtension(name));
          if (File.Exists(versionedName))
          {
            nextSnapshot.Add(versionedName);
          }
        }
        if (nextSnapshot.Any())
        {
          result.Add(nextSnapshot);
        }
        else
        {
          break;
        }
      }
      return result;
    }


    public static void CoalesceBlocks(Program program)
    {
      if (CommandLineOptions.Clo.CoalesceBlocks)
      {
        if (CommandLineOptions.Clo.Trace)
          Console.WriteLine("Coalescing blocks...");
        Microsoft.Boogie.BlockCoalescer.CoalesceBlocks(program);
      }
    }


    public static void CollectModSets(Program program)
    {
      if (CommandLineOptions.Clo.DoModSetAnalysis)
      {
        new ModSetCollector().DoModSetAnalysis(program);
      }
    }


    public static void EliminateDeadVariables(Program program)
    {
      Microsoft.Boogie.UnusedVarEliminator.Eliminate(program);
    }


    public static void PrintBplFile(string filename, Program program, bool allowPrintDesugaring, bool setTokens = true, bool pretty = false)
    {
      Contract.Requires(program != null);
      Contract.Requires(filename != null);
      bool oldPrintDesugaring = CommandLineOptions.Clo.PrintDesugarings;
      if (!allowPrintDesugaring)
      {
        CommandLineOptions.Clo.PrintDesugarings = false;
      }
      using (TokenTextWriter writer = filename == "-" ?
                                      new TokenTextWriter("<console>", Console.Out, setTokens, pretty) :
                                      new TokenTextWriter(filename, setTokens, pretty))
      {
        if (CommandLineOptions.Clo.ShowEnv != CommandLineOptions.ShowEnvironment.Never)
        {
          writer.WriteLine("// " + CommandLineOptions.Clo.Version);
          writer.WriteLine("// " + CommandLineOptions.Clo.Environment);
        }
        writer.WriteLine();
        program.Emit(writer);
      }
      CommandLineOptions.Clo.PrintDesugarings = oldPrintDesugaring;
    }


    /// <summary>
    /// Parse the given files into one Boogie program.  If an I/O or parse error occurs, an error will be printed
    /// and null will be returned.  On success, a non-null program is returned.
    /// </summary>
    public static Program ParseBoogieProgram(List<string> fileNames, bool suppressTraceOutput)
    {
      Contract.Requires(cce.NonNullElements(fileNames));

      Program program = null;
      bool okay = true;
      for (int fileId = 0; fileId < fileNames.Count; fileId++)
      {
        string bplFileName = fileNames[fileId];
        if (!suppressTraceOutput)
        {
          if (CommandLineOptions.Clo.XmlSink != null)
          {
            CommandLineOptions.Clo.XmlSink.WriteFileFragment(bplFileName);
          }
          if (CommandLineOptions.Clo.Trace)
          {
            Console.WriteLine("Parsing " + GetFileNameForConsole(bplFileName));
          }
        }

        Program programSnippet;
        int errorCount;
        try
        {
          var defines = new List<string>() { "FILE_" + fileId };
          errorCount = Parser.Parse(bplFileName, defines, out programSnippet, CommandLineOptions.Clo.UseBaseNameForFileName);
          if (programSnippet == null || errorCount != 0)
          {
            Console.WriteLine("{0} parse errors detected in {1}", errorCount, GetFileNameForConsole(bplFileName));
            okay = false;
            continue;
          }
        }
        catch (IOException e)
        {
          printer.ErrorWriteLine(Console.Out, "Error opening file \"{0}\": {1}", GetFileNameForConsole(bplFileName), e.Message);
          okay = false;
          continue;
        }
        if (program == null)
        {
          program = programSnippet;
        }
        else if (programSnippet != null)
        {
          program.AddTopLevelDeclarations(programSnippet.TopLevelDeclarations);
        }
      }
      if (!okay)
      {
        return null;
      }
      else if (program == null)
      {
        return new Program();
      }
      else
      {
        return program;
      }
    }

    internal static string GetFileNameForConsole(string filename)
    {
      return (CommandLineOptions.Clo.UseBaseNameForFileName && !string.IsNullOrEmpty(filename) && filename != "<console>") ? System.IO.Path.GetFileName(filename) : filename;
    }


    /// <summary>
    /// Resolves and type checks the given Boogie program.  Any errors are reported to the
    /// console.  Returns:
    ///  - Done if no errors occurred, and command line specified no resolution or no type checking.
    ///  - ResolutionError if a resolution error occurred
    ///  - TypeCheckingError if a type checking error occurred
    ///  - ResolvedAndTypeChecked if both resolution and type checking succeeded
    /// </summary>
    public static PipelineOutcome ResolveAndTypecheck(Program program, string bplFileName, out LinearTypeChecker linearTypeChecker, out MoverTypeChecker moverTypeChecker)
    {
      Contract.Requires(program != null);
      Contract.Requires(bplFileName != null);

      linearTypeChecker = null;
      moverTypeChecker = null;

      // ---------- Resolve ------------------------------------------------------------

      if (CommandLineOptions.Clo.NoResolve)
      {
        return PipelineOutcome.Done;
      }

      int errorCount = program.Resolve();
      if (errorCount != 0)
      {
        Console.WriteLine("{0} name resolution errors detected in {1}", errorCount, GetFileNameForConsole(bplFileName));
        return PipelineOutcome.ResolutionError;
      }

      // ---------- Type check ------------------------------------------------------------

      if (CommandLineOptions.Clo.NoTypecheck)
      {
        return PipelineOutcome.Done;
      }

      errorCount = program.Typecheck();
      if (errorCount != 0)
      {
        Console.WriteLine("{0} type checking errors detected in {1}", errorCount, GetFileNameForConsole(bplFileName));
        return PipelineOutcome.TypeCheckingError;
      }

      if (PolymorphismChecker.IsMonomorphic(program))
      {
          CommandLineOptions.Clo.TypeEncodingMethod = CommandLineOptions.TypeEncoding.Monomorphic;
      }

      CollectModSets(program);

      moverTypeChecker = new MoverTypeChecker(program);
      moverTypeChecker.TypeCheck();
      if (moverTypeChecker.errorCount != 0)
      {
          Console.WriteLine("{0} type checking errors detected in {1}", moverTypeChecker.errorCount, GetFileNameForConsole(bplFileName));
          return PipelineOutcome.TypeCheckingError;
      }

      linearTypeChecker = new LinearTypeChecker(program);
      linearTypeChecker.TypeCheck();
      if (linearTypeChecker.errorCount == 0)
      {
        linearTypeChecker.Transform();
      }
      else
      {
        Console.WriteLine("{0} type checking errors detected in {1}", linearTypeChecker.errorCount, GetFileNameForConsole(bplFileName));
        return PipelineOutcome.TypeCheckingError;
      }

      if (CommandLineOptions.Clo.PrintFile != null && CommandLineOptions.Clo.PrintDesugarings)
      {
        // if PrintDesugaring option is engaged, print the file here, after resolution and type checking
        PrintBplFile(CommandLineOptions.Clo.PrintFile, program, true, true, CommandLineOptions.Clo.PrettyPrint);
      }

      return PipelineOutcome.ResolvedAndTypeChecked;
    }


    public static void Inline(Program program)
    {
      Contract.Requires(program != null);
      
      if (CommandLineOptions.Clo.Trace)
          Console.WriteLine("Inlining...");

      // Inline
      var TopLevelDeclarations = cce.NonNull(program.TopLevelDeclarations);

      if (CommandLineOptions.Clo.ProcedureInlining != CommandLineOptions.Inlining.None)
      {
        bool inline = false;
        foreach (var d in TopLevelDeclarations)
        {
            if ((d is Procedure || d is Implementation) && d.FindExprAttribute("inline") != null)
            {
                inline = true;
            }
        }
        if (inline)
        {
          foreach (var impl in TopLevelDeclarations.OfType<Implementation>())
          {
            impl.OriginalBlocks = impl.Blocks;
            impl.OriginalLocVars = impl.LocVars;
          }
          foreach (var impl in TopLevelDeclarations.OfType<Implementation>())
          {
            if (CommandLineOptions.Clo.UserWantsToCheckRoutine(impl.Name) && !impl.SkipVerification)
            {
              Inliner.ProcessImplementation(program, impl);
            }
          }
          foreach (var impl in TopLevelDeclarations.OfType<Implementation>())
          {
            impl.OriginalBlocks = null;
            impl.OriginalLocVars = null;
          }
        }
      }
    }


    /// <summary>
    /// Given a resolved and type checked Boogie program, infers invariants for the program
    /// and then attempts to verify it.  Returns:
    ///  - Done if command line specified no verification
    ///  - FatalError if a fatal error occurred, in which case an error has been printed to console
    ///  - VerificationCompleted if inference and verification completed, in which the out
    ///    parameters contain meaningful values
    /// </summary>
    public static PipelineOutcome InferAndVerify(Program program,
                                                 PipelineStatistics stats,
                                                 string programId = null,
                                                 ErrorReporterDelegate er = null, string requestId = null)
    {
      Contract.Requires(program != null);
      Contract.Requires(stats != null);
      Contract.Ensures(0 <= Contract.ValueAtReturn(out stats.InconclusiveCount) && 0 <= Contract.ValueAtReturn(out stats.TimeoutCount));

      if (requestId == null)
      {
        requestId = FreshRequestId();
      }

      var start = DateTime.UtcNow;

      #region Do some pre-abstract-interpretation preprocessing on the program
      // Doing lambda expansion before abstract interpretation means that the abstract interpreter
      // never needs to see any lambda expressions.  (On the other hand, if it were useful for it
      // to see lambdas, then it would be better to more lambda expansion until after infererence.)
      if (CommandLineOptions.Clo.ExpandLambdas) {
        LambdaHelper.ExpandLambdas(program);
        //PrintBplFile ("-", program, true);
      }
      #endregion

      #region Infer invariants using Abstract Interpretation

      // Always use (at least) intervals, if not specified otherwise (e.g. with the "/noinfer" switch)
      if (CommandLineOptions.Clo.UseAbstractInterpretation)
      {
        if (!CommandLineOptions.Clo.Ai.J_Intervals && !CommandLineOptions.Clo.Ai.J_Trivial)
        {
          // use /infer:j as the default
          CommandLineOptions.Clo.Ai.J_Intervals = true;
        }
      }
      Microsoft.Boogie.AbstractInterpretation.NativeAbstractInterpretation.RunAbstractInterpretation(program);

      #endregion

      #region Do some post-abstract-interpretation preprocessing on the program (e.g., loop unrolling)

      if (CommandLineOptions.Clo.LoopUnrollCount != -1)
      {
        program.UnrollLoops(CommandLineOptions.Clo.LoopUnrollCount, CommandLineOptions.Clo.SoundLoopUnrolling);
      }

      Dictionary<string, Dictionary<string, Block>> extractLoopMappingInfo = null;
      if (CommandLineOptions.Clo.ExtractLoops)
      {
        extractLoopMappingInfo = program.ExtractLoops();
      }

      if (CommandLineOptions.Clo.PrintInstrumented)
      {
        program.Emit(new TokenTextWriter(Console.Out, CommandLineOptions.Clo.PrettyPrint));
      }
      #endregion

      if (!CommandLineOptions.Clo.Verify)
      {
        return PipelineOutcome.Done;
      }

      #region Run Houdini and verify
      if (CommandLineOptions.Clo.ContractInfer)
      {
        return RunHoudini(program, stats, er);
      }
      #endregion

      #region Select and prioritize implementations that should be verified

      var impls = program.Implementations.Where(
        impl => impl != null && CommandLineOptions.Clo.UserWantsToCheckRoutine(cce.NonNull(impl.Name)) && !impl.SkipVerification);

      // operate on a stable copy, in case it gets updated while we're running
      Implementation[] stablePrioritizedImpls = null;
      if (0 < CommandLineOptions.Clo.VerifySnapshots)
      {
        OtherDefinitionAxiomsCollector.Collect(program.Axioms);
        DependencyCollector.Collect(program);
        stablePrioritizedImpls = impls.OrderByDescending(
          impl => impl.Priority != 1 ? impl.Priority : Cache.VerificationPriority(impl)).ToArray();
      }
      else
      {
        stablePrioritizedImpls = impls.OrderByDescending(impl => impl.Priority).ToArray();
      }

      #endregion

      if (1 < CommandLineOptions.Clo.VerifySnapshots)
      {
        CachedVerificationResultInjector.Inject(program, stablePrioritizedImpls, requestId, programId, out stats.CachingActionCounts);
      }

      #region Verify each implementation

      var outputCollector = new OutputCollector(stablePrioritizedImpls);
      var outcome = PipelineOutcome.VerificationCompleted;

      try
      {
          var cts = new CancellationTokenSource();
          RequestIdToCancellationTokenSource.AddOrUpdate(requestId, cts, (k, ov) => cts);

          var tasks = new Task[stablePrioritizedImpls.Length];
          // We use this semaphore to limit the number of tasks that are currently executing.
          var semaphore = new SemaphoreSlim(CommandLineOptions.Clo.VcsCores);

          // Create a task per implementation.
          for (int i = 0; i < stablePrioritizedImpls.Length; i++)
          {
              var taskIndex = i;
              var id = stablePrioritizedImpls[taskIndex].Id;

              CancellationTokenSource old;
              if (ImplIdToCancellationTokenSource.TryGetValue(id, out old))
              {
                  old.Cancel();
              }
              ImplIdToCancellationTokenSource.AddOrUpdate(id, cts, (k, ov) => cts);

              var t = new Task((dummy) =>
                  {
                      try
                      {
                          if (outcome == PipelineOutcome.FatalError)
                          {
                              return;
                          }
                          if (cts.Token.IsCancellationRequested)
                          {
                              cts.Token.ThrowIfCancellationRequested();
                          }
                          VerifyImplementation(program, stats, er, requestId, extractLoopMappingInfo, stablePrioritizedImpls, taskIndex, outputCollector, Checkers, programId);
                          ImplIdToCancellationTokenSource.TryRemove(id, out old);
                      }
                      finally
                      {
                          semaphore.Release();
                      }
                  }, cts.Token, TaskCreationOptions.None);
              tasks[taskIndex] = t;
          }

          // Execute the tasks.
          int j = 0;
          for (; j < stablePrioritizedImpls.Length && outcome != PipelineOutcome.FatalError; j++)
          {
              try
              {
                  semaphore.Wait(cts.Token);
              }
              catch (OperationCanceledException)
              {                  
                  break;
              }
              tasks[j].Start(TaskScheduler.Default);
          }

          // Don't wait for tasks that haven't been started yet.
          tasks = tasks.Take(j).ToArray();
          Task.WaitAll(tasks);
      }
      catch (AggregateException ae)
      {
          ae.Handle(e =>
          {
              var pe = e as ProverException;
              if (pe != null)
              {
                  printer.ErrorWriteLine(Console.Out, "Fatal Error: ProverException: {0}", e);
                  outcome = PipelineOutcome.FatalError;
                  return true;
              }
              var oce = e as OperationCanceledException;
              if (oce != null)
              {
                  return true;
              }
              return false;
          });
      }
      finally
      {
        CleanupCheckers(requestId);
      }

      cce.NonNull(CommandLineOptions.Clo.TheProverFactory).Close();

      outputCollector.WriteMoreOutput();

      if (1 < CommandLineOptions.Clo.VerifySnapshots && programId != null)
      {
        program.FreezeTopLevelDeclarations();
        programCache.Set(programId, program, policy);
      }

      if (0 <= CommandLineOptions.Clo.VerifySnapshots && CommandLineOptions.Clo.TraceCachingForBenchmarking)
      {
        var end = DateTime.UtcNow;
        if (TimePerRequest.Count == 0)
        {
          FirstRequestStart = start;
        }
        TimePerRequest[requestId] = end.Subtract(start);
        StatisticsPerRequest[requestId] = stats;

        var printTimes = true;

        Console.Out.WriteLine(CachedVerificationResultInjector.Statistics.Output(printTimes));

        Console.Out.WriteLine("Statistics per request as CSV:");
        var actions = string.Join(", ", Enum.GetNames(typeof(VC.ConditionGeneration.CachingAction)));
        Console.Out.WriteLine("Request ID{0}, Error, E (C), Inconclusive, I (C), Out of Memory, OoM (C), Timeout, T (C), Verified, V (C), {1}", printTimes ? ", Time (ms)" : "", actions);
        foreach (var kv in TimePerRequest.OrderBy(kv => ExecutionEngine.AutoRequestId(kv.Key)))
        {
          var s = StatisticsPerRequest[kv.Key];
          var cacs = s.CachingActionCounts;
          var c = cacs != null ? ", " + cacs.Select(ac => string.Format("{0,3}", ac)).Concat(", ") : "";
          var t = printTimes ? string.Format(", {0,8:F0}", kv.Value.TotalMilliseconds) : "";
          Console.Out.WriteLine("{0,-19}{1}, {2,2}, {3,2}, {4,2}, {5,2}, {6,2}, {7,2}, {8,2}, {9,2}, {10,2}, {11,2}{12}", kv.Key, t, s.ErrorCount, s.CachedErrorCount, s.InconclusiveCount, s.CachedInconclusiveCount, s.OutOfMemoryCount, s.CachedOutOfMemoryCount, s.TimeoutCount, s.CachedTimeoutCount, s.VerifiedCount, s.CachedVerifiedCount, c);
        }

        if (printTimes)
        {
          Console.Out.WriteLine();
          Console.Out.WriteLine("Total time (ms) since first request: {0:F0}", end.Subtract(FirstRequestStart).TotalMilliseconds);
        }
      }

      #endregion

      if (SecureVCGen.outfile != null)
          SecureVCGen.outfile.Close();

      return outcome;
    }

    public static void CancelRequest(string requestId)
    {
      Contract.Requires(requestId != null);

      CancellationTokenSource cts;
      if (RequestIdToCancellationTokenSource.TryGetValue(requestId, out cts))
      {
        cts.Cancel();

        CleanupCheckers(requestId);
      }
    }


    private static void CleanupCheckers(string requestId)
    {
      if (requestId != null)
      {
        CancellationTokenSource old;
        RequestIdToCancellationTokenSource.TryRemove(requestId, out old);
      }
      lock (RequestIdToCancellationTokenSource)
      {
        if (RequestIdToCancellationTokenSource.IsEmpty)
        {
          lock (Checkers)
          {
            foreach (Checker checker in Checkers)
            {
              Contract.Assert(checker != null);
              checker.Close();
            }
          }
        }
      }
    }


    private static void VerifyImplementation(Program program, PipelineStatistics stats, ErrorReporterDelegate er, string requestId, Dictionary<string, Dictionary<string, Block>> extractLoopMappingInfo, Implementation[] stablePrioritizedImpls, int index, OutputCollector outputCollector, List<Checker> checkers, string programId)
    {
      Implementation impl = stablePrioritizedImpls[index];
      VerificationResult verificationResult = null;
      var output = new StringWriter();

      printer.Inform("", output);  // newline
      printer.Inform(string.Format("Verifying {0} ...", impl.Name), output);

      int priority = 0;
      var wasCached = false;
      if (0 < CommandLineOptions.Clo.VerifySnapshots) {
        var cachedResults = Cache.Lookup(impl, out priority);
        if (cachedResults != null && priority == Priority.SKIP) {
          if (CommandLineOptions.Clo.XmlSink != null) {
            CommandLineOptions.Clo.XmlSink.WriteStartMethod(impl.Name, cachedResults.Start);
          }

          printer.Inform(string.Format("Retrieving cached verification result for implementation {0}...", impl.Name), output);
          if (CommandLineOptions.Clo.VerifySnapshots < 3 || cachedResults.Outcome == ConditionGeneration.Outcome.Correct) {
            verificationResult = cachedResults;
            wasCached = true;
          }
        }
      }

      if (!wasCached)
      {
        #region Verify the implementation

        verificationResult = new VerificationResult(requestId, impl, programId);

        using (var vcgen = CreateVCGen(program, checkers))
        {
          vcgen.CachingActionCounts = stats.CachingActionCounts;
          verificationResult.ProofObligationCountBefore = vcgen.CumulativeAssertionCount;
          verificationResult.Start = DateTime.UtcNow;

          if (CommandLineOptions.Clo.XmlSink != null)
          {
            CommandLineOptions.Clo.XmlSink.WriteStartMethod(impl.Name, verificationResult.Start);
          }
          try
          {
            if (CommandLineOptions.Clo.inferLeastForUnsat != null)
            {
              var svcgen = vcgen as VC.StratifiedVCGen;
              Contract.Assert(svcgen != null);
              var ss = new HashSet<string>();
              foreach (var c in program.Constants)
              {
                if (!c.Name.StartsWith(CommandLineOptions.Clo.inferLeastForUnsat)) continue;
                ss.Add(c.Name);
              }
              verificationResult.Outcome = svcgen.FindLeastToVerify(impl, ref ss);
              verificationResult.Errors = new List<Counterexample>();
              output.WriteLine("Result: {0}", string.Join(" ", ss));
            }
            else
            {
              verificationResult.Outcome = vcgen.VerifyImplementation(impl, out verificationResult.Errors, requestId);
              if (CommandLineOptions.Clo.ExtractLoops && verificationResult.Errors != null)
              {
                var vcg = vcgen as VCGen;
                if (vcg != null)
                {
                  for (int i = 0; i < verificationResult.Errors.Count; i++)
                  {
                    verificationResult.Errors[i] = vcg.extractLoopTrace(verificationResult.Errors[i], impl.Name, program, extractLoopMappingInfo);
                  }
                }
              }
            }
          }
          catch (VCGenException e)
          {
            var errorInfo = errorInformationFactory.CreateErrorInformation(impl.tok, String.Format("{0} (encountered in implementation {1}).", e.Message, impl.Name), requestId, "Error");
            errorInfo.BoogieErrorCode = "BP5010";
            errorInfo.ImplementationName = impl.Name;
            printer.WriteErrorInformation(errorInfo, output);
            if (er != null)
            {
              lock (er)
              {
                er(errorInfo);
              }
            }
            verificationResult.Errors = null;
            verificationResult.Outcome = VCGen.Outcome.Inconclusive;
          }
          catch (UnexpectedProverOutputException upo)
          {
            printer.AdvisoryWriteLine("Advisory: {0} SKIPPED because of internal error: unexpected prover output: {1}", impl.Name, upo.Message);
            verificationResult.Errors = null;
            verificationResult.Outcome = VCGen.Outcome.Inconclusive;
          }

          verificationResult.ProofObligationCountAfter = vcgen.CumulativeAssertionCount;
          verificationResult.End = DateTime.UtcNow;
        }

        #endregion

        #region Cache the verification result

        if (0 < CommandLineOptions.Clo.VerifySnapshots && !string.IsNullOrEmpty(impl.Checksum))
        {
          Cache.Insert(impl, verificationResult);
        }

        #endregion
      }

      #region Process the verification results and statistics

      ProcessOutcome(verificationResult.Outcome, verificationResult.Errors, TimeIndication(verificationResult), stats, output, impl.TimeLimit, er, verificationResult.ImplementationName, verificationResult.ImplementationToken, verificationResult.RequestId, wasCached);

      ProcessErrors(verificationResult.Errors, verificationResult.Outcome, output, er, impl);

      if (CommandLineOptions.Clo.XmlSink != null)
      {
        CommandLineOptions.Clo.XmlSink.WriteEndMethod(verificationResult.Outcome.ToString().ToLowerInvariant(), verificationResult.End, verificationResult.End - verificationResult.Start);
      }

      outputCollector.Add(index, output);

      outputCollector.WriteMoreOutput();

      if (verificationResult.Outcome == VCGen.Outcome.Errors || CommandLineOptions.Clo.Trace)
      {
        Console.Out.Flush();
      }

      #endregion
    }


    class OutputCollector
    {
      StringWriter[] outputs;

      int nextPrintableIndex = 0;

      public OutputCollector(Implementation[] implementations)
      {
        outputs = new StringWriter[implementations.Length];
      }

      public void WriteMoreOutput()
      {
        lock (outputs)
        {
          for (; nextPrintableIndex < outputs.Length && outputs[nextPrintableIndex] != null; nextPrintableIndex++)
          {
            Console.Write(outputs[nextPrintableIndex].ToString());
            outputs[nextPrintableIndex] = null;
            Console.Out.Flush();
          }
        }
      }

      public void Add(int index, StringWriter output)
      {
        Contract.Requires(0 <= index && index < outputs.Length);
        Contract.Requires(output != null);

        lock (this)
        {
          outputs[index] = output;
        }
      }
    }


    private static ConditionGeneration CreateVCGen(Program program, List<Checker> checkers)
    {
      ConditionGeneration vcgen = null;
      if (CommandLineOptions.Clo.vcVariety == CommandLineOptions.VCVariety.Doomed)
      {
        vcgen = new DCGen(program, CommandLineOptions.Clo.SimplifyLogFilePath, CommandLineOptions.Clo.SimplifyLogFileAppend, checkers);
      }
      else if (CommandLineOptions.Clo.FixedPointEngine != null)
      {
        vcgen = new FixedpointVC(program, CommandLineOptions.Clo.SimplifyLogFilePath, CommandLineOptions.Clo.SimplifyLogFileAppend, checkers);
      }
      else if (CommandLineOptions.Clo.StratifiedInlining > 0)
      {
        vcgen = new StratifiedVCGen(program, CommandLineOptions.Clo.SimplifyLogFilePath, CommandLineOptions.Clo.SimplifyLogFileAppend, checkers);
      }
      else if (CommandLineOptions.Clo.SecureVcGen != null)
      {
          vcgen = new SecureVCGen(program, CommandLineOptions.Clo.SimplifyLogFilePath, CommandLineOptions.Clo.SimplifyLogFileAppend, checkers);
      }
      else
      {
          vcgen = new VCGen(program, CommandLineOptions.Clo.SimplifyLogFilePath, CommandLineOptions.Clo.SimplifyLogFileAppend, checkers);
      }
      return vcgen;
    }


    #region Houdini

    private static PipelineOutcome RunHoudini(Program program, PipelineStatistics stats, ErrorReporterDelegate er)
    {
      Contract.Requires(stats != null);

      if (CommandLineOptions.Clo.AbstractHoudini != null)
      {
        return RunAbstractHoudini(program, stats, er);
      }

      if (CommandLineOptions.Clo.StagedHoudini != null)
      {
        return RunStagedHoudini(program, stats, er);
      }

      Houdini.HoudiniSession.HoudiniStatistics houdiniStats = new Houdini.HoudiniSession.HoudiniStatistics();
      Houdini.Houdini houdini = new Houdini.Houdini(program, houdiniStats);
      Houdini.HoudiniOutcome outcome = houdini.PerformHoudiniInference();
      houdini.Close();

      if (CommandLineOptions.Clo.PrintAssignment)
      {
        Console.WriteLine("Assignment computed by Houdini:");
        foreach (var x in outcome.assignment)
        {
          Console.WriteLine(x.Key + " = " + x.Value);
        }
      }

      if (CommandLineOptions.Clo.Trace)
      {
        int numTrueAssigns = 0;
        foreach (var x in outcome.assignment)
        {
          if (x.Value)
            numTrueAssigns++;
        }
        Console.WriteLine("Number of true assignments = " + numTrueAssigns);
        Console.WriteLine("Number of false assignments = " + (outcome.assignment.Count - numTrueAssigns));
        Console.WriteLine("Prover time = " + houdiniStats.proverTime.ToString("F2"));
        Console.WriteLine("Unsat core prover time = " + houdiniStats.unsatCoreProverTime.ToString("F2"));
        Console.WriteLine("Number of prover queries = " + houdiniStats.numProverQueries);
        Console.WriteLine("Number of unsat core prover queries = " + houdiniStats.numUnsatCoreProverQueries);
        Console.WriteLine("Number of unsat core prunings = " + houdiniStats.numUnsatCorePrunings);
      }

      foreach (Houdini.VCGenOutcome x in outcome.implementationOutcomes.Values)
      {
        ProcessOutcome(x.outcome, x.errors, "", stats, Console.Out, CommandLineOptions.Clo.ProverKillTime, er);
        ProcessErrors(x.errors, x.outcome, Console.Out, er);
      }

      return PipelineOutcome.Done;
    }

    public static Program ProgramFromFile(string filename) {
      Program p = ParseBoogieProgram(new List<string> { filename }, false);
      System.Diagnostics.Debug.Assert(p != null);
      LinearTypeChecker linearTypeChecker;
      MoverTypeChecker moverTypeChecker;
      PipelineOutcome oc = ExecutionEngine.ResolveAndTypecheck(p, filename, out linearTypeChecker, out moverTypeChecker);
      System.Diagnostics.Debug.Assert(oc == PipelineOutcome.ResolvedAndTypeChecked);
      return p;
    }

    private static PipelineOutcome RunStagedHoudini(Program program, PipelineStatistics stats, ErrorReporterDelegate er)
    {
      Houdini.HoudiniSession.HoudiniStatistics houdiniStats = new Houdini.HoudiniSession.HoudiniStatistics();
      Houdini.StagedHoudini stagedHoudini = new Houdini.StagedHoudini(program, houdiniStats, ProgramFromFile);
      Houdini.HoudiniOutcome outcome = stagedHoudini.PerformStagedHoudiniInference();

      if (CommandLineOptions.Clo.PrintAssignment)
      {
        Console.WriteLine("Assignment computed by Houdini:");
        foreach (var x in outcome.assignment)
        {
          Console.WriteLine(x.Key + " = " + x.Value);
        }
      }

      if (CommandLineOptions.Clo.Trace)
      {
        int numTrueAssigns = 0;
        foreach (var x in outcome.assignment)
        {
          if (x.Value)
            numTrueAssigns++;
        }
        Console.WriteLine("Number of true assignments = " + numTrueAssigns);
        Console.WriteLine("Number of false assignments = " + (outcome.assignment.Count - numTrueAssigns));
        Console.WriteLine("Prover time = " + houdiniStats.proverTime.ToString("F2"));
        Console.WriteLine("Unsat core prover time = " + houdiniStats.unsatCoreProverTime.ToString("F2"));
        Console.WriteLine("Number of prover queries = " + houdiniStats.numProverQueries);
        Console.WriteLine("Number of unsat core prover queries = " + houdiniStats.numUnsatCoreProverQueries);
        Console.WriteLine("Number of unsat core prunings = " + houdiniStats.numUnsatCorePrunings);
      }

      foreach (Houdini.VCGenOutcome x in outcome.implementationOutcomes.Values)
      {
        ProcessOutcome(x.outcome, x.errors, "", stats, Console.Out, CommandLineOptions.Clo.ProverKillTime, er);
        ProcessErrors(x.errors, x.outcome, Console.Out, er);
      }

      return PipelineOutcome.Done;

    }


    private static PipelineOutcome RunAbstractHoudini(Program program, PipelineStatistics stats, ErrorReporterDelegate er)
    {
      Contract.Requires(stats != null);

      //CommandLineOptions.Clo.PrintErrorModel = 1;
      CommandLineOptions.Clo.UseProverEvaluate = true;
      CommandLineOptions.Clo.ModelViewFile = "z3model";
      CommandLineOptions.Clo.UseArrayTheory = true;
      CommandLineOptions.Clo.TypeEncodingMethod = CommandLineOptions.TypeEncoding.Monomorphic;
      Houdini.AbstractDomainFactory.Initialize(program);
      var domain = Houdini.AbstractDomainFactory.GetInstance(CommandLineOptions.Clo.AbstractHoudini);

      // Run Abstract Houdini
      var abs = new Houdini.AbsHoudini(program, domain);
      var absout = abs.ComputeSummaries();
      ProcessOutcome(absout.outcome, absout.errors, "", stats, Console.Out, CommandLineOptions.Clo.ProverKillTime, er);
      ProcessErrors(absout.errors, absout.outcome, Console.Out, er);

      //Houdini.PredicateAbs.Initialize(program);
      //var abs = new Houdini.AbstractHoudini(program);
      //abs.computeSummaries(new Houdini.PredicateAbs(program.TopLevelDeclarations.OfType<Implementation>().First().Name));

      return PipelineOutcome.Done;
    }

    #endregion


    private static string TimeIndication(VerificationResult verificationResult)
    {
      var result = "";
      if (CommandLineOptions.Clo.Trace)
      {
        result = string.Format("  [{0:F3} s, {1} proof obligation{2}]  ", (verificationResult.End - verificationResult.Start).TotalSeconds, verificationResult.ProofObligationCount, verificationResult.ProofObligationCount == 1 ? "" : "s");
      }
      else if (CommandLineOptions.Clo.TraceProofObligations)
      {
        result = string.Format("  [{0} proof obligation{1}]  ", verificationResult.ProofObligationCount, verificationResult.ProofObligationCount == 1 ? "" : "s");
      }
      return result;
    }


    private static void ProcessOutcome(VC.VCGen.Outcome outcome, List<Counterexample> errors, string timeIndication,
                                       PipelineStatistics stats, TextWriter tw, int timeLimit, ErrorReporterDelegate er = null, string implName = null, IToken implTok = null, string requestId = null, bool wasCached = false)
    {
      Contract.Requires(stats != null);

      UpdateStatistics(stats, outcome, errors, wasCached);

      printer.Inform(timeIndication + OutcomeIndication(outcome, errors), tw);

      ReportOutcome(outcome, er, implName, implTok, requestId, tw, timeLimit);
    }


    private static void ReportOutcome(VC.VCGen.Outcome outcome, ErrorReporterDelegate er, string implName, IToken implTok, string requestId, TextWriter tw, int timeLimit)
    {
      ErrorInformation errorInfo = null;

      switch (outcome)
      {
        case VCGen.Outcome.ReachedBound:
          tw.WriteLine(string.Format("Stratified Inlining: Reached recursion bound of {0}", CommandLineOptions.Clo.RecursionBound));
          break;
        case VCGen.Outcome.TimedOut:
          if (implName != null && implTok != null)
          {
            errorInfo = errorInformationFactory.CreateErrorInformation(implTok, string.Format("Verification timed out after {0} seconds ({1})", timeLimit, implName), requestId);
          }
          break;
        case VCGen.Outcome.OutOfMemory:
          if (implName != null && implTok != null)
          {
            errorInfo = errorInformationFactory.CreateErrorInformation(implTok, "Verification out of memory (" + implName + ")", requestId);
          }
          break;
        case VCGen.Outcome.Inconclusive:
          if (implName != null && implTok != null)
          {
            errorInfo = errorInformationFactory.CreateErrorInformation(implTok, "Verification inconclusive (" + implName + ")", requestId);
          }
          break;
      }

      if (errorInfo != null)
      {
        errorInfo.ImplementationName = implName;
        if (er != null)
        {
          lock (er)
          {
            er(errorInfo);
          }
        }
      }
    }


    private static string OutcomeIndication(VC.VCGen.Outcome outcome, List<Counterexample> errors)
    {
      string traceOutput = "";
      switch (outcome)
      {
        default:
          Contract.Assert(false);  // unexpected outcome
          throw new cce.UnreachableException();
        case VCGen.Outcome.ReachedBound:
          traceOutput = "verified";
          break;
        case VCGen.Outcome.Correct:
          traceOutput = (CommandLineOptions.Clo.vcVariety == CommandLineOptions.VCVariety.Doomed ? "credible" : "verified");
          break;
        case VCGen.Outcome.TimedOut:
          traceOutput = "timed out";
          break;
        case VCGen.Outcome.OutOfMemory:
          traceOutput = "out of memory";
          break;
        case VCGen.Outcome.Inconclusive:
          traceOutput = "inconclusive";
          break;
        case VCGen.Outcome.Errors:
          Contract.Assert(errors != null);
          traceOutput = (CommandLineOptions.Clo.vcVariety == CommandLineOptions.VCVariety.Doomed ? "doomed" : string.Format("error{0}", errors.Count == 1 ? "" : "s"));
          break;
      }
      return traceOutput;
    }


    private static void UpdateStatistics(PipelineStatistics stats, VC.VCGen.Outcome outcome, List<Counterexample> errors, bool wasCached)
    {
      Contract.Requires(stats != null);

      switch (outcome)
      {
        default:
          Contract.Assert(false);  // unexpected outcome
          throw new cce.UnreachableException();
        case VCGen.Outcome.ReachedBound:
          Interlocked.Increment(ref stats.VerifiedCount);
          if (wasCached) { Interlocked.Increment(ref stats.CachedVerifiedCount); }
          break;
        case VCGen.Outcome.Correct:
          Interlocked.Increment(ref stats.VerifiedCount);
          if (wasCached) { Interlocked.Increment(ref stats.CachedVerifiedCount); }
          break;
        case VCGen.Outcome.TimedOut:
          Interlocked.Increment(ref stats.TimeoutCount);
          if (wasCached) { Interlocked.Increment(ref stats.CachedTimeoutCount); }
          break;
        case VCGen.Outcome.OutOfMemory:
          Interlocked.Increment(ref stats.OutOfMemoryCount);
          if (wasCached) { Interlocked.Increment(ref stats.CachedOutOfMemoryCount); }
          break;
        case VCGen.Outcome.Inconclusive:
          Interlocked.Increment(ref stats.InconclusiveCount);
          if (wasCached) { Interlocked.Increment(ref stats.CachedInconclusiveCount); }
          break;
        case VCGen.Outcome.Errors:
          if (CommandLineOptions.Clo.vcVariety == CommandLineOptions.VCVariety.Doomed)
          {
            Interlocked.Increment(ref stats.ErrorCount);
            if (wasCached) { Interlocked.Increment(ref stats.CachedErrorCount); }
          }
          else
          {
            Interlocked.Add(ref stats.ErrorCount, errors.Count);
            if (wasCached) { Interlocked.Add(ref stats.CachedErrorCount, errors.Count); }
          }
          break;
      }
    }


    private static void ProcessErrors(List<Counterexample> errors, VC.VCGen.Outcome outcome, TextWriter tw, ErrorReporterDelegate er, Implementation impl = null)
    {
      var implName = impl != null ? impl.Name : null;

      if (errors != null)
      {
        errors.Sort(new CounterexampleComparer());
        foreach (Counterexample error in errors)
        {
          var errorInfo = CreateErrorInformation(error, outcome);
          errorInfo.ImplementationName = implName;

          if (CommandLineOptions.Clo.XmlSink != null)
          {
            WriteErrorInformationToXmlSink(errorInfo, error.Trace);
          }

          if (CommandLineOptions.Clo.EnhancedErrorMessages == 1)
          {
            foreach (string info in error.relatedInformation)
            {
              Contract.Assert(info != null);
              errorInfo.Out.WriteLine("       " + info);
            }
          }
          if (CommandLineOptions.Clo.ErrorTrace > 0)
          {
            errorInfo.Out.WriteLine("Execution trace:");
            error.Print(4, errorInfo.Out, b => { errorInfo.AddAuxInfo(b.tok, b.Label, "Execution trace"); });
          }
          if (CommandLineOptions.Clo.ModelViewFile != null)
          {
            error.PrintModel(errorInfo.Model);
          }

          printer.WriteErrorInformation(errorInfo, tw);

          if (er != null)
          {
            lock (er)
            {
              er(errorInfo);
            }
          }
        }
      }
    }


    private static ErrorInformation CreateErrorInformation(Counterexample error, VC.VCGen.Outcome outcome)
    {
      // BP1xxx: Parsing errors
      // BP2xxx: Name resolution errors
      // BP3xxx: Typechecking errors
      // BP4xxx: Abstract interpretation errors (Is there such a thing?)
      // BP5xxx: Verification errors

      ErrorInformation errorInfo;
      var cause = "Error";
      if (outcome == VCGen.Outcome.TimedOut)
      {
        cause = "Timed out on";
      }
      else if (outcome == VCGen.Outcome.OutOfMemory)
      {
        cause = "Out of memory on";
      }

      var callError = error as CallCounterexample;
      var returnError = error as ReturnCounterexample;
      var assertError = error as AssertCounterexample;
      if (callError != null)
      {
        errorInfo = errorInformationFactory.CreateErrorInformation(callError.FailingCall.tok, callError.FailingCall.ErrorData as string ?? "A precondition for this call might not hold.", callError.RequestId, callError.OriginalRequestId, cause);
        errorInfo.BoogieErrorCode = "BP5002";
        errorInfo.Kind = ErrorKind.Precondition;
        errorInfo.AddAuxInfo(callError.FailingRequires.tok, callError.FailingRequires.ErrorData as string ?? "This is the precondition that might not hold.", "Related location");

        if (!CommandLineOptions.Clo.ForceBplErrors && callError.FailingRequires.ErrorMessage != null)
        {
          errorInfo = errorInformationFactory.CreateErrorInformation(null, callError.FailingRequires.ErrorMessage, callError.RequestId, callError.OriginalRequestId, cause);
        }
      }
      else if (returnError != null)
      {
        errorInfo = errorInformationFactory.CreateErrorInformation(returnError.FailingReturn.tok, "A postcondition might not hold on this return path.", returnError.RequestId, returnError.OriginalRequestId, cause);
        errorInfo.BoogieErrorCode = "BP5003";
        errorInfo.Kind = ErrorKind.Postcondition;
        errorInfo.AddAuxInfo(returnError.FailingEnsures.tok, returnError.FailingEnsures.ErrorData as string ?? "This is the postcondition that might not hold.", "Related location");

        if (!CommandLineOptions.Clo.ForceBplErrors && returnError.FailingEnsures.ErrorMessage != null)
        {
          errorInfo = errorInformationFactory.CreateErrorInformation(null, returnError.FailingEnsures.ErrorMessage, returnError.RequestId, returnError.OriginalRequestId, cause);
        }
      }
      else // error is AssertCounterexample
      {
        if (assertError.FailingAssert is LoopInitAssertCmd)
        {
          errorInfo = errorInformationFactory.CreateErrorInformation(assertError.FailingAssert.tok, "This loop invariant might not hold on entry.", assertError.RequestId, assertError.OriginalRequestId, cause);
          errorInfo.BoogieErrorCode = "BP5004";
          errorInfo.Kind = ErrorKind.InvariantEntry;
        }
        else if (assertError.FailingAssert is LoopInvMaintainedAssertCmd)
        {
          errorInfo = errorInformationFactory.CreateErrorInformation(assertError.FailingAssert.tok, "This loop invariant might not be maintained by the loop.", assertError.RequestId, assertError.OriginalRequestId, cause);
          errorInfo.BoogieErrorCode = "BP5005";
          errorInfo.Kind = ErrorKind.InvariantMaintainance;
        }
        else
        {
          var msg = assertError.FailingAssert.ErrorData as string;
          var tok = assertError.FailingAssert.tok;
          if (!CommandLineOptions.Clo.ForceBplErrors && assertError.FailingAssert.ErrorMessage != null)
          {
            msg = assertError.FailingAssert.ErrorMessage;
            tok = null;
            if (cause == "Error")
            {
              cause = null;
            }
          }
          string bec = null;
          if (msg == null)
          {
            msg = "This assertion might not hold.";
            bec = "BP5001";
          }

          errorInfo = errorInformationFactory.CreateErrorInformation(tok, msg, assertError.RequestId, assertError.OriginalRequestId, cause);
          errorInfo.BoogieErrorCode = bec;
          errorInfo.Kind = ErrorKind.Assertion;
        }
      }

      return errorInfo;
    }


    private static void WriteErrorInformationToXmlSink(ErrorInformation errorInfo, List<Block> trace)
    {
      var msg = "assertion violation";
      switch (errorInfo.Kind)
      {
        case ErrorKind.Precondition:
          msg = "precondition violation";
          break;

        case ErrorKind.Postcondition:
          msg = "postcondition violation";
          break;

        case ErrorKind.InvariantEntry:
          msg = "loop invariant entry violation";
          break;

        case ErrorKind.InvariantMaintainance:
          msg = "loop invariant maintenance violation";
          break;
      }

      var relatedError = errorInfo.Aux.FirstOrDefault();
      CommandLineOptions.Clo.XmlSink.WriteError(msg, errorInfo.Tok, relatedError.Tok, trace);
    }

  }

}
=======
﻿using System;
using System.Collections.Concurrent;
using System.Collections.Generic;
using System.Diagnostics.Contracts;
using System.IO;
using System.Linq;
using System.Text.RegularExpressions;
using System.Threading;
using System.Threading.Tasks;
using VC;
using BoogiePL = Microsoft.Boogie;
using System.Diagnostics;
using System.Runtime.Caching;

namespace Microsoft.Boogie
{

  #region Output printing

  public interface OutputPrinter
  {
    void ErrorWriteLine(TextWriter tw, string s);
    void ErrorWriteLine(TextWriter tw, string format, params object[] args);
    void AdvisoryWriteLine(string format, params object[] args);
    void Inform(string s, TextWriter tw);
    void WriteTrailer(PipelineStatistics stats);
    void WriteErrorInformation(ErrorInformation errorInfo, TextWriter tw, bool skipExecutionTrace = true);
    void ReportBplError(IToken tok, string message, bool error, TextWriter tw, string category = null);
  }


  public class ConsolePrinter : OutputPrinter
  {
    public void ErrorWriteLine(TextWriter tw, string s)
    {
      Contract.Requires(s != null);
      if (!s.Contains("Error: ") && !s.Contains("Error BP"))
      {
        tw.WriteLine(s);
        return;
      }

      // split the string up into its first line and the remaining lines
      string remaining = null;
      int i = s.IndexOf('\r');
      if (0 <= i)
      {
        remaining = s.Substring(i + 1);
        if (remaining.StartsWith("\n"))
        {
          remaining = remaining.Substring(1);
        }
        s = s.Substring(0, i);
      }

      ConsoleColor col = Console.ForegroundColor;
      Console.ForegroundColor = ConsoleColor.Red;
      tw.WriteLine(s);
      Console.ForegroundColor = col;

      if (remaining != null)
      {
        tw.WriteLine(remaining);
      }
    }


    public void ErrorWriteLine(TextWriter tw, string format, params object[] args)
    {
      Contract.Requires(format != null);
      string s = string.Format(format, args);
      ErrorWriteLine(tw, s);
    }


    public void AdvisoryWriteLine(string format, params object[] args)
    {
      Contract.Requires(format != null);
      ConsoleColor col = Console.ForegroundColor;
      Console.ForegroundColor = ConsoleColor.Yellow;
      Console.WriteLine(format, args);
      Console.ForegroundColor = col;
    }


    /// <summary>
    /// Inform the user about something and proceed with translation normally.
    /// Print newline after the message.
    /// </summary>
    public void Inform(string s, TextWriter tw)
    {
      if (CommandLineOptions.Clo.Trace || CommandLineOptions.Clo.TraceProofObligations)
      {
        tw.WriteLine(s);
      }
    }


    public void WriteTrailer(PipelineStatistics stats)
    {
      Contract.Requires(stats != null);
      Contract.Requires(0 <= stats.VerifiedCount && 0 <= stats.ErrorCount && 0 <= stats.InconclusiveCount && 0 <= stats.TimeoutCount && 0 <= stats.OutOfMemoryCount);

      Console.WriteLine();
      if (CommandLineOptions.Clo.vcVariety == CommandLineOptions.VCVariety.Doomed)
      {
        Console.Write("{0} finished with {1} credible, {2} doomed{3}", CommandLineOptions.Clo.DescriptiveToolName, stats.VerifiedCount, stats.ErrorCount, stats.ErrorCount == 1 ? "" : "s");
      }
      else
      {
        Console.Write("{0} finished with {1} verified, {2} error{3}", CommandLineOptions.Clo.DescriptiveToolName, stats.VerifiedCount, stats.ErrorCount, stats.ErrorCount == 1 ? "" : "s");
      }
      if (stats.InconclusiveCount != 0)
      {
        Console.Write(", {0} inconclusive{1}", stats.InconclusiveCount, stats.InconclusiveCount == 1 ? "" : "s");
      }
      if (stats.TimeoutCount != 0)
      {
        Console.Write(", {0} time out{1}", stats.TimeoutCount, stats.TimeoutCount == 1 ? "" : "s");
      }
      if (stats.OutOfMemoryCount != 0)
      {
        Console.Write(", {0} out of memory", stats.OutOfMemoryCount);
      }
      Console.WriteLine();
      Console.Out.Flush();
    }


    public void WriteErrorInformation(ErrorInformation errorInfo, TextWriter tw, bool skipExecutionTrace = true)
    {
      Contract.Requires(errorInfo != null);

      ReportBplError(errorInfo.Tok, errorInfo.FullMsg, true, tw);

      foreach (var e in errorInfo.Aux)
      {
        if (!(skipExecutionTrace && e.Category.Contains("Execution trace")))
        {
          ReportBplError(e.Tok, e.FullMsg, false, tw);
        }
      }

      tw.Write(errorInfo.Out.ToString());
      tw.Write(errorInfo.Model.ToString());
      tw.Flush();
    }


    public virtual void ReportBplError(IToken tok, string message, bool error, TextWriter tw, string category = null)
    {
      Contract.Requires(message != null);

      if (category != null)
      {
        message = string.Format("{0}: {1}", category, message);
      }
      string s;
      if (tok != null)
      {
        s = string.Format("{0}({1},{2}): {3}", ExecutionEngine.GetFileNameForConsole(tok.filename), tok.line, tok.col, message);
      }
      else
      {
        s = message;
      }
      if (error)
      {
        ErrorWriteLine(tw, s);
      }
      else
      {
        tw.WriteLine(s);
      }
    }
  }

  #endregion


  public enum PipelineOutcome
  {
    Done,
    ResolutionError,
    TypeCheckingError,
    ResolvedAndTypeChecked,
    FatalError,
    VerificationCompleted
  }


  public class PipelineStatistics
  {
    public int ErrorCount;
    public int VerifiedCount;
    public int InconclusiveCount;
    public int TimeoutCount;
    public int OutOfMemoryCount;
    public long[] CachingActionCounts;
    public int CachedErrorCount;
    public int CachedVerifiedCount;
    public int CachedInconclusiveCount;
    public int CachedTimeoutCount;
    public int CachedOutOfMemoryCount;
  }


  #region Error reporting

  public delegate void ErrorReporterDelegate(ErrorInformation errInfo);


  public enum ErrorKind
  {
    Assertion,
    Precondition,
    Postcondition,
    InvariantEntry,
    InvariantMaintainance
  }


  public class ErrorInformationFactory
  {
    public virtual ErrorInformation CreateErrorInformation(IToken tok, string msg, string requestId = null, string originalRequestId = null, string category = null)
    {
      Contract.Requires(1 <= tok.line && 1 <= tok.col);
      Contract.Requires(msg != null);

      return ErrorInformation.CreateErrorInformation(tok, msg, requestId, originalRequestId, category);
    }
  }


  public class ErrorInformation
  {
    public readonly IToken Tok;
    public string Msg;
    public string Category { get; set; }
    public string BoogieErrorCode { get; set; }
    public readonly List<AuxErrorInfo> Aux = new List<AuxErrorInfo>();
    public string OriginalRequestId { get; set; }
    public string RequestId { get; set; }
    public ErrorKind Kind { get; set; }
    public string ImplementationName { get; set; }
    public TextWriter Out = new StringWriter();
    public TextWriter Model = new StringWriter();

    public string FullMsg
    {
      get
      {
        var prefix = Category;
        if (BoogieErrorCode != null)
        {
          prefix = prefix == null ? BoogieErrorCode : prefix + " " + BoogieErrorCode;
        }
        return prefix != null ? string.Format("{0}: {1}", prefix, Msg) : Msg;
      }
    }

    public struct AuxErrorInfo
    {
      public readonly IToken Tok;
      public readonly string Msg;
      public readonly string Category;

      public string FullMsg
      {
        get
        {
          return Category != null ? string.Format("{0}: {1}", Category, Msg) : Msg;
        }
      }

      public AuxErrorInfo(IToken tok, string msg, string category = null)
      {
        Tok = tok;
        Msg = CleanUp(msg);
        Category = category;
      }
    }

    protected ErrorInformation(IToken tok, string msg)
    {
      Contract.Requires(tok != null);
      Contract.Requires(1 <= tok.line && 1 <= tok.col);
      Contract.Requires(msg != null);

      Tok = tok;
      Msg = CleanUp(msg);
    }

    internal static ErrorInformation CreateErrorInformation(IToken tok, string msg, string requestId = null, string originalRequestId = null, string category = null)
    {
      var result = new ErrorInformation(tok, msg);
      result.RequestId = requestId;
      result.OriginalRequestId = originalRequestId;
      result.Category = category;
      return result;
    }

    public virtual void AddAuxInfo(IToken tok, string msg, string category = null)
    {
      Contract.Requires(tok != null);
      Contract.Requires(1 <= tok.line && 1 <= tok.col);
      Contract.Requires(msg != null);
      Aux.Add(new AuxErrorInfo(tok, msg, category));
    }

    protected static string CleanUp(string msg)
    {
      if (msg.ToLower().StartsWith("error: "))
      {
        return msg.Substring(7);
      }
      else
      {
        return msg;
      }
    }
  }

  #endregion


  public sealed class VerificationResult
  {
    public readonly string RequestId;
    public readonly string Checksum;
    public readonly string DependeciesChecksum;
    public readonly string ImplementationName;
    public readonly IToken ImplementationToken;
    public readonly string ProgramId;

    public DateTime Start { get; set; }
    public DateTime End { get; set; }

    public int ProofObligationCount { get { return ProofObligationCountAfter - ProofObligationCountBefore; } }
    public int ProofObligationCountBefore { get; set; }
    public int ProofObligationCountAfter { get; set; }

    public ConditionGeneration.Outcome Outcome { get; set; }
    public List<Counterexample> Errors;

    public ISet<byte[]> AssertionChecksums { get; private set; }

    public VerificationResult(string requestId, Implementation implementation, string programId = null)
    {
      Checksum = implementation.Checksum;
      DependeciesChecksum = implementation.DependencyChecksum;
      RequestId = requestId;
      ImplementationName = implementation.Name;
      ImplementationToken = implementation.tok;
      ProgramId = programId;
      AssertionChecksums = implementation.AssertionChecksums;
    }
  }


  public class PolymorphismChecker : ReadOnlyVisitor
  {
      bool isMonomorphic = true;

      public override DeclWithFormals VisitDeclWithFormals(DeclWithFormals node)
      {
          if (node.TypeParameters.Count > 0)
              isMonomorphic = false;
          return base.VisitDeclWithFormals(node);
      }
      
      public override BinderExpr VisitBinderExpr(BinderExpr node)
      {
          if (node.TypeParameters.Count > 0)
              isMonomorphic = false;
          return base.VisitBinderExpr(node);
      }

      public override MapType VisitMapType(MapType node)
      {
          if (node.TypeParameters.Count > 0)
              isMonomorphic = false;
          return base.VisitMapType(node);
      }

      public override Expr VisitNAryExpr(NAryExpr node)
      {
          BinaryOperator op = node.Fun as BinaryOperator;
          if (op != null && op.Op == BinaryOperator.Opcode.Subtype)
              isMonomorphic = false;
          return base.VisitNAryExpr(node);
      }

      public static bool IsMonomorphic(Program program)
      {
          var checker = new PolymorphismChecker();
          checker.VisitProgram(program);
          return checker.isMonomorphic;
      }
  }

  public class ExecutionEngine
  {
    public static OutputPrinter printer;

    public static ErrorInformationFactory errorInformationFactory = new ErrorInformationFactory();

    static int autoRequestIdCount;

    static readonly string AutoRequestIdPrefix = "auto_request_id_";

    public static string FreshRequestId()
    {
      var id = Interlocked.Increment(ref autoRequestIdCount);
      return AutoRequestIdPrefix + id;
    }

    public static int AutoRequestId(string id)
    {
      if (id.StartsWith(AutoRequestIdPrefix))
      {
        int result;
        if (int.TryParse(id.Substring(AutoRequestIdPrefix.Length), out result))
        {
          return result;
        }
      }
      return -1;
    }

    public readonly static VerificationResultCache Cache = new VerificationResultCache();

    static readonly MemoryCache programCache = new MemoryCache("ProgramCache");
    static readonly CacheItemPolicy policy = new CacheItemPolicy { SlidingExpiration = new TimeSpan(0, 10, 0), Priority = CacheItemPriority.Default };

    public static Program CachedProgram(string programId)
    {
      var result = programCache.Get(programId) as Program;
      return result;
    }
    
    static List<Checker> Checkers = new List<Checker>();

    static DateTime FirstRequestStart;

    static readonly ConcurrentDictionary<string, TimeSpan> TimePerRequest = new ConcurrentDictionary<string, TimeSpan>();
    static readonly ConcurrentDictionary<string, PipelineStatistics> StatisticsPerRequest = new ConcurrentDictionary<string, PipelineStatistics>();

    static readonly ConcurrentDictionary<string, CancellationTokenSource> ImplIdToCancellationTokenSource = new ConcurrentDictionary<string, CancellationTokenSource>();

    static readonly ConcurrentDictionary<string, CancellationTokenSource> RequestIdToCancellationTokenSource = new ConcurrentDictionary<string, CancellationTokenSource>();

    public static void ProcessFiles(List<string> fileNames, bool lookForSnapshots = true, string programId = null)
    {
      Contract.Requires(cce.NonNullElements(fileNames));

      if (programId == null)
      {
        programId = "main_program_id";
      }

      if (CommandLineOptions.Clo.VerifySeparately && 1 < fileNames.Count)
      {
        foreach (var f in fileNames)
        {
          ProcessFiles(new List<string> { f }, lookForSnapshots, f);
        }
        return;
      }

      if (0 <= CommandLineOptions.Clo.VerifySnapshots && lookForSnapshots)
      {
        var snapshotsByVersion = LookForSnapshots(fileNames);
        foreach (var s in snapshotsByVersion)
        {
          ProcessFiles(new List<string>(s), false, programId);
        }
        return;
      }

      using (XmlFileScope xf = new XmlFileScope(CommandLineOptions.Clo.XmlSink, fileNames[fileNames.Count - 1]))
      {
        Program program = ParseBoogieProgram(fileNames, false);
        if (program == null)
          return;
        if (CommandLineOptions.Clo.PrintFile != null)
        {
          PrintBplFile(CommandLineOptions.Clo.PrintFile, program, false, true, CommandLineOptions.Clo.PrettyPrint);
        }

        LinearTypeChecker linearTypeChecker;
        MoverTypeChecker moverTypeChecker;
        PipelineOutcome oc = ResolveAndTypecheck(program, fileNames[fileNames.Count - 1], out linearTypeChecker, out moverTypeChecker);
        if (oc != PipelineOutcome.ResolvedAndTypeChecked)
          return;

        if (CommandLineOptions.Clo.PrintCFGPrefix != null)
        {
          foreach (var impl in program.Implementations)
          {
            using (StreamWriter sw = new StreamWriter(CommandLineOptions.Clo.PrintCFGPrefix + "." + impl.Name + ".dot"))
            {
              sw.Write(program.ProcessLoops(impl).ToDot());
            }
          }
        }

        if (CommandLineOptions.Clo.StratifiedInlining == 0)
        {
          Concurrency.Transform(linearTypeChecker, moverTypeChecker);
          (new LinearEraser()).VisitProgram(program);
          if (CommandLineOptions.Clo.OwickiGriesDesugaredOutputFile != null)
          {
              int oldPrintUnstructured = CommandLineOptions.Clo.PrintUnstructured;
              CommandLineOptions.Clo.PrintUnstructured = 1;
              PrintBplFile(CommandLineOptions.Clo.OwickiGriesDesugaredOutputFile, program, false, false, CommandLineOptions.Clo.PrettyPrint);
              CommandLineOptions.Clo.PrintUnstructured = oldPrintUnstructured;
          }
        }

        EliminateDeadVariables(program);

        CoalesceBlocks(program);

        Inline(program);

        var stats = new PipelineStatistics();
        oc = InferAndVerify(program, stats, 1 < CommandLineOptions.Clo.VerifySnapshots ? programId : null);
        switch (oc)
        {
          case PipelineOutcome.Done:
          case PipelineOutcome.VerificationCompleted:
            printer.WriteTrailer(stats);
            break;
          default:
            break;
        }
      }
    }

    public static IList<IList<string>> LookForSnapshots(IList<string> fileNames)
    {
      Contract.Requires(fileNames != null);

      var result = new List<IList<string>>();
      for (int version = 0; true; version++)
      {
        var nextSnapshot = new List<string>();
        foreach (var name in fileNames)
        {
          var versionedName = name.Replace(Path.GetExtension(name), ".v" + version + Path.GetExtension(name));
          if (File.Exists(versionedName))
          {
            nextSnapshot.Add(versionedName);
          }
        }
        if (nextSnapshot.Any())
        {
          result.Add(nextSnapshot);
        }
        else
        {
          break;
        }
      }
      return result;
    }


    public static void CoalesceBlocks(Program program)
    {
      if (CommandLineOptions.Clo.CoalesceBlocks)
      {
        if (CommandLineOptions.Clo.Trace)
          Console.WriteLine("Coalescing blocks...");
        Microsoft.Boogie.BlockCoalescer.CoalesceBlocks(program);
      }
    }


    public static void CollectModSets(Program program)
    {
      if (CommandLineOptions.Clo.DoModSetAnalysis)
      {
        new ModSetCollector().DoModSetAnalysis(program);
      }
    }


    public static void EliminateDeadVariables(Program program)
    {
      Microsoft.Boogie.UnusedVarEliminator.Eliminate(program);
    }


    public static void PrintBplFile(string filename, Program program, bool allowPrintDesugaring, bool setTokens = true, bool pretty = false)
    {
      Contract.Requires(program != null);
      Contract.Requires(filename != null);
      bool oldPrintDesugaring = CommandLineOptions.Clo.PrintDesugarings;
      if (!allowPrintDesugaring)
      {
        CommandLineOptions.Clo.PrintDesugarings = false;
      }
      using (TokenTextWriter writer = filename == "-" ?
                                      new TokenTextWriter("<console>", Console.Out, setTokens, pretty) :
                                      new TokenTextWriter(filename, setTokens, pretty))
      {
        if (CommandLineOptions.Clo.ShowEnv != CommandLineOptions.ShowEnvironment.Never)
        {
          writer.WriteLine("// " + CommandLineOptions.Clo.Version);
          writer.WriteLine("// " + CommandLineOptions.Clo.Environment);
        }
        writer.WriteLine();
        program.Emit(writer);
      }
      CommandLineOptions.Clo.PrintDesugarings = oldPrintDesugaring;
    }


    /// <summary>
    /// Parse the given files into one Boogie program.  If an I/O or parse error occurs, an error will be printed
    /// and null will be returned.  On success, a non-null program is returned.
    /// </summary>
    public static Program ParseBoogieProgram(List<string> fileNames, bool suppressTraceOutput)
    {
      Contract.Requires(cce.NonNullElements(fileNames));

      Program program = null;
      bool okay = true;
      for (int fileId = 0; fileId < fileNames.Count; fileId++)
      {
        string bplFileName = fileNames[fileId];
        if (!suppressTraceOutput)
        {
          if (CommandLineOptions.Clo.XmlSink != null)
          {
            CommandLineOptions.Clo.XmlSink.WriteFileFragment(bplFileName);
          }
          if (CommandLineOptions.Clo.Trace)
          {
            Console.WriteLine("Parsing " + GetFileNameForConsole(bplFileName));
          }
        }

        Program programSnippet;
        int errorCount;
        try
        {
          var defines = new List<string>() { "FILE_" + fileId };
          errorCount = Parser.Parse(bplFileName, defines, out programSnippet, CommandLineOptions.Clo.UseBaseNameForFileName);
          if (programSnippet == null || errorCount != 0)
          {
            Console.WriteLine("{0} parse errors detected in {1}", errorCount, GetFileNameForConsole(bplFileName));
            okay = false;
            continue;
          }
        }
        catch (IOException e)
        {
          printer.ErrorWriteLine(Console.Out, "Error opening file \"{0}\": {1}", GetFileNameForConsole(bplFileName), e.Message);
          okay = false;
          continue;
        }
        if (program == null)
        {
          program = programSnippet;
        }
        else if (programSnippet != null)
        {
          program.AddTopLevelDeclarations(programSnippet.TopLevelDeclarations);
        }
      }
      if (!okay)
      {
        return null;
      }
      else if (program == null)
      {
        return new Program();
      }
      else
      {
        return program;
      }
    }

    internal static string GetFileNameForConsole(string filename)
    {
      return (CommandLineOptions.Clo.UseBaseNameForFileName && !string.IsNullOrEmpty(filename) && filename != "<console>") ? System.IO.Path.GetFileName(filename) : filename;
    }


    /// <summary>
    /// Resolves and type checks the given Boogie program.  Any errors are reported to the
    /// console.  Returns:
    ///  - Done if no errors occurred, and command line specified no resolution or no type checking.
    ///  - ResolutionError if a resolution error occurred
    ///  - TypeCheckingError if a type checking error occurred
    ///  - ResolvedAndTypeChecked if both resolution and type checking succeeded
    /// </summary>
    public static PipelineOutcome ResolveAndTypecheck(Program program, string bplFileName, out LinearTypeChecker linearTypeChecker, out MoverTypeChecker moverTypeChecker)
    {
      Contract.Requires(program != null);
      Contract.Requires(bplFileName != null);

      linearTypeChecker = null;
      moverTypeChecker = null;

      // ---------- Resolve ------------------------------------------------------------

      if (CommandLineOptions.Clo.NoResolve)
      {
        return PipelineOutcome.Done;
      }

      int errorCount = program.Resolve();
      if (errorCount != 0)
      {
        Console.WriteLine("{0} name resolution errors detected in {1}", errorCount, GetFileNameForConsole(bplFileName));
        return PipelineOutcome.ResolutionError;
      }

      // ---------- Type check ------------------------------------------------------------

      if (CommandLineOptions.Clo.NoTypecheck)
      {
        return PipelineOutcome.Done;
      }

      errorCount = program.Typecheck();
      if (errorCount != 0)
      {
        Console.WriteLine("{0} type checking errors detected in {1}", errorCount, GetFileNameForConsole(bplFileName));
        return PipelineOutcome.TypeCheckingError;
      }

      if (PolymorphismChecker.IsMonomorphic(program))
      {
          CommandLineOptions.Clo.TypeEncodingMethod = CommandLineOptions.TypeEncoding.Monomorphic;
      }

      CollectModSets(program);

      moverTypeChecker = new MoverTypeChecker(program);
      moverTypeChecker.TypeCheck();
      if (moverTypeChecker.errorCount != 0)
      {
          Console.WriteLine("{0} type checking errors detected in {1}", moverTypeChecker.errorCount, GetFileNameForConsole(bplFileName));
          return PipelineOutcome.TypeCheckingError;
      }

      linearTypeChecker = new LinearTypeChecker(program);
      linearTypeChecker.TypeCheck();
      if (linearTypeChecker.errorCount == 0)
      {
        linearTypeChecker.Transform();
      }
      else
      {
        Console.WriteLine("{0} type checking errors detected in {1}", linearTypeChecker.errorCount, GetFileNameForConsole(bplFileName));
        return PipelineOutcome.TypeCheckingError;
      }

      if (CommandLineOptions.Clo.PrintFile != null && CommandLineOptions.Clo.PrintDesugarings)
      {
        // if PrintDesugaring option is engaged, print the file here, after resolution and type checking
        PrintBplFile(CommandLineOptions.Clo.PrintFile, program, true, true, CommandLineOptions.Clo.PrettyPrint);
      }

      return PipelineOutcome.ResolvedAndTypeChecked;
    }


    public static void Inline(Program program)
    {
      Contract.Requires(program != null);
      
      if (CommandLineOptions.Clo.Trace)
          Console.WriteLine("Inlining...");

      // Inline
      var TopLevelDeclarations = cce.NonNull(program.TopLevelDeclarations);

      if (CommandLineOptions.Clo.ProcedureInlining != CommandLineOptions.Inlining.None)
      {
        bool inline = false;
        foreach (var d in TopLevelDeclarations)
        {
            if ((d is Procedure || d is Implementation) && d.FindExprAttribute("inline") != null)
            {
                inline = true;
            }
        }
        if (inline)
        {
          foreach (var impl in TopLevelDeclarations.OfType<Implementation>())
          {
            impl.OriginalBlocks = impl.Blocks;
            impl.OriginalLocVars = impl.LocVars;
          }
          foreach (var impl in TopLevelDeclarations.OfType<Implementation>())
          {
            if (CommandLineOptions.Clo.UserWantsToCheckRoutine(impl.Name) && !impl.SkipVerification)
            {
              Inliner.ProcessImplementation(program, impl);
            }
          }
          foreach (var impl in TopLevelDeclarations.OfType<Implementation>())
          {
            impl.OriginalBlocks = null;
            impl.OriginalLocVars = null;
          }
        }
      }
    }


    /// <summary>
    /// Given a resolved and type checked Boogie program, infers invariants for the program
    /// and then attempts to verify it.  Returns:
    ///  - Done if command line specified no verification
    ///  - FatalError if a fatal error occurred, in which case an error has been printed to console
    ///  - VerificationCompleted if inference and verification completed, in which the out
    ///    parameters contain meaningful values
    /// </summary>
    public static PipelineOutcome InferAndVerify(Program program,
                                                 PipelineStatistics stats,
                                                 string programId = null,
                                                 ErrorReporterDelegate er = null, string requestId = null)
    {
      Contract.Requires(program != null);
      Contract.Requires(stats != null);
      Contract.Ensures(0 <= Contract.ValueAtReturn(out stats.InconclusiveCount) && 0 <= Contract.ValueAtReturn(out stats.TimeoutCount));

      if (requestId == null)
      {
        requestId = FreshRequestId();
      }

      var start = DateTime.UtcNow;

      #region Do some pre-abstract-interpretation preprocessing on the program
      // Doing lambda expansion before abstract interpretation means that the abstract interpreter
      // never needs to see any lambda expressions.  (On the other hand, if it were useful for it
      // to see lambdas, then it would be better to more lambda expansion until after infererence.)
      if (CommandLineOptions.Clo.ExpandLambdas) {
        LambdaHelper.ExpandLambdas(program);
        //PrintBplFile ("-", program, true);
      }
      #endregion

      #region Infer invariants using Abstract Interpretation

      // Always use (at least) intervals, if not specified otherwise (e.g. with the "/noinfer" switch)
      if (CommandLineOptions.Clo.UseAbstractInterpretation)
      {
        if (!CommandLineOptions.Clo.Ai.J_Intervals && !CommandLineOptions.Clo.Ai.J_Trivial)
        {
          // use /infer:j as the default
          CommandLineOptions.Clo.Ai.J_Intervals = true;
        }
      }
      Microsoft.Boogie.AbstractInterpretation.NativeAbstractInterpretation.RunAbstractInterpretation(program);

      #endregion

      #region Do some post-abstract-interpretation preprocessing on the program (e.g., loop unrolling)

      if (CommandLineOptions.Clo.LoopUnrollCount != -1)
      {
        program.UnrollLoops(CommandLineOptions.Clo.LoopUnrollCount, CommandLineOptions.Clo.SoundLoopUnrolling);
      }

      Dictionary<string, Dictionary<string, Block>> extractLoopMappingInfo = null;
      if (CommandLineOptions.Clo.ExtractLoops)
      {
        extractLoopMappingInfo = program.ExtractLoops();
      }

      if (CommandLineOptions.Clo.PrintInstrumented)
      {
        program.Emit(new TokenTextWriter(Console.Out, CommandLineOptions.Clo.PrettyPrint));
      }
      #endregion

      if (!CommandLineOptions.Clo.Verify)
      {
        return PipelineOutcome.Done;
      }

      #region Run Houdini and verify
      if (CommandLineOptions.Clo.ContractInfer)
      {
        return RunHoudini(program, stats, er);
      }
      #endregion

      #region Select and prioritize implementations that should be verified

      var impls = program.Implementations.Where(
        impl => impl != null && CommandLineOptions.Clo.UserWantsToCheckRoutine(cce.NonNull(impl.Name)) && !impl.SkipVerification);

      // operate on a stable copy, in case it gets updated while we're running
      Implementation[] stablePrioritizedImpls = null;
      if (0 < CommandLineOptions.Clo.VerifySnapshots)
      {
        OtherDefinitionAxiomsCollector.Collect(program.Axioms);
        DependencyCollector.Collect(program);
        stablePrioritizedImpls = impls.OrderByDescending(
          impl => impl.Priority != 1 ? impl.Priority : Cache.VerificationPriority(impl)).ToArray();
      }
      else
      {
        stablePrioritizedImpls = impls.OrderByDescending(impl => impl.Priority).ToArray();
      }

      #endregion

      if (1 < CommandLineOptions.Clo.VerifySnapshots)
      {
        CachedVerificationResultInjector.Inject(program, stablePrioritizedImpls, requestId, programId, out stats.CachingActionCounts);
      }

      #region Verify each implementation

      var outputCollector = new OutputCollector(stablePrioritizedImpls);
      var outcome = PipelineOutcome.VerificationCompleted;

      try
      {
          var cts = new CancellationTokenSource();
          RequestIdToCancellationTokenSource.AddOrUpdate(requestId, cts, (k, ov) => cts);

          var tasks = new Task[stablePrioritizedImpls.Length];
          // We use this semaphore to limit the number of tasks that are currently executing.
          var semaphore = new SemaphoreSlim(CommandLineOptions.Clo.VcsCores);

          // Create a task per implementation.
          for (int i = 0; i < stablePrioritizedImpls.Length; i++)
          {
              var taskIndex = i;
              var id = stablePrioritizedImpls[taskIndex].Id;

              CancellationTokenSource old;
              if (ImplIdToCancellationTokenSource.TryGetValue(id, out old))
              {
                  old.Cancel();
              }
              ImplIdToCancellationTokenSource.AddOrUpdate(id, cts, (k, ov) => cts);

              var t = new Task((dummy) =>
                  {
                      try
                      {
                          if (outcome == PipelineOutcome.FatalError)
                          {
                              return;
                          }
                          if (cts.Token.IsCancellationRequested)
                          {
                              cts.Token.ThrowIfCancellationRequested();
                          }
                          VerifyImplementation(program, stats, er, requestId, extractLoopMappingInfo, stablePrioritizedImpls, taskIndex, outputCollector, Checkers, programId);
                          ImplIdToCancellationTokenSource.TryRemove(id, out old);
                      }
                      finally
                      {
                          semaphore.Release();
                      }
                  }, cts.Token, TaskCreationOptions.None);
              tasks[taskIndex] = t;
          }

          // Execute the tasks.
          int j = 0;
          for (; j < stablePrioritizedImpls.Length && outcome != PipelineOutcome.FatalError; j++)
          {
              try
              {
                  semaphore.Wait(cts.Token);
              }
              catch (OperationCanceledException)
              {                  
                  break;
              }
              tasks[j].Start(TaskScheduler.Default);
          }

          // Don't wait for tasks that haven't been started yet.
          tasks = tasks.Take(j).ToArray();
          Task.WaitAll(tasks);
      }
      catch (AggregateException ae)
      {
          ae.Handle(e =>
          {
              var pe = e as ProverException;
              if (pe != null)
              {
                  printer.ErrorWriteLine(Console.Out, "Fatal Error: ProverException: {0}", e);
                  outcome = PipelineOutcome.FatalError;
                  return true;
              }
              var oce = e as OperationCanceledException;
              if (oce != null)
              {
                  return true;
              }
              return false;
          });
      }
      finally
      {
        CleanupCheckers(requestId);
      }

      cce.NonNull(CommandLineOptions.Clo.TheProverFactory).Close();

      outputCollector.WriteMoreOutput();

      if (1 < CommandLineOptions.Clo.VerifySnapshots && programId != null)
      {
        program.FreezeTopLevelDeclarations();
        programCache.Set(programId, program, policy);
      }

      if (0 <= CommandLineOptions.Clo.VerifySnapshots && CommandLineOptions.Clo.TraceCachingForBenchmarking)
      {
        var end = DateTime.UtcNow;
        if (TimePerRequest.Count == 0)
        {
          FirstRequestStart = start;
        }
        TimePerRequest[requestId] = end.Subtract(start);
        StatisticsPerRequest[requestId] = stats;

        var printTimes = true;

        Console.Out.WriteLine(CachedVerificationResultInjector.Statistics.Output(printTimes));

        Console.Out.WriteLine("Statistics per request as CSV:");
        var actions = string.Join(", ", Enum.GetNames(typeof(VC.ConditionGeneration.CachingAction)));
        Console.Out.WriteLine("Request ID{0}, Error, E (C), Inconclusive, I (C), Out of Memory, OoM (C), Timeout, T (C), Verified, V (C), {1}", printTimes ? ", Time (ms)" : "", actions);
        foreach (var kv in TimePerRequest.OrderBy(kv => ExecutionEngine.AutoRequestId(kv.Key)))
        {
          var s = StatisticsPerRequest[kv.Key];
          var cacs = s.CachingActionCounts;
          var c = cacs != null ? ", " + cacs.Select(ac => string.Format("{0,3}", ac)).Concat(", ") : "";
          var t = printTimes ? string.Format(", {0,8:F0}", kv.Value.TotalMilliseconds) : "";
          Console.Out.WriteLine("{0,-19}{1}, {2,2}, {3,2}, {4,2}, {5,2}, {6,2}, {7,2}, {8,2}, {9,2}, {10,2}, {11,2}{12}", kv.Key, t, s.ErrorCount, s.CachedErrorCount, s.InconclusiveCount, s.CachedInconclusiveCount, s.OutOfMemoryCount, s.CachedOutOfMemoryCount, s.TimeoutCount, s.CachedTimeoutCount, s.VerifiedCount, s.CachedVerifiedCount, c);
        }

        if (printTimes)
        {
          Console.Out.WriteLine();
          Console.Out.WriteLine("Total time (ms) since first request: {0:F0}", end.Subtract(FirstRequestStart).TotalMilliseconds);
        }
      }

      #endregion

      if (SecureVCGen.outfile != null)
          SecureVCGen.outfile.Close();

      return outcome;
    }

    public static void CancelRequest(string requestId)
    {
      Contract.Requires(requestId != null);

      CancellationTokenSource cts;
      if (RequestIdToCancellationTokenSource.TryGetValue(requestId, out cts))
      {
        cts.Cancel();

        CleanupCheckers(requestId);
      }
    }


    private static void CleanupCheckers(string requestId)
    {
      if (requestId != null)
      {
        CancellationTokenSource old;
        RequestIdToCancellationTokenSource.TryRemove(requestId, out old);
      }
      lock (RequestIdToCancellationTokenSource)
      {
        if (RequestIdToCancellationTokenSource.IsEmpty)
        {
          lock (Checkers)
          {
            foreach (Checker checker in Checkers)
            {
              Contract.Assert(checker != null);
              checker.Close();
            }
          }
        }
      }
    }


    private static void VerifyImplementation(Program program, PipelineStatistics stats, ErrorReporterDelegate er, string requestId, Dictionary<string, Dictionary<string, Block>> extractLoopMappingInfo, Implementation[] stablePrioritizedImpls, int index, OutputCollector outputCollector, List<Checker> checkers, string programId)
    {
      Implementation impl = stablePrioritizedImpls[index];
      VerificationResult verificationResult = null;
      var output = new StringWriter();

      printer.Inform("", output);  // newline
      printer.Inform(string.Format("Verifying {0} ...", impl.Name), output);

      int priority = 0;
      if (0 < CommandLineOptions.Clo.VerifySnapshots)
      {
        verificationResult = Cache.Lookup(impl, out priority);
      }

      var wasCached = false;
      if (verificationResult != null && priority == Priority.SKIP)
      {
        if (CommandLineOptions.Clo.XmlSink != null)
        {
          CommandLineOptions.Clo.XmlSink.WriteStartMethod(impl.Name, verificationResult.Start);
        }

        printer.Inform(string.Format("Retrieving cached verification result for implementation {0}...", impl.Name), output);
        wasCached = true;
      }
      else
      {
        #region Verify the implementation

        verificationResult = new VerificationResult(requestId, impl, programId);

        using (var vcgen = CreateVCGen(program, checkers))
        {
          vcgen.CachingActionCounts = stats.CachingActionCounts;
          verificationResult.ProofObligationCountBefore = vcgen.CumulativeAssertionCount;
          verificationResult.Start = DateTime.UtcNow;

          if (CommandLineOptions.Clo.XmlSink != null)
          {
            CommandLineOptions.Clo.XmlSink.WriteStartMethod(impl.Name, verificationResult.Start);
          }
          try
          {
            if (CommandLineOptions.Clo.inferLeastForUnsat != null)
            {
              var svcgen = vcgen as VC.StratifiedVCGen;
              Contract.Assert(svcgen != null);
              var ss = new HashSet<string>();
              foreach (var c in program.Constants)
              {
                if (!c.Name.StartsWith(CommandLineOptions.Clo.inferLeastForUnsat)) continue;
                ss.Add(c.Name);
              }
              verificationResult.Outcome = svcgen.FindLeastToVerify(impl, ref ss);
              verificationResult.Errors = new List<Counterexample>();
              output.WriteLine("Result: {0}", string.Join(" ", ss));
            }
            else
            {
              verificationResult.Outcome = vcgen.VerifyImplementation(impl, out verificationResult.Errors, requestId);
              if (CommandLineOptions.Clo.ExtractLoops && verificationResult.Errors != null)
              {
                var vcg = vcgen as VCGen;
                if (vcg != null)
                {
                  for (int i = 0; i < verificationResult.Errors.Count; i++)
                  {
                    verificationResult.Errors[i] = vcg.extractLoopTrace(verificationResult.Errors[i], impl.Name, program, extractLoopMappingInfo);
                  }
                }
              }
            }
          }
          catch (VCGenException e)
          {
            var errorInfo = errorInformationFactory.CreateErrorInformation(impl.tok, String.Format("{0} (encountered in implementation {1}).", e.Message, impl.Name), requestId, "Error");
            errorInfo.BoogieErrorCode = "BP5010";
            errorInfo.ImplementationName = impl.Name;
            printer.WriteErrorInformation(errorInfo, output);
            if (er != null)
            {
              lock (er)
              {
                er(errorInfo);
              }
            }
            verificationResult.Errors = null;
            verificationResult.Outcome = VCGen.Outcome.Inconclusive;
          }
          catch (UnexpectedProverOutputException upo)
          {
            printer.AdvisoryWriteLine("Advisory: {0} SKIPPED because of internal error: unexpected prover output: {1}", impl.Name, upo.Message);
            verificationResult.Errors = null;
            verificationResult.Outcome = VCGen.Outcome.Inconclusive;
          }

          verificationResult.ProofObligationCountAfter = vcgen.CumulativeAssertionCount;
          verificationResult.End = DateTime.UtcNow;
        }

        #endregion

        #region Cache the verification result

        if (0 < CommandLineOptions.Clo.VerifySnapshots && !string.IsNullOrEmpty(impl.Checksum))
        {
          Cache.Insert(impl, verificationResult);
        }

        #endregion
      }

      #region Process the verification results and statistics

      ProcessOutcome(verificationResult.Outcome, verificationResult.Errors, TimeIndication(verificationResult), stats, output, impl.TimeLimit, er, verificationResult.ImplementationName, verificationResult.ImplementationToken, verificationResult.RequestId, wasCached);

      ProcessErrors(verificationResult.Errors, verificationResult.Outcome, output, er, impl);

      if (CommandLineOptions.Clo.XmlSink != null)
      {
        CommandLineOptions.Clo.XmlSink.WriteEndMethod(verificationResult.Outcome.ToString().ToLowerInvariant(), verificationResult.End, verificationResult.End - verificationResult.Start);
      }

      outputCollector.Add(index, output);

      outputCollector.WriteMoreOutput();

      if (verificationResult.Outcome == VCGen.Outcome.Errors || CommandLineOptions.Clo.Trace)
      {
        Console.Out.Flush();
      }

      #endregion
    }


    class OutputCollector
    {
      StringWriter[] outputs;

      int nextPrintableIndex = 0;

      public OutputCollector(Implementation[] implementations)
      {
        outputs = new StringWriter[implementations.Length];
      }

      public void WriteMoreOutput()
      {
        lock (outputs)
        {
          for (; nextPrintableIndex < outputs.Length && outputs[nextPrintableIndex] != null; nextPrintableIndex++)
          {
            Console.Write(outputs[nextPrintableIndex].ToString());
            outputs[nextPrintableIndex] = null;
            Console.Out.Flush();
          }
        }
      }

      public void Add(int index, StringWriter output)
      {
        Contract.Requires(0 <= index && index < outputs.Length);
        Contract.Requires(output != null);

        lock (this)
        {
          outputs[index] = output;
        }
      }
    }


    private static ConditionGeneration CreateVCGen(Program program, List<Checker> checkers)
    {
      ConditionGeneration vcgen = null;
      if (CommandLineOptions.Clo.vcVariety == CommandLineOptions.VCVariety.Doomed)
      {
        vcgen = new DCGen(program, CommandLineOptions.Clo.SimplifyLogFilePath, CommandLineOptions.Clo.SimplifyLogFileAppend, checkers);
      }
      else if (CommandLineOptions.Clo.FixedPointEngine != null)
      {
        vcgen = new FixedpointVC(program, CommandLineOptions.Clo.SimplifyLogFilePath, CommandLineOptions.Clo.SimplifyLogFileAppend, checkers);
      }
      else if (CommandLineOptions.Clo.StratifiedInlining > 0)
      {
        vcgen = new StratifiedVCGen(program, CommandLineOptions.Clo.SimplifyLogFilePath, CommandLineOptions.Clo.SimplifyLogFileAppend, checkers);
      }
      else if (CommandLineOptions.Clo.SecureVcGen != null)
      {
          vcgen = new SecureVCGen(program, CommandLineOptions.Clo.SimplifyLogFilePath, CommandLineOptions.Clo.SimplifyLogFileAppend, checkers);
      }
      else
      {
          vcgen = new VCGen(program, CommandLineOptions.Clo.SimplifyLogFilePath, CommandLineOptions.Clo.SimplifyLogFileAppend, checkers);
      }
      return vcgen;
    }


    #region Houdini

    private static PipelineOutcome RunHoudini(Program program, PipelineStatistics stats, ErrorReporterDelegate er)
    {
      Contract.Requires(stats != null);

      if (CommandLineOptions.Clo.AbstractHoudini != null)
      {
        return RunAbstractHoudini(program, stats, er);
      }

      if (CommandLineOptions.Clo.StagedHoudini != null)
      {
        return RunStagedHoudini(program, stats, er);
      }

      Houdini.HoudiniSession.HoudiniStatistics houdiniStats = new Houdini.HoudiniSession.HoudiniStatistics();
      Houdini.Houdini houdini = new Houdini.Houdini(program, houdiniStats);
      Houdini.HoudiniOutcome outcome = houdini.PerformHoudiniInference();
      houdini.Close();

      if (CommandLineOptions.Clo.PrintAssignment)
      {
        Console.WriteLine("Assignment computed by Houdini:");
        foreach (var x in outcome.assignment)
        {
          Console.WriteLine(x.Key + " = " + x.Value);
        }
      }

      if (CommandLineOptions.Clo.Trace)
      {
        int numTrueAssigns = 0;
        foreach (var x in outcome.assignment)
        {
          if (x.Value)
            numTrueAssigns++;
        }
        Console.WriteLine("Number of true assignments = " + numTrueAssigns);
        Console.WriteLine("Number of false assignments = " + (outcome.assignment.Count - numTrueAssigns));
        Console.WriteLine("Prover time = " + houdiniStats.proverTime.ToString("F2"));
        Console.WriteLine("Unsat core prover time = " + houdiniStats.unsatCoreProverTime.ToString("F2"));
        Console.WriteLine("Number of prover queries = " + houdiniStats.numProverQueries);
        Console.WriteLine("Number of unsat core prover queries = " + houdiniStats.numUnsatCoreProverQueries);
        Console.WriteLine("Number of unsat core prunings = " + houdiniStats.numUnsatCorePrunings);
      }

      foreach (Houdini.VCGenOutcome x in outcome.implementationOutcomes.Values)
      {
        ProcessOutcome(x.outcome, x.errors, "", stats, Console.Out, CommandLineOptions.Clo.ProverKillTime, er);
        ProcessErrors(x.errors, x.outcome, Console.Out, er);
      }

      return PipelineOutcome.Done;
    }

    public static Program ProgramFromFile(string filename) {
      Program p = ParseBoogieProgram(new List<string> { filename }, false);
      System.Diagnostics.Debug.Assert(p != null);
      LinearTypeChecker linearTypeChecker;
      MoverTypeChecker moverTypeChecker;
      PipelineOutcome oc = ExecutionEngine.ResolveAndTypecheck(p, filename, out linearTypeChecker, out moverTypeChecker);
      System.Diagnostics.Debug.Assert(oc == PipelineOutcome.ResolvedAndTypeChecked);
      return p;
    }

    private static PipelineOutcome RunStagedHoudini(Program program, PipelineStatistics stats, ErrorReporterDelegate er)
    {
      Houdini.HoudiniSession.HoudiniStatistics houdiniStats = new Houdini.HoudiniSession.HoudiniStatistics();
      Houdini.StagedHoudini stagedHoudini = new Houdini.StagedHoudini(program, houdiniStats, ProgramFromFile);
      Houdini.HoudiniOutcome outcome = stagedHoudini.PerformStagedHoudiniInference();

      if (CommandLineOptions.Clo.PrintAssignment)
      {
        Console.WriteLine("Assignment computed by Houdini:");
        foreach (var x in outcome.assignment)
        {
          Console.WriteLine(x.Key + " = " + x.Value);
        }
      }

      if (CommandLineOptions.Clo.Trace)
      {
        int numTrueAssigns = 0;
        foreach (var x in outcome.assignment)
        {
          if (x.Value)
            numTrueAssigns++;
        }
        Console.WriteLine("Number of true assignments = " + numTrueAssigns);
        Console.WriteLine("Number of false assignments = " + (outcome.assignment.Count - numTrueAssigns));
        Console.WriteLine("Prover time = " + houdiniStats.proverTime.ToString("F2"));
        Console.WriteLine("Unsat core prover time = " + houdiniStats.unsatCoreProverTime.ToString("F2"));
        Console.WriteLine("Number of prover queries = " + houdiniStats.numProverQueries);
        Console.WriteLine("Number of unsat core prover queries = " + houdiniStats.numUnsatCoreProverQueries);
        Console.WriteLine("Number of unsat core prunings = " + houdiniStats.numUnsatCorePrunings);
      }

      foreach (Houdini.VCGenOutcome x in outcome.implementationOutcomes.Values)
      {
        ProcessOutcome(x.outcome, x.errors, "", stats, Console.Out, CommandLineOptions.Clo.ProverKillTime, er);
        ProcessErrors(x.errors, x.outcome, Console.Out, er);
      }

      return PipelineOutcome.Done;

    }


    private static PipelineOutcome RunAbstractHoudini(Program program, PipelineStatistics stats, ErrorReporterDelegate er)
    {
      Contract.Requires(stats != null);

      //CommandLineOptions.Clo.PrintErrorModel = 1;
      CommandLineOptions.Clo.UseProverEvaluate = true;
      CommandLineOptions.Clo.ModelViewFile = "z3model";
      CommandLineOptions.Clo.UseArrayTheory = true;
      CommandLineOptions.Clo.TypeEncodingMethod = CommandLineOptions.TypeEncoding.Monomorphic;
      Houdini.AbstractDomainFactory.Initialize(program);
      var domain = Houdini.AbstractDomainFactory.GetInstance(CommandLineOptions.Clo.AbstractHoudini);

      // Run Abstract Houdini
      var abs = new Houdini.AbsHoudini(program, domain);
      var absout = abs.ComputeSummaries();
      ProcessOutcome(absout.outcome, absout.errors, "", stats, Console.Out, CommandLineOptions.Clo.ProverKillTime, er);
      ProcessErrors(absout.errors, absout.outcome, Console.Out, er);

      //Houdini.PredicateAbs.Initialize(program);
      //var abs = new Houdini.AbstractHoudini(program);
      //abs.computeSummaries(new Houdini.PredicateAbs(program.TopLevelDeclarations.OfType<Implementation>().First().Name));

      return PipelineOutcome.Done;
    }

    #endregion


    private static string TimeIndication(VerificationResult verificationResult)
    {
      var result = "";
      if (CommandLineOptions.Clo.Trace)
      {
        result = string.Format("  [{0:F3} s, {1} proof obligation{2}]  ", (verificationResult.End - verificationResult.Start).TotalSeconds, verificationResult.ProofObligationCount, verificationResult.ProofObligationCount == 1 ? "" : "s");
      }
      else if (CommandLineOptions.Clo.TraceProofObligations)
      {
        result = string.Format("  [{0} proof obligation{1}]  ", verificationResult.ProofObligationCount, verificationResult.ProofObligationCount == 1 ? "" : "s");
      }
      return result;
    }


    private static void ProcessOutcome(VC.VCGen.Outcome outcome, List<Counterexample> errors, string timeIndication,
                                       PipelineStatistics stats, TextWriter tw, int timeLimit, ErrorReporterDelegate er = null, string implName = null, IToken implTok = null, string requestId = null, bool wasCached = false)
    {
      Contract.Requires(stats != null);

      UpdateStatistics(stats, outcome, errors, wasCached);

      printer.Inform(timeIndication + OutcomeIndication(outcome, errors), tw);

      ReportOutcome(outcome, er, implName, implTok, requestId, tw, timeLimit);
    }


    private static void ReportOutcome(VC.VCGen.Outcome outcome, ErrorReporterDelegate er, string implName, IToken implTok, string requestId, TextWriter tw, int timeLimit)
    {
      ErrorInformation errorInfo = null;

      switch (outcome)
      {
        case VCGen.Outcome.ReachedBound:
          tw.WriteLine(string.Format("Stratified Inlining: Reached recursion bound of {0}", CommandLineOptions.Clo.RecursionBound));
          break;
        case VCGen.Outcome.TimedOut:
          if (implName != null && implTok != null)
          {
            errorInfo = errorInformationFactory.CreateErrorInformation(implTok, string.Format("Verification timed out after {0} seconds ({1})", timeLimit, implName), requestId);
          }
          break;
        case VCGen.Outcome.OutOfMemory:
          if (implName != null && implTok != null)
          {
            errorInfo = errorInformationFactory.CreateErrorInformation(implTok, "Verification out of memory (" + implName + ")", requestId);
          }
          break;
        case VCGen.Outcome.Inconclusive:
          if (implName != null && implTok != null)
          {
            errorInfo = errorInformationFactory.CreateErrorInformation(implTok, "Verification inconclusive (" + implName + ")", requestId);
          }
          break;
      }

      if (errorInfo != null)
      {
        errorInfo.ImplementationName = implName;
        if (er != null)
        {
          lock (er)
          {
            er(errorInfo);
          }
        }
      }
    }


    private static string OutcomeIndication(VC.VCGen.Outcome outcome, List<Counterexample> errors)
    {
      string traceOutput = "";
      switch (outcome)
      {
        default:
          Contract.Assert(false);  // unexpected outcome
          throw new cce.UnreachableException();
        case VCGen.Outcome.ReachedBound:
          traceOutput = "verified";
          break;
        case VCGen.Outcome.Correct:
          traceOutput = (CommandLineOptions.Clo.vcVariety == CommandLineOptions.VCVariety.Doomed ? "credible" : "verified");
          break;
        case VCGen.Outcome.TimedOut:
          traceOutput = "timed out";
          break;
        case VCGen.Outcome.OutOfMemory:
          traceOutput = "out of memory";
          break;
        case VCGen.Outcome.Inconclusive:
          traceOutput = "inconclusive";
          break;
        case VCGen.Outcome.Errors:
          Contract.Assert(errors != null);
          traceOutput = (CommandLineOptions.Clo.vcVariety == CommandLineOptions.VCVariety.Doomed ? "doomed" : string.Format("error{0}", errors.Count == 1 ? "" : "s"));
          break;
      }
      return traceOutput;
    }


    private static void UpdateStatistics(PipelineStatistics stats, VC.VCGen.Outcome outcome, List<Counterexample> errors, bool wasCached)
    {
      Contract.Requires(stats != null);

      switch (outcome)
      {
        default:
          Contract.Assert(false);  // unexpected outcome
          throw new cce.UnreachableException();
        case VCGen.Outcome.ReachedBound:
          Interlocked.Increment(ref stats.VerifiedCount);
          if (wasCached) { Interlocked.Increment(ref stats.CachedVerifiedCount); }
          break;
        case VCGen.Outcome.Correct:
          Interlocked.Increment(ref stats.VerifiedCount);
          if (wasCached) { Interlocked.Increment(ref stats.CachedVerifiedCount); }
          break;
        case VCGen.Outcome.TimedOut:
          Interlocked.Increment(ref stats.TimeoutCount);
          if (wasCached) { Interlocked.Increment(ref stats.CachedTimeoutCount); }
          break;
        case VCGen.Outcome.OutOfMemory:
          Interlocked.Increment(ref stats.OutOfMemoryCount);
          if (wasCached) { Interlocked.Increment(ref stats.CachedOutOfMemoryCount); }
          break;
        case VCGen.Outcome.Inconclusive:
          Interlocked.Increment(ref stats.InconclusiveCount);
          if (wasCached) { Interlocked.Increment(ref stats.CachedInconclusiveCount); }
          break;
        case VCGen.Outcome.Errors:
          if (CommandLineOptions.Clo.vcVariety == CommandLineOptions.VCVariety.Doomed)
          {
            Interlocked.Increment(ref stats.ErrorCount);
            if (wasCached) { Interlocked.Increment(ref stats.CachedErrorCount); }
          }
          else
          {
            Interlocked.Add(ref stats.ErrorCount, errors.Count);
            if (wasCached) { Interlocked.Add(ref stats.CachedErrorCount, errors.Count); }
          }
          break;
      }
    }


    private static void ProcessErrors(List<Counterexample> errors, VC.VCGen.Outcome outcome, TextWriter tw, ErrorReporterDelegate er, Implementation impl = null)
    {
      var implName = impl != null ? impl.Name : null;

      if (errors != null)
      {
        errors.Sort(new CounterexampleComparer());
        foreach (Counterexample error in errors)
        {
          var errorInfo = CreateErrorInformation(error, outcome);
          errorInfo.ImplementationName = implName;

          if (CommandLineOptions.Clo.XmlSink != null)
          {
            WriteErrorInformationToXmlSink(errorInfo, error.Trace);
          }

          if (CommandLineOptions.Clo.EnhancedErrorMessages == 1)
          {
            foreach (string info in error.relatedInformation)
            {
              Contract.Assert(info != null);
              errorInfo.Out.WriteLine("       " + info);
            }
          }
          if (CommandLineOptions.Clo.ErrorTrace > 0)
          {
            errorInfo.Out.WriteLine("Execution trace:");
            error.Print(4, errorInfo.Out, b => { errorInfo.AddAuxInfo(b.tok, b.Label, "Execution trace"); });
          }
          if (CommandLineOptions.Clo.ModelViewFile != null)
          {
            error.PrintModel(errorInfo.Model);
          }

          printer.WriteErrorInformation(errorInfo, tw);

          if (er != null)
          {
            lock (er)
            {
              er(errorInfo);
            }
          }
        }
      }
    }


    private static ErrorInformation CreateErrorInformation(Counterexample error, VC.VCGen.Outcome outcome)
    {
      // BP1xxx: Parsing errors
      // BP2xxx: Name resolution errors
      // BP3xxx: Typechecking errors
      // BP4xxx: Abstract interpretation errors (Is there such a thing?)
      // BP5xxx: Verification errors

      ErrorInformation errorInfo;
      var cause = "Error";
      if (outcome == VCGen.Outcome.TimedOut)
      {
        cause = "Timed out on";
      }
      else if (outcome == VCGen.Outcome.OutOfMemory)
      {
        cause = "Out of memory on";
      }

      var callError = error as CallCounterexample;
      var returnError = error as ReturnCounterexample;
      var assertError = error as AssertCounterexample;
      if (callError != null)
      {
        errorInfo = errorInformationFactory.CreateErrorInformation(callError.FailingCall.tok, callError.FailingCall.ErrorData as string ?? "A precondition for this call might not hold.", callError.RequestId, callError.OriginalRequestId, cause);
        errorInfo.BoogieErrorCode = "BP5002";
        errorInfo.Kind = ErrorKind.Precondition;
        errorInfo.AddAuxInfo(callError.FailingRequires.tok, callError.FailingRequires.ErrorData as string ?? "This is the precondition that might not hold.", "Related location");

        if (!CommandLineOptions.Clo.ForceBplErrors && callError.FailingRequires.ErrorMessage != null)
        {
          errorInfo = errorInformationFactory.CreateErrorInformation(null, callError.FailingRequires.ErrorMessage, callError.RequestId, callError.OriginalRequestId, cause);
        }
      }
      else if (returnError != null)
      {
        errorInfo = errorInformationFactory.CreateErrorInformation(returnError.FailingReturn.tok, "A postcondition might not hold on this return path.", returnError.RequestId, returnError.OriginalRequestId, cause);
        errorInfo.BoogieErrorCode = "BP5003";
        errorInfo.Kind = ErrorKind.Postcondition;
        errorInfo.AddAuxInfo(returnError.FailingEnsures.tok, returnError.FailingEnsures.ErrorData as string ?? "This is the postcondition that might not hold.", "Related location");

        if (!CommandLineOptions.Clo.ForceBplErrors && returnError.FailingEnsures.ErrorMessage != null)
        {
          errorInfo = errorInformationFactory.CreateErrorInformation(null, returnError.FailingEnsures.ErrorMessage, returnError.RequestId, returnError.OriginalRequestId, cause);
        }
      }
      else // error is AssertCounterexample
      {
        if (assertError.FailingAssert is LoopInitAssertCmd)
        {
          errorInfo = errorInformationFactory.CreateErrorInformation(assertError.FailingAssert.tok, "This loop invariant might not hold on entry.", assertError.RequestId, assertError.OriginalRequestId, cause);
          errorInfo.BoogieErrorCode = "BP5004";
          errorInfo.Kind = ErrorKind.InvariantEntry;
        }
        else if (assertError.FailingAssert is LoopInvMaintainedAssertCmd)
        {
          errorInfo = errorInformationFactory.CreateErrorInformation(assertError.FailingAssert.tok, "This loop invariant might not be maintained by the loop.", assertError.RequestId, assertError.OriginalRequestId, cause);
          errorInfo.BoogieErrorCode = "BP5005";
          errorInfo.Kind = ErrorKind.InvariantMaintainance;
        }
        else
        {
          var msg = assertError.FailingAssert.ErrorData as string;
          var tok = assertError.FailingAssert.tok;
          if (!CommandLineOptions.Clo.ForceBplErrors && assertError.FailingAssert.ErrorMessage != null)
          {
            msg = assertError.FailingAssert.ErrorMessage;
            tok = null;
            if (cause == "Error")
            {
              cause = null;
            }
          }
          string bec = null;
          if (msg == null)
          {
            msg = "This assertion might not hold.";
            bec = "BP5001";
          }

          errorInfo = errorInformationFactory.CreateErrorInformation(tok, msg, assertError.RequestId, assertError.OriginalRequestId, cause);
          errorInfo.BoogieErrorCode = bec;
          errorInfo.Kind = ErrorKind.Assertion;
        }
      }

      return errorInfo;
    }


    private static void WriteErrorInformationToXmlSink(ErrorInformation errorInfo, List<Block> trace)
    {
      var msg = "assertion violation";
      switch (errorInfo.Kind)
      {
        case ErrorKind.Precondition:
          msg = "precondition violation";
          break;

        case ErrorKind.Postcondition:
          msg = "postcondition violation";
          break;

        case ErrorKind.InvariantEntry:
          msg = "loop invariant entry violation";
          break;

        case ErrorKind.InvariantMaintainance:
          msg = "loop invariant maintenance violation";
          break;
      }

      var relatedError = errorInfo.Aux.FirstOrDefault();
      CommandLineOptions.Clo.XmlSink.WriteError(msg, errorInfo.Tok, relatedError.Tok, trace);
    }

  }

}
>>>>>>> 713e870a
<|MERGE_RESOLUTION|>--- conflicted
+++ resolved
@@ -1,4 +1,3 @@
-<<<<<<< HEAD
 ﻿using System;
 using System.Collections.Concurrent;
 using System.Collections.Generic;
@@ -1751,1766 +1750,4 @@
 
   }
 
-}
-=======
-﻿using System;
-using System.Collections.Concurrent;
-using System.Collections.Generic;
-using System.Diagnostics.Contracts;
-using System.IO;
-using System.Linq;
-using System.Text.RegularExpressions;
-using System.Threading;
-using System.Threading.Tasks;
-using VC;
-using BoogiePL = Microsoft.Boogie;
-using System.Diagnostics;
-using System.Runtime.Caching;
-
-namespace Microsoft.Boogie
-{
-
-  #region Output printing
-
-  public interface OutputPrinter
-  {
-    void ErrorWriteLine(TextWriter tw, string s);
-    void ErrorWriteLine(TextWriter tw, string format, params object[] args);
-    void AdvisoryWriteLine(string format, params object[] args);
-    void Inform(string s, TextWriter tw);
-    void WriteTrailer(PipelineStatistics stats);
-    void WriteErrorInformation(ErrorInformation errorInfo, TextWriter tw, bool skipExecutionTrace = true);
-    void ReportBplError(IToken tok, string message, bool error, TextWriter tw, string category = null);
-  }
-
-
-  public class ConsolePrinter : OutputPrinter
-  {
-    public void ErrorWriteLine(TextWriter tw, string s)
-    {
-      Contract.Requires(s != null);
-      if (!s.Contains("Error: ") && !s.Contains("Error BP"))
-      {
-        tw.WriteLine(s);
-        return;
-      }
-
-      // split the string up into its first line and the remaining lines
-      string remaining = null;
-      int i = s.IndexOf('\r');
-      if (0 <= i)
-      {
-        remaining = s.Substring(i + 1);
-        if (remaining.StartsWith("\n"))
-        {
-          remaining = remaining.Substring(1);
-        }
-        s = s.Substring(0, i);
-      }
-
-      ConsoleColor col = Console.ForegroundColor;
-      Console.ForegroundColor = ConsoleColor.Red;
-      tw.WriteLine(s);
-      Console.ForegroundColor = col;
-
-      if (remaining != null)
-      {
-        tw.WriteLine(remaining);
-      }
-    }
-
-
-    public void ErrorWriteLine(TextWriter tw, string format, params object[] args)
-    {
-      Contract.Requires(format != null);
-      string s = string.Format(format, args);
-      ErrorWriteLine(tw, s);
-    }
-
-
-    public void AdvisoryWriteLine(string format, params object[] args)
-    {
-      Contract.Requires(format != null);
-      ConsoleColor col = Console.ForegroundColor;
-      Console.ForegroundColor = ConsoleColor.Yellow;
-      Console.WriteLine(format, args);
-      Console.ForegroundColor = col;
-    }
-
-
-    /// <summary>
-    /// Inform the user about something and proceed with translation normally.
-    /// Print newline after the message.
-    /// </summary>
-    public void Inform(string s, TextWriter tw)
-    {
-      if (CommandLineOptions.Clo.Trace || CommandLineOptions.Clo.TraceProofObligations)
-      {
-        tw.WriteLine(s);
-      }
-    }
-
-
-    public void WriteTrailer(PipelineStatistics stats)
-    {
-      Contract.Requires(stats != null);
-      Contract.Requires(0 <= stats.VerifiedCount && 0 <= stats.ErrorCount && 0 <= stats.InconclusiveCount && 0 <= stats.TimeoutCount && 0 <= stats.OutOfMemoryCount);
-
-      Console.WriteLine();
-      if (CommandLineOptions.Clo.vcVariety == CommandLineOptions.VCVariety.Doomed)
-      {
-        Console.Write("{0} finished with {1} credible, {2} doomed{3}", CommandLineOptions.Clo.DescriptiveToolName, stats.VerifiedCount, stats.ErrorCount, stats.ErrorCount == 1 ? "" : "s");
-      }
-      else
-      {
-        Console.Write("{0} finished with {1} verified, {2} error{3}", CommandLineOptions.Clo.DescriptiveToolName, stats.VerifiedCount, stats.ErrorCount, stats.ErrorCount == 1 ? "" : "s");
-      }
-      if (stats.InconclusiveCount != 0)
-      {
-        Console.Write(", {0} inconclusive{1}", stats.InconclusiveCount, stats.InconclusiveCount == 1 ? "" : "s");
-      }
-      if (stats.TimeoutCount != 0)
-      {
-        Console.Write(", {0} time out{1}", stats.TimeoutCount, stats.TimeoutCount == 1 ? "" : "s");
-      }
-      if (stats.OutOfMemoryCount != 0)
-      {
-        Console.Write(", {0} out of memory", stats.OutOfMemoryCount);
-      }
-      Console.WriteLine();
-      Console.Out.Flush();
-    }
-
-
-    public void WriteErrorInformation(ErrorInformation errorInfo, TextWriter tw, bool skipExecutionTrace = true)
-    {
-      Contract.Requires(errorInfo != null);
-
-      ReportBplError(errorInfo.Tok, errorInfo.FullMsg, true, tw);
-
-      foreach (var e in errorInfo.Aux)
-      {
-        if (!(skipExecutionTrace && e.Category.Contains("Execution trace")))
-        {
-          ReportBplError(e.Tok, e.FullMsg, false, tw);
-        }
-      }
-
-      tw.Write(errorInfo.Out.ToString());
-      tw.Write(errorInfo.Model.ToString());
-      tw.Flush();
-    }
-
-
-    public virtual void ReportBplError(IToken tok, string message, bool error, TextWriter tw, string category = null)
-    {
-      Contract.Requires(message != null);
-
-      if (category != null)
-      {
-        message = string.Format("{0}: {1}", category, message);
-      }
-      string s;
-      if (tok != null)
-      {
-        s = string.Format("{0}({1},{2}): {3}", ExecutionEngine.GetFileNameForConsole(tok.filename), tok.line, tok.col, message);
-      }
-      else
-      {
-        s = message;
-      }
-      if (error)
-      {
-        ErrorWriteLine(tw, s);
-      }
-      else
-      {
-        tw.WriteLine(s);
-      }
-    }
-  }
-
-  #endregion
-
-
-  public enum PipelineOutcome
-  {
-    Done,
-    ResolutionError,
-    TypeCheckingError,
-    ResolvedAndTypeChecked,
-    FatalError,
-    VerificationCompleted
-  }
-
-
-  public class PipelineStatistics
-  {
-    public int ErrorCount;
-    public int VerifiedCount;
-    public int InconclusiveCount;
-    public int TimeoutCount;
-    public int OutOfMemoryCount;
-    public long[] CachingActionCounts;
-    public int CachedErrorCount;
-    public int CachedVerifiedCount;
-    public int CachedInconclusiveCount;
-    public int CachedTimeoutCount;
-    public int CachedOutOfMemoryCount;
-  }
-
-
-  #region Error reporting
-
-  public delegate void ErrorReporterDelegate(ErrorInformation errInfo);
-
-
-  public enum ErrorKind
-  {
-    Assertion,
-    Precondition,
-    Postcondition,
-    InvariantEntry,
-    InvariantMaintainance
-  }
-
-
-  public class ErrorInformationFactory
-  {
-    public virtual ErrorInformation CreateErrorInformation(IToken tok, string msg, string requestId = null, string originalRequestId = null, string category = null)
-    {
-      Contract.Requires(1 <= tok.line && 1 <= tok.col);
-      Contract.Requires(msg != null);
-
-      return ErrorInformation.CreateErrorInformation(tok, msg, requestId, originalRequestId, category);
-    }
-  }
-
-
-  public class ErrorInformation
-  {
-    public readonly IToken Tok;
-    public string Msg;
-    public string Category { get; set; }
-    public string BoogieErrorCode { get; set; }
-    public readonly List<AuxErrorInfo> Aux = new List<AuxErrorInfo>();
-    public string OriginalRequestId { get; set; }
-    public string RequestId { get; set; }
-    public ErrorKind Kind { get; set; }
-    public string ImplementationName { get; set; }
-    public TextWriter Out = new StringWriter();
-    public TextWriter Model = new StringWriter();
-
-    public string FullMsg
-    {
-      get
-      {
-        var prefix = Category;
-        if (BoogieErrorCode != null)
-        {
-          prefix = prefix == null ? BoogieErrorCode : prefix + " " + BoogieErrorCode;
-        }
-        return prefix != null ? string.Format("{0}: {1}", prefix, Msg) : Msg;
-      }
-    }
-
-    public struct AuxErrorInfo
-    {
-      public readonly IToken Tok;
-      public readonly string Msg;
-      public readonly string Category;
-
-      public string FullMsg
-      {
-        get
-        {
-          return Category != null ? string.Format("{0}: {1}", Category, Msg) : Msg;
-        }
-      }
-
-      public AuxErrorInfo(IToken tok, string msg, string category = null)
-      {
-        Tok = tok;
-        Msg = CleanUp(msg);
-        Category = category;
-      }
-    }
-
-    protected ErrorInformation(IToken tok, string msg)
-    {
-      Contract.Requires(tok != null);
-      Contract.Requires(1 <= tok.line && 1 <= tok.col);
-      Contract.Requires(msg != null);
-
-      Tok = tok;
-      Msg = CleanUp(msg);
-    }
-
-    internal static ErrorInformation CreateErrorInformation(IToken tok, string msg, string requestId = null, string originalRequestId = null, string category = null)
-    {
-      var result = new ErrorInformation(tok, msg);
-      result.RequestId = requestId;
-      result.OriginalRequestId = originalRequestId;
-      result.Category = category;
-      return result;
-    }
-
-    public virtual void AddAuxInfo(IToken tok, string msg, string category = null)
-    {
-      Contract.Requires(tok != null);
-      Contract.Requires(1 <= tok.line && 1 <= tok.col);
-      Contract.Requires(msg != null);
-      Aux.Add(new AuxErrorInfo(tok, msg, category));
-    }
-
-    protected static string CleanUp(string msg)
-    {
-      if (msg.ToLower().StartsWith("error: "))
-      {
-        return msg.Substring(7);
-      }
-      else
-      {
-        return msg;
-      }
-    }
-  }
-
-  #endregion
-
-
-  public sealed class VerificationResult
-  {
-    public readonly string RequestId;
-    public readonly string Checksum;
-    public readonly string DependeciesChecksum;
-    public readonly string ImplementationName;
-    public readonly IToken ImplementationToken;
-    public readonly string ProgramId;
-
-    public DateTime Start { get; set; }
-    public DateTime End { get; set; }
-
-    public int ProofObligationCount { get { return ProofObligationCountAfter - ProofObligationCountBefore; } }
-    public int ProofObligationCountBefore { get; set; }
-    public int ProofObligationCountAfter { get; set; }
-
-    public ConditionGeneration.Outcome Outcome { get; set; }
-    public List<Counterexample> Errors;
-
-    public ISet<byte[]> AssertionChecksums { get; private set; }
-
-    public VerificationResult(string requestId, Implementation implementation, string programId = null)
-    {
-      Checksum = implementation.Checksum;
-      DependeciesChecksum = implementation.DependencyChecksum;
-      RequestId = requestId;
-      ImplementationName = implementation.Name;
-      ImplementationToken = implementation.tok;
-      ProgramId = programId;
-      AssertionChecksums = implementation.AssertionChecksums;
-    }
-  }
-
-
-  public class PolymorphismChecker : ReadOnlyVisitor
-  {
-      bool isMonomorphic = true;
-
-      public override DeclWithFormals VisitDeclWithFormals(DeclWithFormals node)
-      {
-          if (node.TypeParameters.Count > 0)
-              isMonomorphic = false;
-          return base.VisitDeclWithFormals(node);
-      }
-      
-      public override BinderExpr VisitBinderExpr(BinderExpr node)
-      {
-          if (node.TypeParameters.Count > 0)
-              isMonomorphic = false;
-          return base.VisitBinderExpr(node);
-      }
-
-      public override MapType VisitMapType(MapType node)
-      {
-          if (node.TypeParameters.Count > 0)
-              isMonomorphic = false;
-          return base.VisitMapType(node);
-      }
-
-      public override Expr VisitNAryExpr(NAryExpr node)
-      {
-          BinaryOperator op = node.Fun as BinaryOperator;
-          if (op != null && op.Op == BinaryOperator.Opcode.Subtype)
-              isMonomorphic = false;
-          return base.VisitNAryExpr(node);
-      }
-
-      public static bool IsMonomorphic(Program program)
-      {
-          var checker = new PolymorphismChecker();
-          checker.VisitProgram(program);
-          return checker.isMonomorphic;
-      }
-  }
-
-  public class ExecutionEngine
-  {
-    public static OutputPrinter printer;
-
-    public static ErrorInformationFactory errorInformationFactory = new ErrorInformationFactory();
-
-    static int autoRequestIdCount;
-
-    static readonly string AutoRequestIdPrefix = "auto_request_id_";
-
-    public static string FreshRequestId()
-    {
-      var id = Interlocked.Increment(ref autoRequestIdCount);
-      return AutoRequestIdPrefix + id;
-    }
-
-    public static int AutoRequestId(string id)
-    {
-      if (id.StartsWith(AutoRequestIdPrefix))
-      {
-        int result;
-        if (int.TryParse(id.Substring(AutoRequestIdPrefix.Length), out result))
-        {
-          return result;
-        }
-      }
-      return -1;
-    }
-
-    public readonly static VerificationResultCache Cache = new VerificationResultCache();
-
-    static readonly MemoryCache programCache = new MemoryCache("ProgramCache");
-    static readonly CacheItemPolicy policy = new CacheItemPolicy { SlidingExpiration = new TimeSpan(0, 10, 0), Priority = CacheItemPriority.Default };
-
-    public static Program CachedProgram(string programId)
-    {
-      var result = programCache.Get(programId) as Program;
-      return result;
-    }
-    
-    static List<Checker> Checkers = new List<Checker>();
-
-    static DateTime FirstRequestStart;
-
-    static readonly ConcurrentDictionary<string, TimeSpan> TimePerRequest = new ConcurrentDictionary<string, TimeSpan>();
-    static readonly ConcurrentDictionary<string, PipelineStatistics> StatisticsPerRequest = new ConcurrentDictionary<string, PipelineStatistics>();
-
-    static readonly ConcurrentDictionary<string, CancellationTokenSource> ImplIdToCancellationTokenSource = new ConcurrentDictionary<string, CancellationTokenSource>();
-
-    static readonly ConcurrentDictionary<string, CancellationTokenSource> RequestIdToCancellationTokenSource = new ConcurrentDictionary<string, CancellationTokenSource>();
-
-    public static void ProcessFiles(List<string> fileNames, bool lookForSnapshots = true, string programId = null)
-    {
-      Contract.Requires(cce.NonNullElements(fileNames));
-
-      if (programId == null)
-      {
-        programId = "main_program_id";
-      }
-
-      if (CommandLineOptions.Clo.VerifySeparately && 1 < fileNames.Count)
-      {
-        foreach (var f in fileNames)
-        {
-          ProcessFiles(new List<string> { f }, lookForSnapshots, f);
-        }
-        return;
-      }
-
-      if (0 <= CommandLineOptions.Clo.VerifySnapshots && lookForSnapshots)
-      {
-        var snapshotsByVersion = LookForSnapshots(fileNames);
-        foreach (var s in snapshotsByVersion)
-        {
-          ProcessFiles(new List<string>(s), false, programId);
-        }
-        return;
-      }
-
-      using (XmlFileScope xf = new XmlFileScope(CommandLineOptions.Clo.XmlSink, fileNames[fileNames.Count - 1]))
-      {
-        Program program = ParseBoogieProgram(fileNames, false);
-        if (program == null)
-          return;
-        if (CommandLineOptions.Clo.PrintFile != null)
-        {
-          PrintBplFile(CommandLineOptions.Clo.PrintFile, program, false, true, CommandLineOptions.Clo.PrettyPrint);
-        }
-
-        LinearTypeChecker linearTypeChecker;
-        MoverTypeChecker moverTypeChecker;
-        PipelineOutcome oc = ResolveAndTypecheck(program, fileNames[fileNames.Count - 1], out linearTypeChecker, out moverTypeChecker);
-        if (oc != PipelineOutcome.ResolvedAndTypeChecked)
-          return;
-
-        if (CommandLineOptions.Clo.PrintCFGPrefix != null)
-        {
-          foreach (var impl in program.Implementations)
-          {
-            using (StreamWriter sw = new StreamWriter(CommandLineOptions.Clo.PrintCFGPrefix + "." + impl.Name + ".dot"))
-            {
-              sw.Write(program.ProcessLoops(impl).ToDot());
-            }
-          }
-        }
-
-        if (CommandLineOptions.Clo.StratifiedInlining == 0)
-        {
-          Concurrency.Transform(linearTypeChecker, moverTypeChecker);
-          (new LinearEraser()).VisitProgram(program);
-          if (CommandLineOptions.Clo.OwickiGriesDesugaredOutputFile != null)
-          {
-              int oldPrintUnstructured = CommandLineOptions.Clo.PrintUnstructured;
-              CommandLineOptions.Clo.PrintUnstructured = 1;
-              PrintBplFile(CommandLineOptions.Clo.OwickiGriesDesugaredOutputFile, program, false, false, CommandLineOptions.Clo.PrettyPrint);
-              CommandLineOptions.Clo.PrintUnstructured = oldPrintUnstructured;
-          }
-        }
-
-        EliminateDeadVariables(program);
-
-        CoalesceBlocks(program);
-
-        Inline(program);
-
-        var stats = new PipelineStatistics();
-        oc = InferAndVerify(program, stats, 1 < CommandLineOptions.Clo.VerifySnapshots ? programId : null);
-        switch (oc)
-        {
-          case PipelineOutcome.Done:
-          case PipelineOutcome.VerificationCompleted:
-            printer.WriteTrailer(stats);
-            break;
-          default:
-            break;
-        }
-      }
-    }
-
-    public static IList<IList<string>> LookForSnapshots(IList<string> fileNames)
-    {
-      Contract.Requires(fileNames != null);
-
-      var result = new List<IList<string>>();
-      for (int version = 0; true; version++)
-      {
-        var nextSnapshot = new List<string>();
-        foreach (var name in fileNames)
-        {
-          var versionedName = name.Replace(Path.GetExtension(name), ".v" + version + Path.GetExtension(name));
-          if (File.Exists(versionedName))
-          {
-            nextSnapshot.Add(versionedName);
-          }
-        }
-        if (nextSnapshot.Any())
-        {
-          result.Add(nextSnapshot);
-        }
-        else
-        {
-          break;
-        }
-      }
-      return result;
-    }
-
-
-    public static void CoalesceBlocks(Program program)
-    {
-      if (CommandLineOptions.Clo.CoalesceBlocks)
-      {
-        if (CommandLineOptions.Clo.Trace)
-          Console.WriteLine("Coalescing blocks...");
-        Microsoft.Boogie.BlockCoalescer.CoalesceBlocks(program);
-      }
-    }
-
-
-    public static void CollectModSets(Program program)
-    {
-      if (CommandLineOptions.Clo.DoModSetAnalysis)
-      {
-        new ModSetCollector().DoModSetAnalysis(program);
-      }
-    }
-
-
-    public static void EliminateDeadVariables(Program program)
-    {
-      Microsoft.Boogie.UnusedVarEliminator.Eliminate(program);
-    }
-
-
-    public static void PrintBplFile(string filename, Program program, bool allowPrintDesugaring, bool setTokens = true, bool pretty = false)
-    {
-      Contract.Requires(program != null);
-      Contract.Requires(filename != null);
-      bool oldPrintDesugaring = CommandLineOptions.Clo.PrintDesugarings;
-      if (!allowPrintDesugaring)
-      {
-        CommandLineOptions.Clo.PrintDesugarings = false;
-      }
-      using (TokenTextWriter writer = filename == "-" ?
-                                      new TokenTextWriter("<console>", Console.Out, setTokens, pretty) :
-                                      new TokenTextWriter(filename, setTokens, pretty))
-      {
-        if (CommandLineOptions.Clo.ShowEnv != CommandLineOptions.ShowEnvironment.Never)
-        {
-          writer.WriteLine("// " + CommandLineOptions.Clo.Version);
-          writer.WriteLine("// " + CommandLineOptions.Clo.Environment);
-        }
-        writer.WriteLine();
-        program.Emit(writer);
-      }
-      CommandLineOptions.Clo.PrintDesugarings = oldPrintDesugaring;
-    }
-
-
-    /// <summary>
-    /// Parse the given files into one Boogie program.  If an I/O or parse error occurs, an error will be printed
-    /// and null will be returned.  On success, a non-null program is returned.
-    /// </summary>
-    public static Program ParseBoogieProgram(List<string> fileNames, bool suppressTraceOutput)
-    {
-      Contract.Requires(cce.NonNullElements(fileNames));
-
-      Program program = null;
-      bool okay = true;
-      for (int fileId = 0; fileId < fileNames.Count; fileId++)
-      {
-        string bplFileName = fileNames[fileId];
-        if (!suppressTraceOutput)
-        {
-          if (CommandLineOptions.Clo.XmlSink != null)
-          {
-            CommandLineOptions.Clo.XmlSink.WriteFileFragment(bplFileName);
-          }
-          if (CommandLineOptions.Clo.Trace)
-          {
-            Console.WriteLine("Parsing " + GetFileNameForConsole(bplFileName));
-          }
-        }
-
-        Program programSnippet;
-        int errorCount;
-        try
-        {
-          var defines = new List<string>() { "FILE_" + fileId };
-          errorCount = Parser.Parse(bplFileName, defines, out programSnippet, CommandLineOptions.Clo.UseBaseNameForFileName);
-          if (programSnippet == null || errorCount != 0)
-          {
-            Console.WriteLine("{0} parse errors detected in {1}", errorCount, GetFileNameForConsole(bplFileName));
-            okay = false;
-            continue;
-          }
-        }
-        catch (IOException e)
-        {
-          printer.ErrorWriteLine(Console.Out, "Error opening file \"{0}\": {1}", GetFileNameForConsole(bplFileName), e.Message);
-          okay = false;
-          continue;
-        }
-        if (program == null)
-        {
-          program = programSnippet;
-        }
-        else if (programSnippet != null)
-        {
-          program.AddTopLevelDeclarations(programSnippet.TopLevelDeclarations);
-        }
-      }
-      if (!okay)
-      {
-        return null;
-      }
-      else if (program == null)
-      {
-        return new Program();
-      }
-      else
-      {
-        return program;
-      }
-    }
-
-    internal static string GetFileNameForConsole(string filename)
-    {
-      return (CommandLineOptions.Clo.UseBaseNameForFileName && !string.IsNullOrEmpty(filename) && filename != "<console>") ? System.IO.Path.GetFileName(filename) : filename;
-    }
-
-
-    /// <summary>
-    /// Resolves and type checks the given Boogie program.  Any errors are reported to the
-    /// console.  Returns:
-    ///  - Done if no errors occurred, and command line specified no resolution or no type checking.
-    ///  - ResolutionError if a resolution error occurred
-    ///  - TypeCheckingError if a type checking error occurred
-    ///  - ResolvedAndTypeChecked if both resolution and type checking succeeded
-    /// </summary>
-    public static PipelineOutcome ResolveAndTypecheck(Program program, string bplFileName, out LinearTypeChecker linearTypeChecker, out MoverTypeChecker moverTypeChecker)
-    {
-      Contract.Requires(program != null);
-      Contract.Requires(bplFileName != null);
-
-      linearTypeChecker = null;
-      moverTypeChecker = null;
-
-      // ---------- Resolve ------------------------------------------------------------
-
-      if (CommandLineOptions.Clo.NoResolve)
-      {
-        return PipelineOutcome.Done;
-      }
-
-      int errorCount = program.Resolve();
-      if (errorCount != 0)
-      {
-        Console.WriteLine("{0} name resolution errors detected in {1}", errorCount, GetFileNameForConsole(bplFileName));
-        return PipelineOutcome.ResolutionError;
-      }
-
-      // ---------- Type check ------------------------------------------------------------
-
-      if (CommandLineOptions.Clo.NoTypecheck)
-      {
-        return PipelineOutcome.Done;
-      }
-
-      errorCount = program.Typecheck();
-      if (errorCount != 0)
-      {
-        Console.WriteLine("{0} type checking errors detected in {1}", errorCount, GetFileNameForConsole(bplFileName));
-        return PipelineOutcome.TypeCheckingError;
-      }
-
-      if (PolymorphismChecker.IsMonomorphic(program))
-      {
-          CommandLineOptions.Clo.TypeEncodingMethod = CommandLineOptions.TypeEncoding.Monomorphic;
-      }
-
-      CollectModSets(program);
-
-      moverTypeChecker = new MoverTypeChecker(program);
-      moverTypeChecker.TypeCheck();
-      if (moverTypeChecker.errorCount != 0)
-      {
-          Console.WriteLine("{0} type checking errors detected in {1}", moverTypeChecker.errorCount, GetFileNameForConsole(bplFileName));
-          return PipelineOutcome.TypeCheckingError;
-      }
-
-      linearTypeChecker = new LinearTypeChecker(program);
-      linearTypeChecker.TypeCheck();
-      if (linearTypeChecker.errorCount == 0)
-      {
-        linearTypeChecker.Transform();
-      }
-      else
-      {
-        Console.WriteLine("{0} type checking errors detected in {1}", linearTypeChecker.errorCount, GetFileNameForConsole(bplFileName));
-        return PipelineOutcome.TypeCheckingError;
-      }
-
-      if (CommandLineOptions.Clo.PrintFile != null && CommandLineOptions.Clo.PrintDesugarings)
-      {
-        // if PrintDesugaring option is engaged, print the file here, after resolution and type checking
-        PrintBplFile(CommandLineOptions.Clo.PrintFile, program, true, true, CommandLineOptions.Clo.PrettyPrint);
-      }
-
-      return PipelineOutcome.ResolvedAndTypeChecked;
-    }
-
-
-    public static void Inline(Program program)
-    {
-      Contract.Requires(program != null);
-      
-      if (CommandLineOptions.Clo.Trace)
-          Console.WriteLine("Inlining...");
-
-      // Inline
-      var TopLevelDeclarations = cce.NonNull(program.TopLevelDeclarations);
-
-      if (CommandLineOptions.Clo.ProcedureInlining != CommandLineOptions.Inlining.None)
-      {
-        bool inline = false;
-        foreach (var d in TopLevelDeclarations)
-        {
-            if ((d is Procedure || d is Implementation) && d.FindExprAttribute("inline") != null)
-            {
-                inline = true;
-            }
-        }
-        if (inline)
-        {
-          foreach (var impl in TopLevelDeclarations.OfType<Implementation>())
-          {
-            impl.OriginalBlocks = impl.Blocks;
-            impl.OriginalLocVars = impl.LocVars;
-          }
-          foreach (var impl in TopLevelDeclarations.OfType<Implementation>())
-          {
-            if (CommandLineOptions.Clo.UserWantsToCheckRoutine(impl.Name) && !impl.SkipVerification)
-            {
-              Inliner.ProcessImplementation(program, impl);
-            }
-          }
-          foreach (var impl in TopLevelDeclarations.OfType<Implementation>())
-          {
-            impl.OriginalBlocks = null;
-            impl.OriginalLocVars = null;
-          }
-        }
-      }
-    }
-
-
-    /// <summary>
-    /// Given a resolved and type checked Boogie program, infers invariants for the program
-    /// and then attempts to verify it.  Returns:
-    ///  - Done if command line specified no verification
-    ///  - FatalError if a fatal error occurred, in which case an error has been printed to console
-    ///  - VerificationCompleted if inference and verification completed, in which the out
-    ///    parameters contain meaningful values
-    /// </summary>
-    public static PipelineOutcome InferAndVerify(Program program,
-                                                 PipelineStatistics stats,
-                                                 string programId = null,
-                                                 ErrorReporterDelegate er = null, string requestId = null)
-    {
-      Contract.Requires(program != null);
-      Contract.Requires(stats != null);
-      Contract.Ensures(0 <= Contract.ValueAtReturn(out stats.InconclusiveCount) && 0 <= Contract.ValueAtReturn(out stats.TimeoutCount));
-
-      if (requestId == null)
-      {
-        requestId = FreshRequestId();
-      }
-
-      var start = DateTime.UtcNow;
-
-      #region Do some pre-abstract-interpretation preprocessing on the program
-      // Doing lambda expansion before abstract interpretation means that the abstract interpreter
-      // never needs to see any lambda expressions.  (On the other hand, if it were useful for it
-      // to see lambdas, then it would be better to more lambda expansion until after infererence.)
-      if (CommandLineOptions.Clo.ExpandLambdas) {
-        LambdaHelper.ExpandLambdas(program);
-        //PrintBplFile ("-", program, true);
-      }
-      #endregion
-
-      #region Infer invariants using Abstract Interpretation
-
-      // Always use (at least) intervals, if not specified otherwise (e.g. with the "/noinfer" switch)
-      if (CommandLineOptions.Clo.UseAbstractInterpretation)
-      {
-        if (!CommandLineOptions.Clo.Ai.J_Intervals && !CommandLineOptions.Clo.Ai.J_Trivial)
-        {
-          // use /infer:j as the default
-          CommandLineOptions.Clo.Ai.J_Intervals = true;
-        }
-      }
-      Microsoft.Boogie.AbstractInterpretation.NativeAbstractInterpretation.RunAbstractInterpretation(program);
-
-      #endregion
-
-      #region Do some post-abstract-interpretation preprocessing on the program (e.g., loop unrolling)
-
-      if (CommandLineOptions.Clo.LoopUnrollCount != -1)
-      {
-        program.UnrollLoops(CommandLineOptions.Clo.LoopUnrollCount, CommandLineOptions.Clo.SoundLoopUnrolling);
-      }
-
-      Dictionary<string, Dictionary<string, Block>> extractLoopMappingInfo = null;
-      if (CommandLineOptions.Clo.ExtractLoops)
-      {
-        extractLoopMappingInfo = program.ExtractLoops();
-      }
-
-      if (CommandLineOptions.Clo.PrintInstrumented)
-      {
-        program.Emit(new TokenTextWriter(Console.Out, CommandLineOptions.Clo.PrettyPrint));
-      }
-      #endregion
-
-      if (!CommandLineOptions.Clo.Verify)
-      {
-        return PipelineOutcome.Done;
-      }
-
-      #region Run Houdini and verify
-      if (CommandLineOptions.Clo.ContractInfer)
-      {
-        return RunHoudini(program, stats, er);
-      }
-      #endregion
-
-      #region Select and prioritize implementations that should be verified
-
-      var impls = program.Implementations.Where(
-        impl => impl != null && CommandLineOptions.Clo.UserWantsToCheckRoutine(cce.NonNull(impl.Name)) && !impl.SkipVerification);
-
-      // operate on a stable copy, in case it gets updated while we're running
-      Implementation[] stablePrioritizedImpls = null;
-      if (0 < CommandLineOptions.Clo.VerifySnapshots)
-      {
-        OtherDefinitionAxiomsCollector.Collect(program.Axioms);
-        DependencyCollector.Collect(program);
-        stablePrioritizedImpls = impls.OrderByDescending(
-          impl => impl.Priority != 1 ? impl.Priority : Cache.VerificationPriority(impl)).ToArray();
-      }
-      else
-      {
-        stablePrioritizedImpls = impls.OrderByDescending(impl => impl.Priority).ToArray();
-      }
-
-      #endregion
-
-      if (1 < CommandLineOptions.Clo.VerifySnapshots)
-      {
-        CachedVerificationResultInjector.Inject(program, stablePrioritizedImpls, requestId, programId, out stats.CachingActionCounts);
-      }
-
-      #region Verify each implementation
-
-      var outputCollector = new OutputCollector(stablePrioritizedImpls);
-      var outcome = PipelineOutcome.VerificationCompleted;
-
-      try
-      {
-          var cts = new CancellationTokenSource();
-          RequestIdToCancellationTokenSource.AddOrUpdate(requestId, cts, (k, ov) => cts);
-
-          var tasks = new Task[stablePrioritizedImpls.Length];
-          // We use this semaphore to limit the number of tasks that are currently executing.
-          var semaphore = new SemaphoreSlim(CommandLineOptions.Clo.VcsCores);
-
-          // Create a task per implementation.
-          for (int i = 0; i < stablePrioritizedImpls.Length; i++)
-          {
-              var taskIndex = i;
-              var id = stablePrioritizedImpls[taskIndex].Id;
-
-              CancellationTokenSource old;
-              if (ImplIdToCancellationTokenSource.TryGetValue(id, out old))
-              {
-                  old.Cancel();
-              }
-              ImplIdToCancellationTokenSource.AddOrUpdate(id, cts, (k, ov) => cts);
-
-              var t = new Task((dummy) =>
-                  {
-                      try
-                      {
-                          if (outcome == PipelineOutcome.FatalError)
-                          {
-                              return;
-                          }
-                          if (cts.Token.IsCancellationRequested)
-                          {
-                              cts.Token.ThrowIfCancellationRequested();
-                          }
-                          VerifyImplementation(program, stats, er, requestId, extractLoopMappingInfo, stablePrioritizedImpls, taskIndex, outputCollector, Checkers, programId);
-                          ImplIdToCancellationTokenSource.TryRemove(id, out old);
-                      }
-                      finally
-                      {
-                          semaphore.Release();
-                      }
-                  }, cts.Token, TaskCreationOptions.None);
-              tasks[taskIndex] = t;
-          }
-
-          // Execute the tasks.
-          int j = 0;
-          for (; j < stablePrioritizedImpls.Length && outcome != PipelineOutcome.FatalError; j++)
-          {
-              try
-              {
-                  semaphore.Wait(cts.Token);
-              }
-              catch (OperationCanceledException)
-              {                  
-                  break;
-              }
-              tasks[j].Start(TaskScheduler.Default);
-          }
-
-          // Don't wait for tasks that haven't been started yet.
-          tasks = tasks.Take(j).ToArray();
-          Task.WaitAll(tasks);
-      }
-      catch (AggregateException ae)
-      {
-          ae.Handle(e =>
-          {
-              var pe = e as ProverException;
-              if (pe != null)
-              {
-                  printer.ErrorWriteLine(Console.Out, "Fatal Error: ProverException: {0}", e);
-                  outcome = PipelineOutcome.FatalError;
-                  return true;
-              }
-              var oce = e as OperationCanceledException;
-              if (oce != null)
-              {
-                  return true;
-              }
-              return false;
-          });
-      }
-      finally
-      {
-        CleanupCheckers(requestId);
-      }
-
-      cce.NonNull(CommandLineOptions.Clo.TheProverFactory).Close();
-
-      outputCollector.WriteMoreOutput();
-
-      if (1 < CommandLineOptions.Clo.VerifySnapshots && programId != null)
-      {
-        program.FreezeTopLevelDeclarations();
-        programCache.Set(programId, program, policy);
-      }
-
-      if (0 <= CommandLineOptions.Clo.VerifySnapshots && CommandLineOptions.Clo.TraceCachingForBenchmarking)
-      {
-        var end = DateTime.UtcNow;
-        if (TimePerRequest.Count == 0)
-        {
-          FirstRequestStart = start;
-        }
-        TimePerRequest[requestId] = end.Subtract(start);
-        StatisticsPerRequest[requestId] = stats;
-
-        var printTimes = true;
-
-        Console.Out.WriteLine(CachedVerificationResultInjector.Statistics.Output(printTimes));
-
-        Console.Out.WriteLine("Statistics per request as CSV:");
-        var actions = string.Join(", ", Enum.GetNames(typeof(VC.ConditionGeneration.CachingAction)));
-        Console.Out.WriteLine("Request ID{0}, Error, E (C), Inconclusive, I (C), Out of Memory, OoM (C), Timeout, T (C), Verified, V (C), {1}", printTimes ? ", Time (ms)" : "", actions);
-        foreach (var kv in TimePerRequest.OrderBy(kv => ExecutionEngine.AutoRequestId(kv.Key)))
-        {
-          var s = StatisticsPerRequest[kv.Key];
-          var cacs = s.CachingActionCounts;
-          var c = cacs != null ? ", " + cacs.Select(ac => string.Format("{0,3}", ac)).Concat(", ") : "";
-          var t = printTimes ? string.Format(", {0,8:F0}", kv.Value.TotalMilliseconds) : "";
-          Console.Out.WriteLine("{0,-19}{1}, {2,2}, {3,2}, {4,2}, {5,2}, {6,2}, {7,2}, {8,2}, {9,2}, {10,2}, {11,2}{12}", kv.Key, t, s.ErrorCount, s.CachedErrorCount, s.InconclusiveCount, s.CachedInconclusiveCount, s.OutOfMemoryCount, s.CachedOutOfMemoryCount, s.TimeoutCount, s.CachedTimeoutCount, s.VerifiedCount, s.CachedVerifiedCount, c);
-        }
-
-        if (printTimes)
-        {
-          Console.Out.WriteLine();
-          Console.Out.WriteLine("Total time (ms) since first request: {0:F0}", end.Subtract(FirstRequestStart).TotalMilliseconds);
-        }
-      }
-
-      #endregion
-
-      if (SecureVCGen.outfile != null)
-          SecureVCGen.outfile.Close();
-
-      return outcome;
-    }
-
-    public static void CancelRequest(string requestId)
-    {
-      Contract.Requires(requestId != null);
-
-      CancellationTokenSource cts;
-      if (RequestIdToCancellationTokenSource.TryGetValue(requestId, out cts))
-      {
-        cts.Cancel();
-
-        CleanupCheckers(requestId);
-      }
-    }
-
-
-    private static void CleanupCheckers(string requestId)
-    {
-      if (requestId != null)
-      {
-        CancellationTokenSource old;
-        RequestIdToCancellationTokenSource.TryRemove(requestId, out old);
-      }
-      lock (RequestIdToCancellationTokenSource)
-      {
-        if (RequestIdToCancellationTokenSource.IsEmpty)
-        {
-          lock (Checkers)
-          {
-            foreach (Checker checker in Checkers)
-            {
-              Contract.Assert(checker != null);
-              checker.Close();
-            }
-          }
-        }
-      }
-    }
-
-
-    private static void VerifyImplementation(Program program, PipelineStatistics stats, ErrorReporterDelegate er, string requestId, Dictionary<string, Dictionary<string, Block>> extractLoopMappingInfo, Implementation[] stablePrioritizedImpls, int index, OutputCollector outputCollector, List<Checker> checkers, string programId)
-    {
-      Implementation impl = stablePrioritizedImpls[index];
-      VerificationResult verificationResult = null;
-      var output = new StringWriter();
-
-      printer.Inform("", output);  // newline
-      printer.Inform(string.Format("Verifying {0} ...", impl.Name), output);
-
-      int priority = 0;
-      if (0 < CommandLineOptions.Clo.VerifySnapshots)
-      {
-        verificationResult = Cache.Lookup(impl, out priority);
-      }
-
-      var wasCached = false;
-      if (verificationResult != null && priority == Priority.SKIP)
-      {
-        if (CommandLineOptions.Clo.XmlSink != null)
-        {
-          CommandLineOptions.Clo.XmlSink.WriteStartMethod(impl.Name, verificationResult.Start);
-        }
-
-        printer.Inform(string.Format("Retrieving cached verification result for implementation {0}...", impl.Name), output);
-        wasCached = true;
-      }
-      else
-      {
-        #region Verify the implementation
-
-        verificationResult = new VerificationResult(requestId, impl, programId);
-
-        using (var vcgen = CreateVCGen(program, checkers))
-        {
-          vcgen.CachingActionCounts = stats.CachingActionCounts;
-          verificationResult.ProofObligationCountBefore = vcgen.CumulativeAssertionCount;
-          verificationResult.Start = DateTime.UtcNow;
-
-          if (CommandLineOptions.Clo.XmlSink != null)
-          {
-            CommandLineOptions.Clo.XmlSink.WriteStartMethod(impl.Name, verificationResult.Start);
-          }
-          try
-          {
-            if (CommandLineOptions.Clo.inferLeastForUnsat != null)
-            {
-              var svcgen = vcgen as VC.StratifiedVCGen;
-              Contract.Assert(svcgen != null);
-              var ss = new HashSet<string>();
-              foreach (var c in program.Constants)
-              {
-                if (!c.Name.StartsWith(CommandLineOptions.Clo.inferLeastForUnsat)) continue;
-                ss.Add(c.Name);
-              }
-              verificationResult.Outcome = svcgen.FindLeastToVerify(impl, ref ss);
-              verificationResult.Errors = new List<Counterexample>();
-              output.WriteLine("Result: {0}", string.Join(" ", ss));
-            }
-            else
-            {
-              verificationResult.Outcome = vcgen.VerifyImplementation(impl, out verificationResult.Errors, requestId);
-              if (CommandLineOptions.Clo.ExtractLoops && verificationResult.Errors != null)
-              {
-                var vcg = vcgen as VCGen;
-                if (vcg != null)
-                {
-                  for (int i = 0; i < verificationResult.Errors.Count; i++)
-                  {
-                    verificationResult.Errors[i] = vcg.extractLoopTrace(verificationResult.Errors[i], impl.Name, program, extractLoopMappingInfo);
-                  }
-                }
-              }
-            }
-          }
-          catch (VCGenException e)
-          {
-            var errorInfo = errorInformationFactory.CreateErrorInformation(impl.tok, String.Format("{0} (encountered in implementation {1}).", e.Message, impl.Name), requestId, "Error");
-            errorInfo.BoogieErrorCode = "BP5010";
-            errorInfo.ImplementationName = impl.Name;
-            printer.WriteErrorInformation(errorInfo, output);
-            if (er != null)
-            {
-              lock (er)
-              {
-                er(errorInfo);
-              }
-            }
-            verificationResult.Errors = null;
-            verificationResult.Outcome = VCGen.Outcome.Inconclusive;
-          }
-          catch (UnexpectedProverOutputException upo)
-          {
-            printer.AdvisoryWriteLine("Advisory: {0} SKIPPED because of internal error: unexpected prover output: {1}", impl.Name, upo.Message);
-            verificationResult.Errors = null;
-            verificationResult.Outcome = VCGen.Outcome.Inconclusive;
-          }
-
-          verificationResult.ProofObligationCountAfter = vcgen.CumulativeAssertionCount;
-          verificationResult.End = DateTime.UtcNow;
-        }
-
-        #endregion
-
-        #region Cache the verification result
-
-        if (0 < CommandLineOptions.Clo.VerifySnapshots && !string.IsNullOrEmpty(impl.Checksum))
-        {
-          Cache.Insert(impl, verificationResult);
-        }
-
-        #endregion
-      }
-
-      #region Process the verification results and statistics
-
-      ProcessOutcome(verificationResult.Outcome, verificationResult.Errors, TimeIndication(verificationResult), stats, output, impl.TimeLimit, er, verificationResult.ImplementationName, verificationResult.ImplementationToken, verificationResult.RequestId, wasCached);
-
-      ProcessErrors(verificationResult.Errors, verificationResult.Outcome, output, er, impl);
-
-      if (CommandLineOptions.Clo.XmlSink != null)
-      {
-        CommandLineOptions.Clo.XmlSink.WriteEndMethod(verificationResult.Outcome.ToString().ToLowerInvariant(), verificationResult.End, verificationResult.End - verificationResult.Start);
-      }
-
-      outputCollector.Add(index, output);
-
-      outputCollector.WriteMoreOutput();
-
-      if (verificationResult.Outcome == VCGen.Outcome.Errors || CommandLineOptions.Clo.Trace)
-      {
-        Console.Out.Flush();
-      }
-
-      #endregion
-    }
-
-
-    class OutputCollector
-    {
-      StringWriter[] outputs;
-
-      int nextPrintableIndex = 0;
-
-      public OutputCollector(Implementation[] implementations)
-      {
-        outputs = new StringWriter[implementations.Length];
-      }
-
-      public void WriteMoreOutput()
-      {
-        lock (outputs)
-        {
-          for (; nextPrintableIndex < outputs.Length && outputs[nextPrintableIndex] != null; nextPrintableIndex++)
-          {
-            Console.Write(outputs[nextPrintableIndex].ToString());
-            outputs[nextPrintableIndex] = null;
-            Console.Out.Flush();
-          }
-        }
-      }
-
-      public void Add(int index, StringWriter output)
-      {
-        Contract.Requires(0 <= index && index < outputs.Length);
-        Contract.Requires(output != null);
-
-        lock (this)
-        {
-          outputs[index] = output;
-        }
-      }
-    }
-
-
-    private static ConditionGeneration CreateVCGen(Program program, List<Checker> checkers)
-    {
-      ConditionGeneration vcgen = null;
-      if (CommandLineOptions.Clo.vcVariety == CommandLineOptions.VCVariety.Doomed)
-      {
-        vcgen = new DCGen(program, CommandLineOptions.Clo.SimplifyLogFilePath, CommandLineOptions.Clo.SimplifyLogFileAppend, checkers);
-      }
-      else if (CommandLineOptions.Clo.FixedPointEngine != null)
-      {
-        vcgen = new FixedpointVC(program, CommandLineOptions.Clo.SimplifyLogFilePath, CommandLineOptions.Clo.SimplifyLogFileAppend, checkers);
-      }
-      else if (CommandLineOptions.Clo.StratifiedInlining > 0)
-      {
-        vcgen = new StratifiedVCGen(program, CommandLineOptions.Clo.SimplifyLogFilePath, CommandLineOptions.Clo.SimplifyLogFileAppend, checkers);
-      }
-      else if (CommandLineOptions.Clo.SecureVcGen != null)
-      {
-          vcgen = new SecureVCGen(program, CommandLineOptions.Clo.SimplifyLogFilePath, CommandLineOptions.Clo.SimplifyLogFileAppend, checkers);
-      }
-      else
-      {
-          vcgen = new VCGen(program, CommandLineOptions.Clo.SimplifyLogFilePath, CommandLineOptions.Clo.SimplifyLogFileAppend, checkers);
-      }
-      return vcgen;
-    }
-
-
-    #region Houdini
-
-    private static PipelineOutcome RunHoudini(Program program, PipelineStatistics stats, ErrorReporterDelegate er)
-    {
-      Contract.Requires(stats != null);
-
-      if (CommandLineOptions.Clo.AbstractHoudini != null)
-      {
-        return RunAbstractHoudini(program, stats, er);
-      }
-
-      if (CommandLineOptions.Clo.StagedHoudini != null)
-      {
-        return RunStagedHoudini(program, stats, er);
-      }
-
-      Houdini.HoudiniSession.HoudiniStatistics houdiniStats = new Houdini.HoudiniSession.HoudiniStatistics();
-      Houdini.Houdini houdini = new Houdini.Houdini(program, houdiniStats);
-      Houdini.HoudiniOutcome outcome = houdini.PerformHoudiniInference();
-      houdini.Close();
-
-      if (CommandLineOptions.Clo.PrintAssignment)
-      {
-        Console.WriteLine("Assignment computed by Houdini:");
-        foreach (var x in outcome.assignment)
-        {
-          Console.WriteLine(x.Key + " = " + x.Value);
-        }
-      }
-
-      if (CommandLineOptions.Clo.Trace)
-      {
-        int numTrueAssigns = 0;
-        foreach (var x in outcome.assignment)
-        {
-          if (x.Value)
-            numTrueAssigns++;
-        }
-        Console.WriteLine("Number of true assignments = " + numTrueAssigns);
-        Console.WriteLine("Number of false assignments = " + (outcome.assignment.Count - numTrueAssigns));
-        Console.WriteLine("Prover time = " + houdiniStats.proverTime.ToString("F2"));
-        Console.WriteLine("Unsat core prover time = " + houdiniStats.unsatCoreProverTime.ToString("F2"));
-        Console.WriteLine("Number of prover queries = " + houdiniStats.numProverQueries);
-        Console.WriteLine("Number of unsat core prover queries = " + houdiniStats.numUnsatCoreProverQueries);
-        Console.WriteLine("Number of unsat core prunings = " + houdiniStats.numUnsatCorePrunings);
-      }
-
-      foreach (Houdini.VCGenOutcome x in outcome.implementationOutcomes.Values)
-      {
-        ProcessOutcome(x.outcome, x.errors, "", stats, Console.Out, CommandLineOptions.Clo.ProverKillTime, er);
-        ProcessErrors(x.errors, x.outcome, Console.Out, er);
-      }
-
-      return PipelineOutcome.Done;
-    }
-
-    public static Program ProgramFromFile(string filename) {
-      Program p = ParseBoogieProgram(new List<string> { filename }, false);
-      System.Diagnostics.Debug.Assert(p != null);
-      LinearTypeChecker linearTypeChecker;
-      MoverTypeChecker moverTypeChecker;
-      PipelineOutcome oc = ExecutionEngine.ResolveAndTypecheck(p, filename, out linearTypeChecker, out moverTypeChecker);
-      System.Diagnostics.Debug.Assert(oc == PipelineOutcome.ResolvedAndTypeChecked);
-      return p;
-    }
-
-    private static PipelineOutcome RunStagedHoudini(Program program, PipelineStatistics stats, ErrorReporterDelegate er)
-    {
-      Houdini.HoudiniSession.HoudiniStatistics houdiniStats = new Houdini.HoudiniSession.HoudiniStatistics();
-      Houdini.StagedHoudini stagedHoudini = new Houdini.StagedHoudini(program, houdiniStats, ProgramFromFile);
-      Houdini.HoudiniOutcome outcome = stagedHoudini.PerformStagedHoudiniInference();
-
-      if (CommandLineOptions.Clo.PrintAssignment)
-      {
-        Console.WriteLine("Assignment computed by Houdini:");
-        foreach (var x in outcome.assignment)
-        {
-          Console.WriteLine(x.Key + " = " + x.Value);
-        }
-      }
-
-      if (CommandLineOptions.Clo.Trace)
-      {
-        int numTrueAssigns = 0;
-        foreach (var x in outcome.assignment)
-        {
-          if (x.Value)
-            numTrueAssigns++;
-        }
-        Console.WriteLine("Number of true assignments = " + numTrueAssigns);
-        Console.WriteLine("Number of false assignments = " + (outcome.assignment.Count - numTrueAssigns));
-        Console.WriteLine("Prover time = " + houdiniStats.proverTime.ToString("F2"));
-        Console.WriteLine("Unsat core prover time = " + houdiniStats.unsatCoreProverTime.ToString("F2"));
-        Console.WriteLine("Number of prover queries = " + houdiniStats.numProverQueries);
-        Console.WriteLine("Number of unsat core prover queries = " + houdiniStats.numUnsatCoreProverQueries);
-        Console.WriteLine("Number of unsat core prunings = " + houdiniStats.numUnsatCorePrunings);
-      }
-
-      foreach (Houdini.VCGenOutcome x in outcome.implementationOutcomes.Values)
-      {
-        ProcessOutcome(x.outcome, x.errors, "", stats, Console.Out, CommandLineOptions.Clo.ProverKillTime, er);
-        ProcessErrors(x.errors, x.outcome, Console.Out, er);
-      }
-
-      return PipelineOutcome.Done;
-
-    }
-
-
-    private static PipelineOutcome RunAbstractHoudini(Program program, PipelineStatistics stats, ErrorReporterDelegate er)
-    {
-      Contract.Requires(stats != null);
-
-      //CommandLineOptions.Clo.PrintErrorModel = 1;
-      CommandLineOptions.Clo.UseProverEvaluate = true;
-      CommandLineOptions.Clo.ModelViewFile = "z3model";
-      CommandLineOptions.Clo.UseArrayTheory = true;
-      CommandLineOptions.Clo.TypeEncodingMethod = CommandLineOptions.TypeEncoding.Monomorphic;
-      Houdini.AbstractDomainFactory.Initialize(program);
-      var domain = Houdini.AbstractDomainFactory.GetInstance(CommandLineOptions.Clo.AbstractHoudini);
-
-      // Run Abstract Houdini
-      var abs = new Houdini.AbsHoudini(program, domain);
-      var absout = abs.ComputeSummaries();
-      ProcessOutcome(absout.outcome, absout.errors, "", stats, Console.Out, CommandLineOptions.Clo.ProverKillTime, er);
-      ProcessErrors(absout.errors, absout.outcome, Console.Out, er);
-
-      //Houdini.PredicateAbs.Initialize(program);
-      //var abs = new Houdini.AbstractHoudini(program);
-      //abs.computeSummaries(new Houdini.PredicateAbs(program.TopLevelDeclarations.OfType<Implementation>().First().Name));
-
-      return PipelineOutcome.Done;
-    }
-
-    #endregion
-
-
-    private static string TimeIndication(VerificationResult verificationResult)
-    {
-      var result = "";
-      if (CommandLineOptions.Clo.Trace)
-      {
-        result = string.Format("  [{0:F3} s, {1} proof obligation{2}]  ", (verificationResult.End - verificationResult.Start).TotalSeconds, verificationResult.ProofObligationCount, verificationResult.ProofObligationCount == 1 ? "" : "s");
-      }
-      else if (CommandLineOptions.Clo.TraceProofObligations)
-      {
-        result = string.Format("  [{0} proof obligation{1}]  ", verificationResult.ProofObligationCount, verificationResult.ProofObligationCount == 1 ? "" : "s");
-      }
-      return result;
-    }
-
-
-    private static void ProcessOutcome(VC.VCGen.Outcome outcome, List<Counterexample> errors, string timeIndication,
-                                       PipelineStatistics stats, TextWriter tw, int timeLimit, ErrorReporterDelegate er = null, string implName = null, IToken implTok = null, string requestId = null, bool wasCached = false)
-    {
-      Contract.Requires(stats != null);
-
-      UpdateStatistics(stats, outcome, errors, wasCached);
-
-      printer.Inform(timeIndication + OutcomeIndication(outcome, errors), tw);
-
-      ReportOutcome(outcome, er, implName, implTok, requestId, tw, timeLimit);
-    }
-
-
-    private static void ReportOutcome(VC.VCGen.Outcome outcome, ErrorReporterDelegate er, string implName, IToken implTok, string requestId, TextWriter tw, int timeLimit)
-    {
-      ErrorInformation errorInfo = null;
-
-      switch (outcome)
-      {
-        case VCGen.Outcome.ReachedBound:
-          tw.WriteLine(string.Format("Stratified Inlining: Reached recursion bound of {0}", CommandLineOptions.Clo.RecursionBound));
-          break;
-        case VCGen.Outcome.TimedOut:
-          if (implName != null && implTok != null)
-          {
-            errorInfo = errorInformationFactory.CreateErrorInformation(implTok, string.Format("Verification timed out after {0} seconds ({1})", timeLimit, implName), requestId);
-          }
-          break;
-        case VCGen.Outcome.OutOfMemory:
-          if (implName != null && implTok != null)
-          {
-            errorInfo = errorInformationFactory.CreateErrorInformation(implTok, "Verification out of memory (" + implName + ")", requestId);
-          }
-          break;
-        case VCGen.Outcome.Inconclusive:
-          if (implName != null && implTok != null)
-          {
-            errorInfo = errorInformationFactory.CreateErrorInformation(implTok, "Verification inconclusive (" + implName + ")", requestId);
-          }
-          break;
-      }
-
-      if (errorInfo != null)
-      {
-        errorInfo.ImplementationName = implName;
-        if (er != null)
-        {
-          lock (er)
-          {
-            er(errorInfo);
-          }
-        }
-      }
-    }
-
-
-    private static string OutcomeIndication(VC.VCGen.Outcome outcome, List<Counterexample> errors)
-    {
-      string traceOutput = "";
-      switch (outcome)
-      {
-        default:
-          Contract.Assert(false);  // unexpected outcome
-          throw new cce.UnreachableException();
-        case VCGen.Outcome.ReachedBound:
-          traceOutput = "verified";
-          break;
-        case VCGen.Outcome.Correct:
-          traceOutput = (CommandLineOptions.Clo.vcVariety == CommandLineOptions.VCVariety.Doomed ? "credible" : "verified");
-          break;
-        case VCGen.Outcome.TimedOut:
-          traceOutput = "timed out";
-          break;
-        case VCGen.Outcome.OutOfMemory:
-          traceOutput = "out of memory";
-          break;
-        case VCGen.Outcome.Inconclusive:
-          traceOutput = "inconclusive";
-          break;
-        case VCGen.Outcome.Errors:
-          Contract.Assert(errors != null);
-          traceOutput = (CommandLineOptions.Clo.vcVariety == CommandLineOptions.VCVariety.Doomed ? "doomed" : string.Format("error{0}", errors.Count == 1 ? "" : "s"));
-          break;
-      }
-      return traceOutput;
-    }
-
-
-    private static void UpdateStatistics(PipelineStatistics stats, VC.VCGen.Outcome outcome, List<Counterexample> errors, bool wasCached)
-    {
-      Contract.Requires(stats != null);
-
-      switch (outcome)
-      {
-        default:
-          Contract.Assert(false);  // unexpected outcome
-          throw new cce.UnreachableException();
-        case VCGen.Outcome.ReachedBound:
-          Interlocked.Increment(ref stats.VerifiedCount);
-          if (wasCached) { Interlocked.Increment(ref stats.CachedVerifiedCount); }
-          break;
-        case VCGen.Outcome.Correct:
-          Interlocked.Increment(ref stats.VerifiedCount);
-          if (wasCached) { Interlocked.Increment(ref stats.CachedVerifiedCount); }
-          break;
-        case VCGen.Outcome.TimedOut:
-          Interlocked.Increment(ref stats.TimeoutCount);
-          if (wasCached) { Interlocked.Increment(ref stats.CachedTimeoutCount); }
-          break;
-        case VCGen.Outcome.OutOfMemory:
-          Interlocked.Increment(ref stats.OutOfMemoryCount);
-          if (wasCached) { Interlocked.Increment(ref stats.CachedOutOfMemoryCount); }
-          break;
-        case VCGen.Outcome.Inconclusive:
-          Interlocked.Increment(ref stats.InconclusiveCount);
-          if (wasCached) { Interlocked.Increment(ref stats.CachedInconclusiveCount); }
-          break;
-        case VCGen.Outcome.Errors:
-          if (CommandLineOptions.Clo.vcVariety == CommandLineOptions.VCVariety.Doomed)
-          {
-            Interlocked.Increment(ref stats.ErrorCount);
-            if (wasCached) { Interlocked.Increment(ref stats.CachedErrorCount); }
-          }
-          else
-          {
-            Interlocked.Add(ref stats.ErrorCount, errors.Count);
-            if (wasCached) { Interlocked.Add(ref stats.CachedErrorCount, errors.Count); }
-          }
-          break;
-      }
-    }
-
-
-    private static void ProcessErrors(List<Counterexample> errors, VC.VCGen.Outcome outcome, TextWriter tw, ErrorReporterDelegate er, Implementation impl = null)
-    {
-      var implName = impl != null ? impl.Name : null;
-
-      if (errors != null)
-      {
-        errors.Sort(new CounterexampleComparer());
-        foreach (Counterexample error in errors)
-        {
-          var errorInfo = CreateErrorInformation(error, outcome);
-          errorInfo.ImplementationName = implName;
-
-          if (CommandLineOptions.Clo.XmlSink != null)
-          {
-            WriteErrorInformationToXmlSink(errorInfo, error.Trace);
-          }
-
-          if (CommandLineOptions.Clo.EnhancedErrorMessages == 1)
-          {
-            foreach (string info in error.relatedInformation)
-            {
-              Contract.Assert(info != null);
-              errorInfo.Out.WriteLine("       " + info);
-            }
-          }
-          if (CommandLineOptions.Clo.ErrorTrace > 0)
-          {
-            errorInfo.Out.WriteLine("Execution trace:");
-            error.Print(4, errorInfo.Out, b => { errorInfo.AddAuxInfo(b.tok, b.Label, "Execution trace"); });
-          }
-          if (CommandLineOptions.Clo.ModelViewFile != null)
-          {
-            error.PrintModel(errorInfo.Model);
-          }
-
-          printer.WriteErrorInformation(errorInfo, tw);
-
-          if (er != null)
-          {
-            lock (er)
-            {
-              er(errorInfo);
-            }
-          }
-        }
-      }
-    }
-
-
-    private static ErrorInformation CreateErrorInformation(Counterexample error, VC.VCGen.Outcome outcome)
-    {
-      // BP1xxx: Parsing errors
-      // BP2xxx: Name resolution errors
-      // BP3xxx: Typechecking errors
-      // BP4xxx: Abstract interpretation errors (Is there such a thing?)
-      // BP5xxx: Verification errors
-
-      ErrorInformation errorInfo;
-      var cause = "Error";
-      if (outcome == VCGen.Outcome.TimedOut)
-      {
-        cause = "Timed out on";
-      }
-      else if (outcome == VCGen.Outcome.OutOfMemory)
-      {
-        cause = "Out of memory on";
-      }
-
-      var callError = error as CallCounterexample;
-      var returnError = error as ReturnCounterexample;
-      var assertError = error as AssertCounterexample;
-      if (callError != null)
-      {
-        errorInfo = errorInformationFactory.CreateErrorInformation(callError.FailingCall.tok, callError.FailingCall.ErrorData as string ?? "A precondition for this call might not hold.", callError.RequestId, callError.OriginalRequestId, cause);
-        errorInfo.BoogieErrorCode = "BP5002";
-        errorInfo.Kind = ErrorKind.Precondition;
-        errorInfo.AddAuxInfo(callError.FailingRequires.tok, callError.FailingRequires.ErrorData as string ?? "This is the precondition that might not hold.", "Related location");
-
-        if (!CommandLineOptions.Clo.ForceBplErrors && callError.FailingRequires.ErrorMessage != null)
-        {
-          errorInfo = errorInformationFactory.CreateErrorInformation(null, callError.FailingRequires.ErrorMessage, callError.RequestId, callError.OriginalRequestId, cause);
-        }
-      }
-      else if (returnError != null)
-      {
-        errorInfo = errorInformationFactory.CreateErrorInformation(returnError.FailingReturn.tok, "A postcondition might not hold on this return path.", returnError.RequestId, returnError.OriginalRequestId, cause);
-        errorInfo.BoogieErrorCode = "BP5003";
-        errorInfo.Kind = ErrorKind.Postcondition;
-        errorInfo.AddAuxInfo(returnError.FailingEnsures.tok, returnError.FailingEnsures.ErrorData as string ?? "This is the postcondition that might not hold.", "Related location");
-
-        if (!CommandLineOptions.Clo.ForceBplErrors && returnError.FailingEnsures.ErrorMessage != null)
-        {
-          errorInfo = errorInformationFactory.CreateErrorInformation(null, returnError.FailingEnsures.ErrorMessage, returnError.RequestId, returnError.OriginalRequestId, cause);
-        }
-      }
-      else // error is AssertCounterexample
-      {
-        if (assertError.FailingAssert is LoopInitAssertCmd)
-        {
-          errorInfo = errorInformationFactory.CreateErrorInformation(assertError.FailingAssert.tok, "This loop invariant might not hold on entry.", assertError.RequestId, assertError.OriginalRequestId, cause);
-          errorInfo.BoogieErrorCode = "BP5004";
-          errorInfo.Kind = ErrorKind.InvariantEntry;
-        }
-        else if (assertError.FailingAssert is LoopInvMaintainedAssertCmd)
-        {
-          errorInfo = errorInformationFactory.CreateErrorInformation(assertError.FailingAssert.tok, "This loop invariant might not be maintained by the loop.", assertError.RequestId, assertError.OriginalRequestId, cause);
-          errorInfo.BoogieErrorCode = "BP5005";
-          errorInfo.Kind = ErrorKind.InvariantMaintainance;
-        }
-        else
-        {
-          var msg = assertError.FailingAssert.ErrorData as string;
-          var tok = assertError.FailingAssert.tok;
-          if (!CommandLineOptions.Clo.ForceBplErrors && assertError.FailingAssert.ErrorMessage != null)
-          {
-            msg = assertError.FailingAssert.ErrorMessage;
-            tok = null;
-            if (cause == "Error")
-            {
-              cause = null;
-            }
-          }
-          string bec = null;
-          if (msg == null)
-          {
-            msg = "This assertion might not hold.";
-            bec = "BP5001";
-          }
-
-          errorInfo = errorInformationFactory.CreateErrorInformation(tok, msg, assertError.RequestId, assertError.OriginalRequestId, cause);
-          errorInfo.BoogieErrorCode = bec;
-          errorInfo.Kind = ErrorKind.Assertion;
-        }
-      }
-
-      return errorInfo;
-    }
-
-
-    private static void WriteErrorInformationToXmlSink(ErrorInformation errorInfo, List<Block> trace)
-    {
-      var msg = "assertion violation";
-      switch (errorInfo.Kind)
-      {
-        case ErrorKind.Precondition:
-          msg = "precondition violation";
-          break;
-
-        case ErrorKind.Postcondition:
-          msg = "postcondition violation";
-          break;
-
-        case ErrorKind.InvariantEntry:
-          msg = "loop invariant entry violation";
-          break;
-
-        case ErrorKind.InvariantMaintainance:
-          msg = "loop invariant maintenance violation";
-          break;
-      }
-
-      var relatedError = errorInfo.Aux.FirstOrDefault();
-      CommandLineOptions.Clo.XmlSink.WriteError(msg, errorInfo.Tok, relatedError.Tok, trace);
-    }
-
-  }
-
-}
->>>>>>> 713e870a
+}