﻿//-----------------------------------------------------------------------------
//
// Copyright (C) Microsoft Corporation.  All Rights Reserved.
//
//-----------------------------------------------------------------------------

using System;
using System.Collections.Generic;
using System.Linq;
using System.Text;
using System.Diagnostics.Contracts;
using System.IO;
using System.Text.RegularExpressions;

namespace Microsoft.Boogie.SMTLib
{
    class Z3
    {
        static string _proverPath;

        static string CodebaseString()
        {
            Contract.Ensures(Contract.Result<string>() != null);
            return Path.GetDirectoryName(cce.NonNull(System.Reflection.Assembly.GetExecutingAssembly().Location));
        }

        public static string ExecutablePath()
        {
            if (_proverPath == null)
                FindExecutable();
            return _proverPath;
        }

        static void FindExecutable()
        // throws ProverException, System.IO.FileNotFoundException;
        {
            Contract.Ensures(_proverPath != null);

            // Command line option 'z3exe' always has priority if set 
            if (CommandLineOptions.Clo.Z3ExecutablePath != null)
            {
                _proverPath = CommandLineOptions.Clo.Z3ExecutablePath;
                if (!File.Exists(_proverPath))
                {
                    throw new ProverException("Cannot find prover specified with z3exe: " + _proverPath);
                }
                if (CommandLineOptions.Clo.Trace)
                {
                    Console.WriteLine("[TRACE] Using prover: " + _proverPath);
                }
                return;
            }

            var proverExe = "z3.exe";

            if (_proverPath == null)
            {
                // Initialize '_proverPath'
                _proverPath = Path.Combine(CodebaseString(), proverExe);
                string firstTry = _proverPath;

                if (File.Exists(firstTry))
                {
                    if (CommandLineOptions.Clo.Trace)
                    {
                        Console.WriteLine("[TRACE] Using prover: " + _proverPath);
                    }
                    return;
                }

                List<string> z3Dirs = new List<string>();

                string programFiles = Environment.GetEnvironmentVariable("ProgramFiles");
                if (programFiles != null)
                {
                    string programFilesX86 = Environment.GetEnvironmentVariable("ProgramFiles(x86)");
                    if (programFiles.Equals(programFilesX86))
                    {
                        // If both %ProgramFiles% and %ProgramFiles(x86)% point to "ProgramFiles (x86)", use %ProgramW6432% instead.
                        programFiles = Environment.GetEnvironmentVariable("ProgramW6432");
                    }


                    if (Directory.Exists(programFiles + @"\Microsoft Research\"))
                    {
                        string msrDir = programFiles + @"\Microsoft Research\";
                        z3Dirs.AddRange(Directory.GetDirectories(msrDir, "Z3-*"));
                    }
                    if (Directory.Exists(programFilesX86 + @"\Microsoft Research\"))
                    {
                        string msrDir = programFilesX86 + @"\Microsoft Research\";
                        z3Dirs.AddRange(Directory.GetDirectories(msrDir, "Z3-*"));
                    }
                }

                int minMajor = 3, minMinor = 2;

                // Look for the most recent version of Z3.
                int minor = 0, major = 0;
                string winner = null;
                Regex r = new Regex(@"^Z3-(\d+)\.(\d+)$");
                foreach (string d in z3Dirs)
                {
                    string name = new DirectoryInfo(d).Name;
                    foreach (Match m in r.Matches(name))
                    {
                        int ma, mi;
                        ma = int.Parse(m.Groups[1].ToString());
                        mi = int.Parse(m.Groups[2].ToString());
                        if (major < ma || (major == ma && minor < mi))
                        {
                            major = ma;
                            minor = mi;
                            winner = d;
                        }
                    }
                }

                if (major == 0 && minor == 0)
                {
                    throw new ProverException("Cannot find executable: " + firstTry);
                }

                Contract.Assert(winner != null);

                _proverPath = Path.Combine(Path.Combine(winner, "bin"), proverExe);
                if (!File.Exists(_proverPath))
                {
                    throw new ProverException("Cannot find prover: " + _proverPath);
                }

                if (CommandLineOptions.Clo.Trace)
                {
                    Console.WriteLine("[TRACE] Using prover: " + _proverPath);
                }

                if (major < minMajor || (major == minMajor && minor < minMinor))
                {
                    throw new ProverException(string.Format("Found version {0}.{1} of Z3. Please install version {2}.{3} or later. " +
                                                            "(More conservative users might opt to supply -prover:Z3 option instead to get the historic Simplify back-end)",
                                                            major, minor, minMajor, minMinor));
                }
            }
        }


        static int Z3MajorVersion = 0;
        static int Z3MinorVersion = 0;
        static bool Z3VersionObtained = false;

        public static void GetVersion(out int major, out int minor)
        {
            if (!Z3VersionObtained)
            {
                var proc = new System.Diagnostics.Process();
                proc.StartInfo.FileName = _proverPath;
                proc.StartInfo.Arguments = "--version";
                proc.StartInfo.RedirectStandardOutput = true;
                proc.StartInfo.RedirectStandardError = true;
                proc.StartInfo.UseShellExecute = false;
                proc.StartInfo.CreateNoWindow = true;
                proc.Start();
                string answer = proc.StandardOutput.ReadToEnd();
                proc.WaitForExit();
                if (proc.ExitCode == 0)
                {                    
                    var firstdot = answer.IndexOf('.');
                    if (firstdot >= 0)
                    {
                        var seconddot = answer.IndexOf('.', firstdot + 1);
                        if (seconddot >= firstdot + 1)
                        {
                            var spacebeforefirstdot = answer.LastIndexOf(' ', firstdot);
                            if (spacebeforefirstdot >= 0)
                            {
                                var majorstr = answer.Substring(spacebeforefirstdot, firstdot - spacebeforefirstdot);
                                var minorstr = answer.Substring(firstdot + 1, seconddot - firstdot - 1);
                                Z3MajorVersion = Convert.ToInt32(majorstr);
                                Z3MinorVersion = Convert.ToInt32(minorstr);
                            }
                        }
                    }
                }
                Z3VersionObtained = true;
            }
            major = Z3MajorVersion;
            minor = Z3MinorVersion;
        }

        public static string SetTimeoutOption()
        {
            int major, minor;
            GetVersion(out major, out minor);
            if (major > 4 || major == 4 && minor >= 3)
                return "TIMEOUT";
            else
                return "SOFT_TIMEOUT";
        }

        // options that work only on the command line
        static string[] commandLineOnly = { "TRACE", "PROOF_MODE" };

        public static void SetupOptions(SMTLibProverOptions options)
        {
          FindExecutable();
          int major, minor;
          GetVersion(out major, out minor);
          if (major > 4 || major == 4 && minor >= 3)
          {

            // don't bother with auto-config - it would disable explicit settings for eager threshold and so on
            options.AddWeakSmtOption("AUTO_CONFIG", "false");

            //options.AddWeakSmtOption("MODEL_PARTIAL", "true");
            //options.WeakAddSmtOption("MODEL_VALUE_COMPLETION", "false");

            // options.AddWeakSmtOption("MODEL_HIDE_UNUSED_PARTITIONS", "false"); TODO: what does this do?

            options.AddWeakSmtOption("MODEL.V2", "true");
            //options.AddWeakSmtOption("ASYNC_COMMANDS", "false"); TODO: is this needed?

            if (!options.OptimizeForBv)
            {
              // Phase selection means to always try the negative literal polarity first, seems to be good for Boogie.
              // The restart parameters change the restart behavior to match Z3 v1, which also seems to be good.
              options.AddWeakSmtOption("smt.PHASE_SELECTION", "0");
              options.AddWeakSmtOption("smt.RESTART_STRATEGY", "0");
              options.AddWeakSmtOption("smt.RESTART_FACTOR", "|1.5|");

              // Make the integer model more diverse by default, speeds up some benchmarks a lot.
              options.AddWeakSmtOption("smt.ARITH.RANDOM_INITIAL_VALUE", "true");

              // The left-to-right structural case-splitting strategy.
              //options.AddWeakSmtOption("SORT_AND_OR", "false"); // always false now
              options.AddWeakSmtOption("smt.CASE_SPLIT", "3");

              // In addition delay adding unit conflicts.
              options.AddWeakSmtOption("smt.DELAY_UNITS", "true");
              //options.AddWeakSmtOption("DELAY_UNITS_THRESHOLD", "16"); TODO: what?
            }

            // This is used by VCC, but could be also useful for others, if sk_hack(foo(x)) is included as trigger,
            // the foo(x0) will be activated for e-matching when x is skolemized to x0.
            options.AddWeakSmtOption("NNF.SK_HACK", "true");

            // don't use model-based quantifier instantiation; it never finishes on non-trivial Boogie problems
            options.AddWeakSmtOption("smt.MBQI", "false");

            // More or less like MAM=0.
            options.AddWeakSmtOption("smt.QI.EAGER_THRESHOLD", "100");
            // Complex proof attempts in VCC (and likely elsewhere) require matching depth of 20 or more.

            // the following will make the :weight option more usable
            options.AddWeakSmtOption("smt.QI.COST", "|\"(+ weight generation)\"|"); // TODO: this doesn't seem to work

            //if (options.Inspector != null)
            //  options.WeakAddSmtOption("PROGRESS_SAMPLING_FREQ", "100");

            options.AddWeakSmtOption("TYPE_CHECK", "true");
            options.AddWeakSmtOption("smt.BV.REFLECT", "true");

<<<<<<< HEAD
            if (options.TimeLimit > 0)
            {
              options.AddWeakSmtOption("TIMEOUT", options.TimeLimit.ToString());
              // This kills the Z3 *instance* after the specified time, not a particular query, so we cannot use it.
              // options.AddSolverArgument("/T:" + (options.TimeLimit + 1000) / 1000);
            }
=======
                if (options.TimeLimit > 0)
                {
                    options.AddWeakSmtOption("TIMEOUT", options.TimeLimit.ToString());
                    options.AddWeakSmtOption("fixedpoint.TIMEOUT", options.TimeLimit.ToString());
                    // This kills the Z3 *instance* after the specified time, not a particular query, so we cannot use it.
                    // options.AddSolverArgument("/T:" + (options.TimeLimit + 1000) / 1000);
                }
>>>>>>> 0172a2ee

            if (options.Inspector != null)
              options.AddWeakSmtOption("PROGRESS_SAMPLING_FREQ", "200");

            if (CommandLineOptions.Clo.WeakArrayTheory)
            {
              options.AddWeakSmtOption("smt.array.weak", "true");
              options.AddWeakSmtOption("smt.array.extensional", "false");
            }
          }
          else
          {
            // don't bother with auto-config - it would disable explicit settings for eager threshold and so on
            options.AddWeakSmtOption("AUTO_CONFIG", "false");

            //options.AddWeakSmtOption("MODEL_PARTIAL", "true");
            //options.WeakAddSmtOption("MODEL_VALUE_COMPLETION", "false");
            options.AddWeakSmtOption("MODEL_HIDE_UNUSED_PARTITIONS", "false");
            options.AddWeakSmtOption("ASYNC_COMMANDS", "false");

            if (CommandLineOptions.Clo.UseSmtOutputFormat)
            {
              options.AddWeakSmtOption("pp-bv-literals", "false"); ;
            }
            else
            {
              options.AddWeakSmtOption("MODEL_V2", "true");
            }

            if (!options.OptimizeForBv)
            {
              // Phase selection means to always try the negative literal polarity first, seems to be good for Boogie.
              // The restart parameters change the restart behavior to match Z3 v1, which also seems to be good.
              options.AddWeakSmtOption("PHASE_SELECTION", "0");
              options.AddWeakSmtOption("RESTART_STRATEGY", "0");
              options.AddWeakSmtOption("RESTART_FACTOR", "|1.5|");

              // Make the integer model more diverse by default, speeds up some benchmarks a lot.
              options.AddWeakSmtOption("ARITH_RANDOM_INITIAL_VALUE", "true");

              // The left-to-right structural case-splitting strategy.
              //options.AddWeakSmtOption("SORT_AND_OR", "false"); // always false now
              options.AddWeakSmtOption("CASE_SPLIT", "3");

              // In addition delay adding unit conflicts.
              options.AddWeakSmtOption("DELAY_UNITS", "true");
              options.AddWeakSmtOption("DELAY_UNITS_THRESHOLD", "16");
            }

            // This is used by VCC, but could be also useful for others, if sk_hack(foo(x)) is included as trigger,
            // the foo(x0) will be activated for e-matching when x is skolemized to x0.
            options.AddWeakSmtOption("NNF_SK_HACK", "true");

            // don't use model-based quantifier instantiation; it never finishes on non-trivial Boogie problems
            options.AddWeakSmtOption("MBQI", "false");

            // More or less like MAM=0.
            options.AddWeakSmtOption("QI_EAGER_THRESHOLD", "100");
            // Complex proof attempts in VCC (and likely elsewhere) require matching depth of 20 or more.

            // the following will make the :weight option more usable
            options.AddWeakSmtOption("QI_COST", "|\"(+ weight generation)\"|");

            //if (options.Inspector != null)
            //  options.WeakAddSmtOption("PROGRESS_SAMPLING_FREQ", "100");

            options.AddWeakSmtOption("TYPE_CHECK", "true");
            options.AddWeakSmtOption("BV_REFLECT", "true");

            if (options.TimeLimit > 0)
            {
              options.AddWeakSmtOption("SOFT_TIMEOUT", options.TimeLimit.ToString());
              // This kills the Z3 *instance* after the specified time, not a particular query, so we cannot use it.
              // options.AddSolverArgument("/T:" + (options.TimeLimit + 1000) / 1000);
            }

            if (options.Inspector != null)
              options.AddWeakSmtOption("PROGRESS_SAMPLING_FREQ", "200");

            if (CommandLineOptions.Clo.WeakArrayTheory)
            {
              options.AddWeakSmtOption("ARRAY_WEAK", "true");
              options.AddWeakSmtOption("ARRAY_EXTENSIONAL", "false");
            }
          }

          options.AddWeakSmtOption("MODEL_ON_TIMEOUT", "true");

          // legacy option handling
          if (!CommandLineOptions.Clo.z3AtFlag)
            options.MultiTraces = true;


          foreach (string opt in CommandLineOptions.Clo.Z3Options)
          {
            Contract.Assert(opt != null);
            int eq = opt.IndexOf("=");
            if (eq > 0 && 'A' <= opt[0] && opt[0] <= 'Z' && !commandLineOnly.Contains(opt.Substring(0, eq)))
            {
              options.AddSmtOption(opt.Substring(0, eq), opt.Substring(eq + 1));
            }
            else
            {
              options.AddSolverArgument(opt);
            }
          }
        }


    }
}
<|MERGE_RESOLUTION|>--- conflicted
+++ resolved
@@ -1,388 +1,379 @@
-﻿//-----------------------------------------------------------------------------
-//
-// Copyright (C) Microsoft Corporation.  All Rights Reserved.
-//
-//-----------------------------------------------------------------------------
-
-using System;
-using System.Collections.Generic;
-using System.Linq;
-using System.Text;
-using System.Diagnostics.Contracts;
-using System.IO;
-using System.Text.RegularExpressions;
-
-namespace Microsoft.Boogie.SMTLib
-{
-    class Z3
-    {
-        static string _proverPath;
-
-        static string CodebaseString()
-        {
-            Contract.Ensures(Contract.Result<string>() != null);
-            return Path.GetDirectoryName(cce.NonNull(System.Reflection.Assembly.GetExecutingAssembly().Location));
-        }
-
-        public static string ExecutablePath()
-        {
-            if (_proverPath == null)
-                FindExecutable();
-            return _proverPath;
-        }
-
-        static void FindExecutable()
-        // throws ProverException, System.IO.FileNotFoundException;
-        {
-            Contract.Ensures(_proverPath != null);
-
-            // Command line option 'z3exe' always has priority if set 
-            if (CommandLineOptions.Clo.Z3ExecutablePath != null)
-            {
-                _proverPath = CommandLineOptions.Clo.Z3ExecutablePath;
-                if (!File.Exists(_proverPath))
-                {
-                    throw new ProverException("Cannot find prover specified with z3exe: " + _proverPath);
-                }
-                if (CommandLineOptions.Clo.Trace)
-                {
-                    Console.WriteLine("[TRACE] Using prover: " + _proverPath);
-                }
-                return;
-            }
-
-            var proverExe = "z3.exe";
-
-            if (_proverPath == null)
-            {
-                // Initialize '_proverPath'
-                _proverPath = Path.Combine(CodebaseString(), proverExe);
-                string firstTry = _proverPath;
-
-                if (File.Exists(firstTry))
-                {
-                    if (CommandLineOptions.Clo.Trace)
-                    {
-                        Console.WriteLine("[TRACE] Using prover: " + _proverPath);
-                    }
-                    return;
-                }
-
-                List<string> z3Dirs = new List<string>();
-
-                string programFiles = Environment.GetEnvironmentVariable("ProgramFiles");
-                if (programFiles != null)
-                {
-                    string programFilesX86 = Environment.GetEnvironmentVariable("ProgramFiles(x86)");
-                    if (programFiles.Equals(programFilesX86))
-                    {
-                        // If both %ProgramFiles% and %ProgramFiles(x86)% point to "ProgramFiles (x86)", use %ProgramW6432% instead.
-                        programFiles = Environment.GetEnvironmentVariable("ProgramW6432");
-                    }
-
-
-                    if (Directory.Exists(programFiles + @"\Microsoft Research\"))
-                    {
-                        string msrDir = programFiles + @"\Microsoft Research\";
-                        z3Dirs.AddRange(Directory.GetDirectories(msrDir, "Z3-*"));
-                    }
-                    if (Directory.Exists(programFilesX86 + @"\Microsoft Research\"))
-                    {
-                        string msrDir = programFilesX86 + @"\Microsoft Research\";
-                        z3Dirs.AddRange(Directory.GetDirectories(msrDir, "Z3-*"));
-                    }
-                }
-
-                int minMajor = 3, minMinor = 2;
-
-                // Look for the most recent version of Z3.
-                int minor = 0, major = 0;
-                string winner = null;
-                Regex r = new Regex(@"^Z3-(\d+)\.(\d+)$");
-                foreach (string d in z3Dirs)
-                {
-                    string name = new DirectoryInfo(d).Name;
-                    foreach (Match m in r.Matches(name))
-                    {
-                        int ma, mi;
-                        ma = int.Parse(m.Groups[1].ToString());
-                        mi = int.Parse(m.Groups[2].ToString());
-                        if (major < ma || (major == ma && minor < mi))
-                        {
-                            major = ma;
-                            minor = mi;
-                            winner = d;
-                        }
-                    }
-                }
-
-                if (major == 0 && minor == 0)
-                {
-                    throw new ProverException("Cannot find executable: " + firstTry);
-                }
-
-                Contract.Assert(winner != null);
-
-                _proverPath = Path.Combine(Path.Combine(winner, "bin"), proverExe);
-                if (!File.Exists(_proverPath))
-                {
-                    throw new ProverException("Cannot find prover: " + _proverPath);
-                }
-
-                if (CommandLineOptions.Clo.Trace)
-                {
-                    Console.WriteLine("[TRACE] Using prover: " + _proverPath);
-                }
-
-                if (major < minMajor || (major == minMajor && minor < minMinor))
-                {
-                    throw new ProverException(string.Format("Found version {0}.{1} of Z3. Please install version {2}.{3} or later. " +
-                                                            "(More conservative users might opt to supply -prover:Z3 option instead to get the historic Simplify back-end)",
-                                                            major, minor, minMajor, minMinor));
-                }
-            }
-        }
-
-
-        static int Z3MajorVersion = 0;
-        static int Z3MinorVersion = 0;
-        static bool Z3VersionObtained = false;
-
-        public static void GetVersion(out int major, out int minor)
-        {
-            if (!Z3VersionObtained)
-            {
-                var proc = new System.Diagnostics.Process();
-                proc.StartInfo.FileName = _proverPath;
-                proc.StartInfo.Arguments = "--version";
-                proc.StartInfo.RedirectStandardOutput = true;
-                proc.StartInfo.RedirectStandardError = true;
-                proc.StartInfo.UseShellExecute = false;
-                proc.StartInfo.CreateNoWindow = true;
-                proc.Start();
-                string answer = proc.StandardOutput.ReadToEnd();
-                proc.WaitForExit();
-                if (proc.ExitCode == 0)
-                {                    
-                    var firstdot = answer.IndexOf('.');
-                    if (firstdot >= 0)
-                    {
-                        var seconddot = answer.IndexOf('.', firstdot + 1);
-                        if (seconddot >= firstdot + 1)
-                        {
-                            var spacebeforefirstdot = answer.LastIndexOf(' ', firstdot);
-                            if (spacebeforefirstdot >= 0)
-                            {
-                                var majorstr = answer.Substring(spacebeforefirstdot, firstdot - spacebeforefirstdot);
-                                var minorstr = answer.Substring(firstdot + 1, seconddot - firstdot - 1);
-                                Z3MajorVersion = Convert.ToInt32(majorstr);
-                                Z3MinorVersion = Convert.ToInt32(minorstr);
-                            }
-                        }
-                    }
-                }
-                Z3VersionObtained = true;
-            }
-            major = Z3MajorVersion;
-            minor = Z3MinorVersion;
-        }
-
-        public static string SetTimeoutOption()
-        {
-            int major, minor;
-            GetVersion(out major, out minor);
-            if (major > 4 || major == 4 && minor >= 3)
-                return "TIMEOUT";
-            else
-                return "SOFT_TIMEOUT";
-        }
-
-        // options that work only on the command line
-        static string[] commandLineOnly = { "TRACE", "PROOF_MODE" };
-
-        public static void SetupOptions(SMTLibProverOptions options)
-        {
-          FindExecutable();
-          int major, minor;
-          GetVersion(out major, out minor);
-          if (major > 4 || major == 4 && minor >= 3)
-          {
-
-            // don't bother with auto-config - it would disable explicit settings for eager threshold and so on
-            options.AddWeakSmtOption("AUTO_CONFIG", "false");
-
-            //options.AddWeakSmtOption("MODEL_PARTIAL", "true");
-            //options.WeakAddSmtOption("MODEL_VALUE_COMPLETION", "false");
-
-            // options.AddWeakSmtOption("MODEL_HIDE_UNUSED_PARTITIONS", "false"); TODO: what does this do?
-
-            options.AddWeakSmtOption("MODEL.V2", "true");
-            //options.AddWeakSmtOption("ASYNC_COMMANDS", "false"); TODO: is this needed?
-
-            if (!options.OptimizeForBv)
-            {
-              // Phase selection means to always try the negative literal polarity first, seems to be good for Boogie.
-              // The restart parameters change the restart behavior to match Z3 v1, which also seems to be good.
-              options.AddWeakSmtOption("smt.PHASE_SELECTION", "0");
-              options.AddWeakSmtOption("smt.RESTART_STRATEGY", "0");
-              options.AddWeakSmtOption("smt.RESTART_FACTOR", "|1.5|");
-
-              // Make the integer model more diverse by default, speeds up some benchmarks a lot.
-              options.AddWeakSmtOption("smt.ARITH.RANDOM_INITIAL_VALUE", "true");
-
-              // The left-to-right structural case-splitting strategy.
-              //options.AddWeakSmtOption("SORT_AND_OR", "false"); // always false now
-              options.AddWeakSmtOption("smt.CASE_SPLIT", "3");
-
-              // In addition delay adding unit conflicts.
-              options.AddWeakSmtOption("smt.DELAY_UNITS", "true");
-              //options.AddWeakSmtOption("DELAY_UNITS_THRESHOLD", "16"); TODO: what?
-            }
-
-            // This is used by VCC, but could be also useful for others, if sk_hack(foo(x)) is included as trigger,
-            // the foo(x0) will be activated for e-matching when x is skolemized to x0.
-            options.AddWeakSmtOption("NNF.SK_HACK", "true");
-
-            // don't use model-based quantifier instantiation; it never finishes on non-trivial Boogie problems
-            options.AddWeakSmtOption("smt.MBQI", "false");
-
-            // More or less like MAM=0.
-            options.AddWeakSmtOption("smt.QI.EAGER_THRESHOLD", "100");
-            // Complex proof attempts in VCC (and likely elsewhere) require matching depth of 20 or more.
-
-            // the following will make the :weight option more usable
-            options.AddWeakSmtOption("smt.QI.COST", "|\"(+ weight generation)\"|"); // TODO: this doesn't seem to work
-
-            //if (options.Inspector != null)
-            //  options.WeakAddSmtOption("PROGRESS_SAMPLING_FREQ", "100");
-
-            options.AddWeakSmtOption("TYPE_CHECK", "true");
-            options.AddWeakSmtOption("smt.BV.REFLECT", "true");
-
-<<<<<<< HEAD
-            if (options.TimeLimit > 0)
-            {
-              options.AddWeakSmtOption("TIMEOUT", options.TimeLimit.ToString());
-              // This kills the Z3 *instance* after the specified time, not a particular query, so we cannot use it.
-              // options.AddSolverArgument("/T:" + (options.TimeLimit + 1000) / 1000);
-            }
-=======
-                if (options.TimeLimit > 0)
-                {
-                    options.AddWeakSmtOption("TIMEOUT", options.TimeLimit.ToString());
-                    options.AddWeakSmtOption("fixedpoint.TIMEOUT", options.TimeLimit.ToString());
-                    // This kills the Z3 *instance* after the specified time, not a particular query, so we cannot use it.
-                    // options.AddSolverArgument("/T:" + (options.TimeLimit + 1000) / 1000);
-                }
->>>>>>> 0172a2ee
-
-            if (options.Inspector != null)
-              options.AddWeakSmtOption("PROGRESS_SAMPLING_FREQ", "200");
-
-            if (CommandLineOptions.Clo.WeakArrayTheory)
-            {
-              options.AddWeakSmtOption("smt.array.weak", "true");
-              options.AddWeakSmtOption("smt.array.extensional", "false");
-            }
-          }
-          else
-          {
-            // don't bother with auto-config - it would disable explicit settings for eager threshold and so on
-            options.AddWeakSmtOption("AUTO_CONFIG", "false");
-
-            //options.AddWeakSmtOption("MODEL_PARTIAL", "true");
-            //options.WeakAddSmtOption("MODEL_VALUE_COMPLETION", "false");
-            options.AddWeakSmtOption("MODEL_HIDE_UNUSED_PARTITIONS", "false");
-            options.AddWeakSmtOption("ASYNC_COMMANDS", "false");
-
-            if (CommandLineOptions.Clo.UseSmtOutputFormat)
-            {
-              options.AddWeakSmtOption("pp-bv-literals", "false"); ;
-            }
-            else
-            {
-              options.AddWeakSmtOption("MODEL_V2", "true");
-            }
-
-            if (!options.OptimizeForBv)
-            {
-              // Phase selection means to always try the negative literal polarity first, seems to be good for Boogie.
-              // The restart parameters change the restart behavior to match Z3 v1, which also seems to be good.
-              options.AddWeakSmtOption("PHASE_SELECTION", "0");
-              options.AddWeakSmtOption("RESTART_STRATEGY", "0");
-              options.AddWeakSmtOption("RESTART_FACTOR", "|1.5|");
-
-              // Make the integer model more diverse by default, speeds up some benchmarks a lot.
-              options.AddWeakSmtOption("ARITH_RANDOM_INITIAL_VALUE", "true");
-
-              // The left-to-right structural case-splitting strategy.
-              //options.AddWeakSmtOption("SORT_AND_OR", "false"); // always false now
-              options.AddWeakSmtOption("CASE_SPLIT", "3");
-
-              // In addition delay adding unit conflicts.
-              options.AddWeakSmtOption("DELAY_UNITS", "true");
-              options.AddWeakSmtOption("DELAY_UNITS_THRESHOLD", "16");
-            }
-
-            // This is used by VCC, but could be also useful for others, if sk_hack(foo(x)) is included as trigger,
-            // the foo(x0) will be activated for e-matching when x is skolemized to x0.
-            options.AddWeakSmtOption("NNF_SK_HACK", "true");
-
-            // don't use model-based quantifier instantiation; it never finishes on non-trivial Boogie problems
-            options.AddWeakSmtOption("MBQI", "false");
-
-            // More or less like MAM=0.
-            options.AddWeakSmtOption("QI_EAGER_THRESHOLD", "100");
-            // Complex proof attempts in VCC (and likely elsewhere) require matching depth of 20 or more.
-
-            // the following will make the :weight option more usable
-            options.AddWeakSmtOption("QI_COST", "|\"(+ weight generation)\"|");
-
-            //if (options.Inspector != null)
-            //  options.WeakAddSmtOption("PROGRESS_SAMPLING_FREQ", "100");
-
-            options.AddWeakSmtOption("TYPE_CHECK", "true");
-            options.AddWeakSmtOption("BV_REFLECT", "true");
-
-            if (options.TimeLimit > 0)
-            {
-              options.AddWeakSmtOption("SOFT_TIMEOUT", options.TimeLimit.ToString());
-              // This kills the Z3 *instance* after the specified time, not a particular query, so we cannot use it.
-              // options.AddSolverArgument("/T:" + (options.TimeLimit + 1000) / 1000);
-            }
-
-            if (options.Inspector != null)
-              options.AddWeakSmtOption("PROGRESS_SAMPLING_FREQ", "200");
-
-            if (CommandLineOptions.Clo.WeakArrayTheory)
-            {
-              options.AddWeakSmtOption("ARRAY_WEAK", "true");
-              options.AddWeakSmtOption("ARRAY_EXTENSIONAL", "false");
-            }
-          }
-
-          options.AddWeakSmtOption("MODEL_ON_TIMEOUT", "true");
-
-          // legacy option handling
-          if (!CommandLineOptions.Clo.z3AtFlag)
-            options.MultiTraces = true;
-
-
-          foreach (string opt in CommandLineOptions.Clo.Z3Options)
-          {
-            Contract.Assert(opt != null);
-            int eq = opt.IndexOf("=");
-            if (eq > 0 && 'A' <= opt[0] && opt[0] <= 'Z' && !commandLineOnly.Contains(opt.Substring(0, eq)))
-            {
-              options.AddSmtOption(opt.Substring(0, eq), opt.Substring(eq + 1));
-            }
-            else
-            {
-              options.AddSolverArgument(opt);
-            }
-          }
-        }
-
-
-    }
-}
+﻿//-----------------------------------------------------------------------------
+//
+// Copyright (C) Microsoft Corporation.  All Rights Reserved.
+//
+//-----------------------------------------------------------------------------
+
+using System;
+using System.Collections.Generic;
+using System.Linq;
+using System.Text;
+using System.Diagnostics.Contracts;
+using System.IO;
+using System.Text.RegularExpressions;
+
+namespace Microsoft.Boogie.SMTLib
+{
+    class Z3
+    {
+        static string _proverPath;
+
+        static string CodebaseString()
+        {
+            Contract.Ensures(Contract.Result<string>() != null);
+            return Path.GetDirectoryName(cce.NonNull(System.Reflection.Assembly.GetExecutingAssembly().Location));
+        }
+
+        public static string ExecutablePath()
+        {
+            if (_proverPath == null)
+                FindExecutable();
+            return _proverPath;
+        }
+
+        static void FindExecutable()
+        // throws ProverException, System.IO.FileNotFoundException;
+        {
+            Contract.Ensures(_proverPath != null);
+
+            // Command line option 'z3exe' always has priority if set 
+            if (CommandLineOptions.Clo.Z3ExecutablePath != null)
+            {
+                _proverPath = CommandLineOptions.Clo.Z3ExecutablePath;
+                if (!File.Exists(_proverPath))
+                {
+                    throw new ProverException("Cannot find prover specified with z3exe: " + _proverPath);
+                }
+                if (CommandLineOptions.Clo.Trace)
+                {
+                    Console.WriteLine("[TRACE] Using prover: " + _proverPath);
+                }
+                return;
+            }
+
+            var proverExe = "z3.exe";
+
+            if (_proverPath == null)
+            {
+                // Initialize '_proverPath'
+                _proverPath = Path.Combine(CodebaseString(), proverExe);
+                string firstTry = _proverPath;
+
+                if (File.Exists(firstTry))
+                {
+                    if (CommandLineOptions.Clo.Trace)
+                    {
+                        Console.WriteLine("[TRACE] Using prover: " + _proverPath);
+                    }
+                    return;
+                }
+
+                List<string> z3Dirs = new List<string>();
+
+                string programFiles = Environment.GetEnvironmentVariable("ProgramFiles");
+                if (programFiles != null)
+                {
+                    string programFilesX86 = Environment.GetEnvironmentVariable("ProgramFiles(x86)");
+                    if (programFiles.Equals(programFilesX86))
+                    {
+                        // If both %ProgramFiles% and %ProgramFiles(x86)% point to "ProgramFiles (x86)", use %ProgramW6432% instead.
+                        programFiles = Environment.GetEnvironmentVariable("ProgramW6432");
+                    }
+
+
+                    if (Directory.Exists(programFiles + @"\Microsoft Research\"))
+                    {
+                        string msrDir = programFiles + @"\Microsoft Research\";
+                        z3Dirs.AddRange(Directory.GetDirectories(msrDir, "Z3-*"));
+                    }
+                    if (Directory.Exists(programFilesX86 + @"\Microsoft Research\"))
+                    {
+                        string msrDir = programFilesX86 + @"\Microsoft Research\";
+                        z3Dirs.AddRange(Directory.GetDirectories(msrDir, "Z3-*"));
+                    }
+                }
+
+                int minMajor = 3, minMinor = 2;
+
+                // Look for the most recent version of Z3.
+                int minor = 0, major = 0;
+                string winner = null;
+                Regex r = new Regex(@"^Z3-(\d+)\.(\d+)$");
+                foreach (string d in z3Dirs)
+                {
+                    string name = new DirectoryInfo(d).Name;
+                    foreach (Match m in r.Matches(name))
+                    {
+                        int ma, mi;
+                        ma = int.Parse(m.Groups[1].ToString());
+                        mi = int.Parse(m.Groups[2].ToString());
+                        if (major < ma || (major == ma && minor < mi))
+                        {
+                            major = ma;
+                            minor = mi;
+                            winner = d;
+                        }
+                    }
+                }
+
+                if (major == 0 && minor == 0)
+                {
+                    throw new ProverException("Cannot find executable: " + firstTry);
+                }
+
+                Contract.Assert(winner != null);
+
+                _proverPath = Path.Combine(Path.Combine(winner, "bin"), proverExe);
+                if (!File.Exists(_proverPath))
+                {
+                    throw new ProverException("Cannot find prover: " + _proverPath);
+                }
+
+                if (CommandLineOptions.Clo.Trace)
+                {
+                    Console.WriteLine("[TRACE] Using prover: " + _proverPath);
+                }
+
+                if (major < minMajor || (major == minMajor && minor < minMinor))
+                {
+                    throw new ProverException(string.Format("Found version {0}.{1} of Z3. Please install version {2}.{3} or later. " +
+                                                            "(More conservative users might opt to supply -prover:Z3 option instead to get the historic Simplify back-end)",
+                                                            major, minor, minMajor, minMinor));
+                }
+            }
+        }
+
+
+        static int Z3MajorVersion = 0;
+        static int Z3MinorVersion = 0;
+        static bool Z3VersionObtained = false;
+
+        public static void GetVersion(out int major, out int minor)
+        {
+            if (!Z3VersionObtained)
+            {
+                var proc = new System.Diagnostics.Process();
+                proc.StartInfo.FileName = _proverPath;
+                proc.StartInfo.Arguments = "--version";
+                proc.StartInfo.RedirectStandardOutput = true;
+                proc.StartInfo.RedirectStandardError = true;
+                proc.StartInfo.UseShellExecute = false;
+                proc.StartInfo.CreateNoWindow = true;
+                proc.Start();
+                string answer = proc.StandardOutput.ReadToEnd();
+                proc.WaitForExit();
+                if (proc.ExitCode == 0)
+                {                    
+                    var firstdot = answer.IndexOf('.');
+                    if (firstdot >= 0)
+                    {
+                        var seconddot = answer.IndexOf('.', firstdot + 1);
+                        if (seconddot >= firstdot + 1)
+                        {
+                            var spacebeforefirstdot = answer.LastIndexOf(' ', firstdot);
+                            if (spacebeforefirstdot >= 0)
+                            {
+                                var majorstr = answer.Substring(spacebeforefirstdot, firstdot - spacebeforefirstdot);
+                                var minorstr = answer.Substring(firstdot + 1, seconddot - firstdot - 1);
+                                Z3MajorVersion = Convert.ToInt32(majorstr);
+                                Z3MinorVersion = Convert.ToInt32(minorstr);
+                            }
+                        }
+                    }
+                }
+                Z3VersionObtained = true;
+            }
+            major = Z3MajorVersion;
+            minor = Z3MinorVersion;
+        }
+
+        public static string SetTimeoutOption()
+        {
+            int major, minor;
+            GetVersion(out major, out minor);
+            if (major > 4 || major == 4 && minor >= 3)
+                return "TIMEOUT";
+            else
+                return "SOFT_TIMEOUT";
+        }
+
+        // options that work only on the command line
+        static string[] commandLineOnly = { "TRACE", "PROOF_MODE" };
+
+        public static void SetupOptions(SMTLibProverOptions options)
+        {
+          FindExecutable();
+          int major, minor;
+          GetVersion(out major, out minor);
+          if (major > 4 || major == 4 && minor >= 3)
+          {
+
+            // don't bother with auto-config - it would disable explicit settings for eager threshold and so on
+            options.AddWeakSmtOption("AUTO_CONFIG", "false");
+
+            //options.AddWeakSmtOption("MODEL_PARTIAL", "true");
+            //options.WeakAddSmtOption("MODEL_VALUE_COMPLETION", "false");
+
+            // options.AddWeakSmtOption("MODEL_HIDE_UNUSED_PARTITIONS", "false"); TODO: what does this do?
+
+            options.AddWeakSmtOption("MODEL.V2", "true");
+            //options.AddWeakSmtOption("ASYNC_COMMANDS", "false"); TODO: is this needed?
+
+            if (!options.OptimizeForBv)
+            {
+              // Phase selection means to always try the negative literal polarity first, seems to be good for Boogie.
+              // The restart parameters change the restart behavior to match Z3 v1, which also seems to be good.
+              options.AddWeakSmtOption("smt.PHASE_SELECTION", "0");
+              options.AddWeakSmtOption("smt.RESTART_STRATEGY", "0");
+              options.AddWeakSmtOption("smt.RESTART_FACTOR", "|1.5|");
+
+              // Make the integer model more diverse by default, speeds up some benchmarks a lot.
+              options.AddWeakSmtOption("smt.ARITH.RANDOM_INITIAL_VALUE", "true");
+
+              // The left-to-right structural case-splitting strategy.
+              //options.AddWeakSmtOption("SORT_AND_OR", "false"); // always false now
+              options.AddWeakSmtOption("smt.CASE_SPLIT", "3");
+
+              // In addition delay adding unit conflicts.
+              options.AddWeakSmtOption("smt.DELAY_UNITS", "true");
+              //options.AddWeakSmtOption("DELAY_UNITS_THRESHOLD", "16"); TODO: what?
+            }
+
+            // This is used by VCC, but could be also useful for others, if sk_hack(foo(x)) is included as trigger,
+            // the foo(x0) will be activated for e-matching when x is skolemized to x0.
+            options.AddWeakSmtOption("NNF.SK_HACK", "true");
+
+            // don't use model-based quantifier instantiation; it never finishes on non-trivial Boogie problems
+            options.AddWeakSmtOption("smt.MBQI", "false");
+
+            // More or less like MAM=0.
+            options.AddWeakSmtOption("smt.QI.EAGER_THRESHOLD", "100");
+            // Complex proof attempts in VCC (and likely elsewhere) require matching depth of 20 or more.
+
+            // the following will make the :weight option more usable
+            options.AddWeakSmtOption("smt.QI.COST", "|\"(+ weight generation)\"|"); // TODO: this doesn't seem to work
+
+            //if (options.Inspector != null)
+            //  options.WeakAddSmtOption("PROGRESS_SAMPLING_FREQ", "100");
+
+            options.AddWeakSmtOption("TYPE_CHECK", "true");
+            options.AddWeakSmtOption("smt.BV.REFLECT", "true");
+
+            if (options.TimeLimit > 0)
+            {
+              options.AddWeakSmtOption("TIMEOUT", options.TimeLimit.ToString());
+                    options.AddWeakSmtOption("fixedpoint.TIMEOUT", options.TimeLimit.ToString());
+              // This kills the Z3 *instance* after the specified time, not a particular query, so we cannot use it.
+              // options.AddSolverArgument("/T:" + (options.TimeLimit + 1000) / 1000);
+            }
+
+            if (options.Inspector != null)
+              options.AddWeakSmtOption("PROGRESS_SAMPLING_FREQ", "200");
+
+            if (CommandLineOptions.Clo.WeakArrayTheory)
+            {
+              options.AddWeakSmtOption("smt.array.weak", "true");
+              options.AddWeakSmtOption("smt.array.extensional", "false");
+            }
+          }
+          else
+          {
+            // don't bother with auto-config - it would disable explicit settings for eager threshold and so on
+            options.AddWeakSmtOption("AUTO_CONFIG", "false");
+
+            //options.AddWeakSmtOption("MODEL_PARTIAL", "true");
+            //options.WeakAddSmtOption("MODEL_VALUE_COMPLETION", "false");
+            options.AddWeakSmtOption("MODEL_HIDE_UNUSED_PARTITIONS", "false");
+            options.AddWeakSmtOption("ASYNC_COMMANDS", "false");
+
+            if (CommandLineOptions.Clo.UseSmtOutputFormat)
+            {
+              options.AddWeakSmtOption("pp-bv-literals", "false"); ;
+            }
+            else
+            {
+              options.AddWeakSmtOption("MODEL_V2", "true");
+            }
+
+            if (!options.OptimizeForBv)
+            {
+              // Phase selection means to always try the negative literal polarity first, seems to be good for Boogie.
+              // The restart parameters change the restart behavior to match Z3 v1, which also seems to be good.
+              options.AddWeakSmtOption("PHASE_SELECTION", "0");
+              options.AddWeakSmtOption("RESTART_STRATEGY", "0");
+              options.AddWeakSmtOption("RESTART_FACTOR", "|1.5|");
+
+              // Make the integer model more diverse by default, speeds up some benchmarks a lot.
+              options.AddWeakSmtOption("ARITH_RANDOM_INITIAL_VALUE", "true");
+
+              // The left-to-right structural case-splitting strategy.
+              //options.AddWeakSmtOption("SORT_AND_OR", "false"); // always false now
+              options.AddWeakSmtOption("CASE_SPLIT", "3");
+
+              // In addition delay adding unit conflicts.
+              options.AddWeakSmtOption("DELAY_UNITS", "true");
+              options.AddWeakSmtOption("DELAY_UNITS_THRESHOLD", "16");
+            }
+
+            // This is used by VCC, but could be also useful for others, if sk_hack(foo(x)) is included as trigger,
+            // the foo(x0) will be activated for e-matching when x is skolemized to x0.
+            options.AddWeakSmtOption("NNF_SK_HACK", "true");
+
+            // don't use model-based quantifier instantiation; it never finishes on non-trivial Boogie problems
+            options.AddWeakSmtOption("MBQI", "false");
+
+            // More or less like MAM=0.
+            options.AddWeakSmtOption("QI_EAGER_THRESHOLD", "100");
+            // Complex proof attempts in VCC (and likely elsewhere) require matching depth of 20 or more.
+
+            // the following will make the :weight option more usable
+            options.AddWeakSmtOption("QI_COST", "|\"(+ weight generation)\"|");
+
+            //if (options.Inspector != null)
+            //  options.WeakAddSmtOption("PROGRESS_SAMPLING_FREQ", "100");
+
+            options.AddWeakSmtOption("TYPE_CHECK", "true");
+            options.AddWeakSmtOption("BV_REFLECT", "true");
+
+            if (options.TimeLimit > 0)
+            {
+              options.AddWeakSmtOption("SOFT_TIMEOUT", options.TimeLimit.ToString());
+              // This kills the Z3 *instance* after the specified time, not a particular query, so we cannot use it.
+              // options.AddSolverArgument("/T:" + (options.TimeLimit + 1000) / 1000);
+            }
+
+            if (options.Inspector != null)
+              options.AddWeakSmtOption("PROGRESS_SAMPLING_FREQ", "200");
+
+            if (CommandLineOptions.Clo.WeakArrayTheory)
+            {
+              options.AddWeakSmtOption("ARRAY_WEAK", "true");
+              options.AddWeakSmtOption("ARRAY_EXTENSIONAL", "false");
+            }
+          }
+
+          options.AddWeakSmtOption("MODEL_ON_TIMEOUT", "true");
+
+          // legacy option handling
+          if (!CommandLineOptions.Clo.z3AtFlag)
+            options.MultiTraces = true;
+
+
+          foreach (string opt in CommandLineOptions.Clo.Z3Options)
+          {
+            Contract.Assert(opt != null);
+            int eq = opt.IndexOf("=");
+            if (eq > 0 && 'A' <= opt[0] && opt[0] <= 'Z' && !commandLineOnly.Contains(opt.Substring(0, eq)))
+            {
+              options.AddSmtOption(opt.Substring(0, eq), opt.Substring(eq + 1));
+            }
+            else
+            {
+              options.AddSolverArgument(opt);
+            }
+          }
+        }
+
+
+    }
+}