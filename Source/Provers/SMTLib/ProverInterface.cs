--- conflicted
+++ resolved
@@ -1,1544 +1,1446 @@
-//-----------------------------------------------------------------------------
-//
-// Copyright (C) Microsoft Corporation.  All Rights Reserved.
-//
-//-----------------------------------------------------------------------------
-using System;
-using System.Collections;
-using System.Collections.Generic;
-using System.Threading;
-using System.IO;
-//using ExternalProver;
-using System.Linq;
-using System.Diagnostics;
-using System.Diagnostics.Contracts;
-using Microsoft.Boogie.AbstractInterpretation;
-using Microsoft.Boogie;
-using Microsoft.Boogie.VCExprAST;
-using Microsoft.Boogie.Clustering;
-using Microsoft.Boogie.TypeErasure;
-using System.Text;
-
-using RPFP = Microsoft.Boogie.RPFP;
-
-namespace Microsoft.Boogie.SMTLib
-{
-  public class SMTLibProcessTheoremProver : ProverInterface
-  {
-    private readonly SMTLibProverContext ctx;
-    private readonly VCExpressionGenerator gen;
-    private readonly SMTLibProverOptions options;
-    private bool usingUnsatCore;
-    private RPFP rpfp = null;
-
-    [ContractInvariantMethod]
-    void ObjectInvariant()
-    {
-      Contract.Invariant(ctx != null);
-      Contract.Invariant(AxBuilder != null);
-      Contract.Invariant(Namer != null);
-      Contract.Invariant(DeclCollector != null);
-      Contract.Invariant(cce.NonNullElements(Axioms));
-      Contract.Invariant(cce.NonNullElements(TypeDecls));
-      Contract.Invariant(_backgroundPredicates != null);
-
-    }
-
-
-    [NotDelayed]
-    public SMTLibProcessTheoremProver(ProverOptions options, VCExpressionGenerator gen,
-                                      SMTLibProverContext ctx)
-    {
-      Contract.Requires(options != null);
-      Contract.Requires(gen != null);
-      Contract.Requires(ctx != null);
-      InitializeGlobalInformation("UnivBackPred2.smt2");
-
-      this.options = (SMTLibProverOptions)options;
-      this.ctx = ctx;
-      this.gen = gen;
-      this.usingUnsatCore = false;
-
-      SetupAxiomBuilder(gen);
-
-      Namer = new SMTLibNamer();
-      ctx.parent = this;
-      this.DeclCollector = new TypeDeclCollector((SMTLibProverOptions)options, Namer);
-
-      SetupProcess();
-
-      if (CommandLineOptions.Clo.StratifiedInlining > 0 || CommandLineOptions.Clo.ContractInfer)
-      {
-          // Prepare for ApiChecker usage
-          if (options.LogFilename != null && currentLogFile == null)
-          {
-              currentLogFile = OpenOutputFile("");
-          }
-          if (CommandLineOptions.Clo.ContractInfer)
-          {
-              SendThisVC("(set-option :produce-unsat-cores true)");
-              this.usingUnsatCore = true;
-          }
-          PrepareCommon();
-      }
-    }
-
-<<<<<<< HEAD
-    private void SetupAxiomBuilder(VCExpressionGenerator gen)
-    {
-      switch (CommandLineOptions.Clo.TypeEncodingMethod)
-      {
-        case CommandLineOptions.TypeEncoding.Arguments:
-          AxBuilder = new TypeAxiomBuilderArguments(gen);
-          AxBuilder.Setup();
-          break;
-        case CommandLineOptions.TypeEncoding.Monomorphic:
-          AxBuilder = new TypeAxiomBuilderPremisses(gen);
-          break;
-        default:
-          AxBuilder = new TypeAxiomBuilderPremisses(gen);
-          AxBuilder.Setup();
-          break;
-      }
-    }
-
-    ProcessStartInfo ComputeProcessStartInfo()
-    {
-      var path = this.options.ProverPath;
-      switch (options.Solver) {
-        case SolverKind.Z3:
-          if (path == null)
-            path = Z3.ExecutablePath();
-          return SMTLibProcess.ComputerProcessStartInfo(path, "AUTO_CONFIG=false -smt2 -in");
-        case SolverKind.CVC3:
-          if (path == null)
-            path = "cvc3";
-          return SMTLibProcess.ComputerProcessStartInfo(path, "-lang smt2 +interactive -showPrompt");
-        case SolverKind.CVC4:
-          if (path == null)
-            path = "cvc4";
-          return SMTLibProcess.ComputerProcessStartInfo(path, "--smtlib2 --no-strict-parsing");
-        default:
-          Debug.Assert(false);
-          return null;
-      }
-    }
-=======
-	ProcessStartInfo ComputeProcessStartInfo()
-	{
-		var path = this.options.ProverPath;
-		var solverOptions = "";
-
-		switch (options.Solver) {
-			case SolverKind.Z3:
-			solverOptions = "AUTO_CONFIG=false -smt2 -in";
-			if (path == null)
-				path = Z3.ExecutablePath();
-			return SMTLibProcess.ComputerProcessStartInfo(path, solverOptions);
-			case SolverKind.CVC4:
-			solverOptions = "--lang=smt --no-strict-parsing --no-condense-function-values --incremental";
-			if (path == null)
-				path = CVC4.ExecutablePath();
-			return SMTLibProcess.ComputerProcessStartInfo(path, solverOptions);
-			default:
-			Debug.Assert(false);
-			return null;
-		}
-	}
->>>>>>> ee4be4f6
-
-    void SetupProcess()
-    {
-      if (Process != null) return;
-
-      var psi = ComputeProcessStartInfo();
-      Process = new SMTLibProcess(psi, this.options);
-      Process.ErrorHandler += this.HandleProverError;
-    }
-
-
-    void PossiblyRestart()
-    {
-      if (Process != null && Process.NeedsRestart) {
-        Process.Close();
-        Process = null;
-        SetupProcess();
-        Process.Send(common.ToString());
-      }
-    }
-
-    public override ProverContext Context
-    {
-      get
-      {
-        Contract.Ensures(Contract.Result<ProverContext>() != null);
-
-        return ctx;
-      }
-    }
-
-    internal TypeAxiomBuilder AxBuilder { get; private set; }
-    internal readonly UniqueNamer Namer;
-    readonly TypeDeclCollector DeclCollector;
-    SMTLibProcess Process;
-    readonly List<string> proverErrors = new List<string>();
-    readonly List<string> proverWarnings = new List<string>();
-    readonly StringBuilder common = new StringBuilder();
-    TextWriter currentLogFile;
-    volatile ErrorHandler currentErrorHandler;
-
-    private void FeedTypeDeclsToProver()
-    {
-      foreach (string s in DeclCollector.GetNewDeclarations()) {
-        Contract.Assert(s != null);
-        AddTypeDecl(s);
-      }
-    }
-
-    private string Sanitize(string msg)
-    {
-      var idx = msg.IndexOf('\n');
-      if (idx > 0)
-        msg = msg.Replace("\r", "").Replace("\n", "\r\n");
-      return msg;
-    }
-
-    private void SendCommon(string s)
-    {
-      Send(s, true);
-    }
-
-    private void SendThisVC(string s)
-    {
-      Send(s, false);
-    }
-
-    private void Send(string s, bool isCommon)
-    {
-      s = Sanitize(s);
-
-      if (isCommon)
-        common.Append(s).Append("\r\n");
-
-      if (Process != null)
-        Process.Send(s);
-      if (currentLogFile != null)
-        currentLogFile.WriteLine(s);
-    }
-
-    private void FindDependentTypes(Type type, List<CtorType> dependentTypes)
-    {
-        MapType mapType = type as MapType;
-        if (mapType != null)
-        {
-            foreach (Type t in mapType.Arguments)
-            {
-                FindDependentTypes(t, dependentTypes);
-            }
-            FindDependentTypes(mapType.Result, dependentTypes);
-        }
-        CtorType ctorType = type as CtorType;
-        if (ctorType != null && ctx.KnownDatatypeConstructors.ContainsKey(ctorType))
-        {
-            dependentTypes.Add(ctorType);
-        }
-    }
-
-    private void PrepareCommon()
-    {
-      if (common.Length == 0)
-      {
-        SendCommon("(set-option :print-success false)");
-        SendCommon("(set-info :smt-lib-version 2.0)");
-        if (options.ProduceModel())
-          SendCommon("(set-option :produce-models true)");
-        foreach (var opt in options.SmtOptions)
-        {
-          SendCommon("(set-option :" + opt.Option + " " + opt.Value + ")");
-        }
-
-        if (!string.IsNullOrEmpty(options.Logic))
-        {
-          SendCommon("(set-logic " + options.Logic + ")");
-        }
-
-        SendCommon("; done setting options\n");
-        SendCommon(_backgroundPredicates);
-
-        if (options.UseTickleBool)
-        {
-          SendCommon("(declare-fun tickleBool (Bool) Bool)");
-          SendCommon("(assert (and (tickleBool true) (tickleBool false)))");
-        }
-
-        if (ctx.KnownDatatypeConstructors.Count > 0)
-        {
-          GraphUtil.Graph<CtorType> dependencyGraph = new GraphUtil.Graph<CtorType>();
-          foreach (CtorType datatype in ctx.KnownDatatypeConstructors.Keys)
-          {
-            dependencyGraph.AddSource(datatype);
-            foreach (Function f in ctx.KnownDatatypeConstructors[datatype])
-            {
-              List<CtorType> dependentTypes = new List<CtorType>();
-              foreach (Variable v in f.InParams)
-              {
-                FindDependentTypes(v.TypedIdent.Type, dependentTypes);
-              }
-              foreach (CtorType result in dependentTypes)
-              {
-                dependencyGraph.AddEdge(datatype, result);
-              }
-            }
-          }
-          GraphUtil.StronglyConnectedComponents<CtorType> sccs = new GraphUtil.StronglyConnectedComponents<CtorType>(dependencyGraph.Nodes, dependencyGraph.Predecessors, dependencyGraph.Successors);
-          sccs.Compute();
-          foreach (GraphUtil.SCC<CtorType> scc in sccs)
-          {
-            string datatypeString = "";
-            foreach (CtorType datatype in scc)
-            {
-              datatypeString += "(" + SMTLibExprLineariser.TypeToString(datatype) + " ";
-              foreach (Function f in ctx.KnownDatatypeConstructors[datatype])
-              {
-                string quotedConstructorName = Namer.GetQuotedName(f, f.Name);
-                if (f.InParams.Length == 0)
-                {
-                  datatypeString += quotedConstructorName + " ";
-                }
-                else
-                {
-                  datatypeString += "(" + quotedConstructorName + " ";
-                  foreach (Variable v in f.InParams)
-                  {
-                    string quotedSelectorName = Namer.GetQuotedName(v, v.Name + "#" + f.Name);
-                    datatypeString += "(" + quotedSelectorName + " " + DeclCollector.TypeToStringReg(v.TypedIdent.Type) + ") ";
-                  }
-                  datatypeString += ") ";
-                }
-              }
-              datatypeString += ") ";
-            }
-            List<string> decls = DeclCollector.GetNewDeclarations();
-            foreach (string decl in decls)
-            {
-              SendCommon(decl);
-            }
-            SendCommon("(declare-datatypes () (" + datatypeString + "))");
-          }
-        }
-      }
-
-      if (!AxiomsAreSetup)
-      {
-        var axioms = ctx.Axioms;
-        var nary = axioms as VCExprNAry;
-        if (nary != null && nary.Op == VCExpressionGenerator.AndOp)
-          foreach (var expr in nary.UniformArguments)
-          {
-            var str = VCExpr2String(expr, -1);
-            if (str != "true")
-              AddAxiom(str);
-          }
-        else
-          AddAxiom(VCExpr2String(axioms, -1));
-        AxiomsAreSetup = true;
-      }
-    }
-
-    public override int FlushAxiomsToTheoremProver()
-    {
-      // we feed the axioms when begincheck is called.
-      return 0;
-    }
-
-    private void FlushAxioms()
-    {
-      TypeDecls.Iter(SendCommon);
-      TypeDecls.Clear();
-      foreach (string s in Axioms) {
-        Contract.Assert(s != null);
-        if (s != "true")
-          SendCommon("(assert " + s + ")");
-      }
-      Axioms.Clear();
-      //FlushPushedAssertions();
-    }
-
-    private void CloseLogFile()
-    {
-      if (currentLogFile != null) {
-        currentLogFile.Close();
-        currentLogFile = null;
-      }
-    }
-
-    private void FlushLogFile()
-    {
-      if (currentLogFile != null) {
-        currentLogFile.Flush();
-      }
-    }
-
-    public override void Close()
-    {
-      base.Close();
-      CloseLogFile();
-      if (Process != null)
-        Process.Close();
-    }
-
-    public override void BeginCheck(string descriptiveName, VCExpr vc, ErrorHandler handler)
-    {
-      //Contract.Requires(descriptiveName != null);
-      //Contract.Requires(vc != null);
-      //Contract.Requires(handler != null);
-      rpfp = null;
-
-      if (options.SeparateLogFiles) CloseLogFile(); // shouldn't really happen
-
-      if (options.LogFilename != null && currentLogFile == null)
-      {
-        currentLogFile = OpenOutputFile(descriptiveName);
-        currentLogFile.Write(common.ToString());
-      }
-
-      PrepareCommon();
-      string vcString = "(assert (not\n" + VCExpr2String(vc, 1) + "\n))";
-      FlushAxioms();
-
-      PossiblyRestart();
-
-      SendThisVC("(push 1)");
-      SendThisVC("(set-info :boogie-vc-id " + SMTLibNamer.QuoteId(descriptiveName) + ")");
-      SendThisVC(vcString);
-      FlushLogFile();
-
-      if (Process != null) {
-        Process.PingPong(); // flush any errors
-
-        if (Process.Inspector != null)
-          Process.Inspector.NewProblem(descriptiveName, vc, handler);
-      }
-
-      SendThisVC("(check-sat)");
-      FlushLogFile();
-    }
-
-    public override void Reset()
-    {
-<<<<<<< HEAD
-      SendThisVC("(reset)");
-      
-      if (0 < common.Length)
-      {
-        var c = common.ToString();
-        Process.Send(c);
-        if (currentLogFile != null)
-        {
-          currentLogFile.WriteLine(c);
-        }
-      }
-=======
-	  if (options.Solver == SolverKind.Z3)
-	  {
-        SendThisVC("(reset)");
-        Process.Send(common.ToString());
-	  }
->>>>>>> ee4be4f6
-    }
-
-    public override void FullReset()
-    {
-<<<<<<< HEAD
-      Namer.Reset();
-      common.Clear();
-      SetupAxiomBuilder(gen);
-      Axioms.Clear();
-      TypeDecls.Clear();
-      AxiomsAreSetup = false;
-      ctx.Reset();
-      ctx.KnownDatatypeConstructors.Clear();
-      ctx.parent = this;
-      DeclCollector.Reset();
-      SendThisVC("; doing a full reset...");
-=======
-	  if (options.Solver == SolverKind.Z3)
-	  {
-	    SendThisVC("(reset)");
-	    common.Clear();
-	    AxiomsAreSetup = false;
-	    ctx.Clear();
-	    DeclCollector.Reset();
-	  }
->>>>>>> ee4be4f6
-    }
-
-    private RPFP.Node SExprToCex(SExpr resp, ErrorHandler handler, 
-                                 Dictionary<int,Dictionary<string,string>> varSubst)
-    {
-        Dictionary<string, RPFP.Node> nmap = new Dictionary<string,RPFP.Node>();
-        Dictionary<string, RPFP.Node> pmap = new Dictionary<string,RPFP.Node>();
-
-        foreach(var node in rpfp.nodes)
-            pmap.Add((node.Name as VCExprBoogieFunctionOp).Func.Name,node);
-
-        RPFP.Node topnode = null;
-        var lines = resp.Arguments;
-
-        // last line of derivation is from query, skip it
-        for (int i = 0; i < lines.Length-1; i++)
-        {
-            var line = lines[i];
-            if (line.ArgCount != 6)
-            {
-                HandleProverError("bad derivation line from prover: " + line.ToString());
-                return null;
-            }
-            var name = line[0];
-            var conseq = line[1];
-            var rule = line[2];
-            var subst = line[3];
-            var labs = line[4];
-            var refs = line[5];
-            var predName = conseq.Name;
-            {
-                string spacer = "@@"; // Hack! UniqueNamer is adding these and I can't stop it!
-                int pos = predName.LastIndexOf(spacer);
-                if (pos >= 0)
-                    predName = predName.Substring(0, pos);
-            }
-            RPFP.Node node = null;
-            if (!pmap.TryGetValue(predName, out node))
-            {
-                HandleProverError("unknown predicate from prover: " + predName.ToString());
-                return null;
-            }
-            RPFP.Node cexnode = rpfp.CloneNode(node);
-            cexnode.map = node;
-            nmap.Add(name.Name, cexnode);
-            List<RPFP.Node> Chs = new List<RPFP.Node>();
-
-            if (refs.Name != "ref")
-            {
-                HandleProverError("bad references from prover: " + refs.ToString());
-                return null;
-            }
-            foreach (var c in refs.Arguments)
-            {
-                if (c.Name == "true")
-                    Chs.Add(null);
-                else
-                {
-                    RPFP.Node ch = null;
-                    if (!nmap.TryGetValue(c.Name, out ch))
-                    {
-                        HandleProverError("unknown reference from prover: " + c.ToString());
-                        return null;
-                    }
-                    Chs.Add(ch);
-                }
-            }
-
-            if (!rule.Name.StartsWith("rule!"))
-            {
-                HandleProverError("bad rule name from prover: " + refs.ToString());
-                return null;
-            }
-            int ruleNum = Convert.ToInt32(rule.Name.Substring(5)) - 1;
-            if (ruleNum < 0 || ruleNum > rpfp.edges.Count)
-            {
-                HandleProverError("bad rule name from prover: " + refs.ToString());
-                return null;
-            }
-            RPFP.Edge orig_edge = rpfp.edges[ruleNum];
-            RPFP.Edge e = rpfp.CreateEdge(cexnode, orig_edge.F, Chs.ToArray());
-            e.map = orig_edge;
-            topnode = cexnode;
-
-            if (labs.Name != "labels")
-            {
-                HandleProverError("bad labels from prover: " + labs.ToString());
-                return null;
-            }
-            e.labels = new HashSet<string>();
-            foreach (var l in labs.Arguments)
-                e.labels.Add(l.Name);
-
-            if (subst.Name != "subst")
-            {
-                HandleProverError("bad subst from prover: " + subst.ToString());
-                return null;
-            }
-            Dictionary<string, string> dict = new Dictionary<string, string>();
-            varSubst[e.number] = dict;
-            foreach (var s in subst.Arguments)
-            {
-                if (s.Name != "=" || s.Arguments.Length != 2)
-                {
-                    HandleProverError("bad equation from prover: " + s.ToString());
-                    return null;
-                }
-                string uniqueName = s.Arguments[0].Name;
-                string spacer = "@@"; // Hack! UniqueNamer is adding these and I can't stop it!
-                int pos = uniqueName.LastIndexOf(spacer);
-                if (pos >= 0)
-                    uniqueName = uniqueName.Substring(0, pos);
-                dict.Add(uniqueName, s.Arguments[1].ToString());
-            }
-
-        }
-        if (topnode == null)
-        {
-            HandleProverError("empty derivation from prover: " + resp.ToString());
-        }
-        return topnode;
-    }
-
-    private Model SExprToModel(SExpr resp, ErrorHandler handler)
-    {
-        // Concatenate all the arguments
-        string modelString = resp[0].Name;
-        // modelString = modelString.Substring(7, modelString.Length - 8); // remove "(model " and final ")"
-        var models = Model.ParseModels(new StringReader("Z3 error model: \n" + modelString),"");
-        if (models == null || models.Count == 0)
-        {
-            HandleProverError("no model from prover: " + resp.ToString());
-        }
-        return models[0];
-    }
-
-    private string QuantifiedVCExpr2String(VCExpr x)
-    {
-        return VCExpr2String(x, 1); 
-#if false
-        if (!(x is VCExprQuantifier))
-            return VCExpr2String(x, 1);
-        VCExprQuantifier node = (x as VCExprQuantifier);
-        if(node.BoundVars.Count == 0)
-            return VCExpr2String(x, 1);
-
-        StringWriter wr = new StringWriter();
-
-        string kind = node.Quan == Quantifier.ALL ? "forall" : "exists"; 
-        wr.Write("({0} (", kind);
-
-        for (int i = 0; i < node.BoundVars.Count; i++)
-        {
-            VCExprVar var = node.BoundVars[i];
-            Contract.Assert(var != null);
-            string printedName = Namer.GetQuotedName(var, var.Name);
-            Contract.Assert(printedName != null);
-            wr.Write("({0} {1}) ", printedName, SMTLibExprLineariser.TypeToString(var.Type));
-        }
-
-        wr.Write(") ");
-        wr.Write(VCExpr2String(node.Body, 1));
-        wr.Write(")");
-        string res = wr.ToString();
-        return res;
-#endif
-    }
-
-    public override Outcome CheckRPFP(string descriptiveName, RPFP _rpfp, ErrorHandler handler, 
-                                      out RPFP.Node cex,
-                                      Dictionary<int,Dictionary<string,string>> varSubst)
-    {
-        //Contract.Requires(descriptiveName != null);
-        //Contract.Requires(vc != null);
-        //Contract.Requires(handler != null);
-        rpfp = _rpfp;
-        cex = null;
-
-        if (options.SeparateLogFiles) CloseLogFile(); // shouldn't really happen
-
-        if (options.LogFilename != null && currentLogFile == null)
-        {
-            currentLogFile = OpenOutputFile(descriptiveName);
-            currentLogFile.Write(common.ToString());
-        }
-
-        Push();
-        SendThisVC("(fixedpoint-push)");
-        foreach (var node in rpfp.nodes)
-        {
-            DeclCollector.RegisterRelation((node.Name as VCExprBoogieFunctionOp).Func);
-        }
-
-        PrepareCommon();
-
-        LineariserOptions.Default.LabelsBelowQuantifiers = true;
-        List<string> ruleStrings = new List<string>();
-        foreach (var edge in rpfp.edges)
-        {
-            string ruleString = "(rule " + QuantifiedVCExpr2String(rpfp.GetRule(edge)) + "\n)";
-            ruleStrings.Add(ruleString);
-        }
-        string queryString = "(query " + QuantifiedVCExpr2String(rpfp.GetQuery()) + "\n   :engine duality\n  :print-certificate true\n";
-       
-#if true
-        if (CommandLineOptions.Clo.StratifiedInlining != 0)
-            queryString += "    :stratified-inlining true\n";
-        if (CommandLineOptions.Clo.RecursionBound > 0)
-            queryString += "    :recursion-bound " + Convert.ToString(CommandLineOptions.Clo.RecursionBound) + "\n";
-#endif
-        queryString += ")";
-        LineariserOptions.Default.LabelsBelowQuantifiers = false;
-        FlushAxioms();
-
-        PossiblyRestart();
-
-        SendThisVC("(set-info :boogie-vc-id " + SMTLibNamer.QuoteId(descriptiveName) + ")");
-        foreach(var rs in ruleStrings)
-            SendThisVC(rs);
-        FlushLogFile();
-
-        if (Process != null)
-        {
-            Process.PingPong(); // flush any errors
-
-#if false
-            // TODO: this is not going to work
-            if (Process.Inspector != null)
-                Process.Inspector.NewProblem(descriptiveName, vc, handler);
-#endif
-        }
-
-        SendThisVC(queryString);
-        FlushLogFile();
-
-        var result = Outcome.Undetermined;
-
-        if (Process != null)
-        {
-            
-            var resp = Process.GetProverResponse();
-            
-            switch (resp.Name)
-            {
-                case "unsat":
-                    result = Outcome.Valid;
-                    break;
-                case "sat":
-                    result = Outcome.Invalid;
-                    break;
-                case "unknown":
-                    result = Outcome.Invalid;
-                    break;
-                default:
-                    HandleProverError("Unexpected prover response: " + resp.ToString());
-                    break;
-            }
-            
-            switch (result)
-            {
-                case Outcome.Invalid:
-                    {
-                        resp = Process.GetProverResponse();
-                        if (resp.Name == "derivation")
-                        {
-                            cex = SExprToCex(resp, handler,varSubst);
-                        }
-                        else
-                            HandleProverError("Unexpected prover response: " + resp.ToString());
-                        resp = Process.GetProverResponse();
-                        if (resp.Name == "model")
-                        {
-                            var model = SExprToModel(resp, handler);
-                            cex.owner.SetBackgroundModel(model);
-                        }
-                        else
-                            HandleProverError("Unexpected prover response: " + resp.ToString());
-                        break;
-                    }
-                default:
-                    break;
-            }
-
-#if false
-            while (true)
-            {
-                resp = Process.GetProverResponse();
-                if (resp == null || Process.IsPong(resp))
-                    break;
-                HandleProverError("Unexpected prover response: " + resp.ToString());
-            }
-#endif
-        }
-        SendThisVC("(fixedpoint-pop)");
-        Pop();
-        AxiomsAreSetup = false;
-        return result;
-    }
-
-    private static HashSet<string> usedLogNames = new HashSet<string>();
-
-    private TextWriter OpenOutputFile(string descriptiveName)
-    {
-      Contract.Requires(descriptiveName != null);
-      Contract.Ensures(Contract.Result<TextWriter>() != null);
-
-      string filename = options.LogFilename;
-      filename = Helpers.SubstituteAtPROC(descriptiveName, cce.NonNull(filename));
-      var curFilename = filename;
-
-      lock (usedLogNames) {
-        int n = 1;
-        while (usedLogNames.Contains(curFilename)) {
-          curFilename = filename + "." + n++;
-        }
-        usedLogNames.Add(curFilename);
-      }
-
-      return new StreamWriter(curFilename, false);
-    }
-
-    private void FlushProverWarnings()
-    {
-      var handler = currentErrorHandler;
-      if (handler != null) {
-        lock (proverWarnings) {
-          proverWarnings.Iter(handler.OnProverWarning);
-          proverWarnings.Clear();
-        }
-      }
-    }
-
-    private void HandleProverError(string s)
-    {
-      s = s.Replace("\r", "");
-      lock (proverWarnings) {
-        while (s.StartsWith("WARNING: ")) {
-          var idx = s.IndexOf('\n');
-          var warn = s;
-          if (idx > 0) {
-            warn = s.Substring(0, idx);
-            s = s.Substring(idx + 1);
-          } else {
-            s = "";
-          }
-          warn = warn.Substring(9);
-          proverWarnings.Add(warn);
-        }
-      }
-
-      FlushProverWarnings();
-
-      if (s == "") return;
-
-      lock (proverErrors) {
-        proverErrors.Add(s);
-        Console.WriteLine("Prover error: " + s);
-      }
-    }
-
-    [NoDefaultContract]
-    public override Outcome CheckOutcome(ErrorHandler handler)
-    {
-      Contract.EnsuresOnThrow<UnexpectedProverOutputException>(true);
-
-      var result = CheckOutcomeCore(handler);
-      SendThisVC("(pop 1)");
-      FlushLogFile();
-
-      return result;
-    }
-
-    [NoDefaultContract]
-    public override Outcome CheckOutcomeCore(ErrorHandler handler)
-    {  
-      Contract.EnsuresOnThrow<UnexpectedProverOutputException>(true);
-      
-      var result = Outcome.Undetermined;
-
-      if (Process == null)
-        return result;
-
-      try {
-        currentErrorHandler = handler;
-        FlushProverWarnings();
-
-        var errorsLeft = CommandLineOptions.Clo.ProverCCLimit;
-        if (errorsLeft < 1)
-          errorsLeft = 1;
-
-        var globalResult = Outcome.Undetermined;
-
-        while (true) {
-          errorsLeft--;
-          string[] labels = null;
-
-          result = GetResponse();
-          if (globalResult == Outcome.Undetermined)
-            globalResult = result;
-
-          if (result == Outcome.Invalid || result == Outcome.TimeOut || result == Outcome.OutOfMemory) {
-            IList<string> xlabels;
-            if (CommandLineOptions.Clo.UseLabels) {
-              labels = GetLabelsInfo();
-              if (labels == null)
-              {
-                xlabels = new string[] { };
-              }
-              else
-              {
-                xlabels = labels.Select(a => a.Replace("@", "").Replace("+", "")).ToList();
-              }
-            }
-            else {
-              labels = CalculatePath(handler.StartingProcId());
-              xlabels = labels;
-            }
-            Model model = GetErrorModel();
-            handler.OnModel(xlabels, model);
-          }
-
-          if (labels == null || !labels.Any() || errorsLeft == 0) break;
-
-          if (CommandLineOptions.Clo.UseLabels) {
-            var negLabels = labels.Where(l => l.StartsWith("@")).ToArray();
-            var posLabels = labels.Where(l => !l.StartsWith("@"));
-            Func<string, string> lbl = (s) => SMTLibNamer.QuoteId(SMTLibNamer.LabelVar(s));
-            if (!options.MultiTraces)
-              posLabels = Enumerable.Empty<string>();
-            var conjuncts = posLabels.Select(s => "(not " + lbl(s) + ")").Concat(negLabels.Select(lbl)).ToArray();
-            string expr = conjuncts.Length == 1 ? conjuncts[0] : ("(or " + conjuncts.Concat(" ") + ")"); ;
-            if (!conjuncts.Any())
-            {
-              expr = "false";
-            }
-            SendThisVC("(assert " + expr + ")");
-            SendThisVC("(check-sat)");
-          }
-          else {
-            string source = labels[labels.Length - 2];
-            string target = labels[labels.Length - 1];
-            SendThisVC("(assert (not (= (ControlFlow 0 " + source + ") (- " + target + "))))");
-            SendThisVC("(check-sat)");
-          }
-        }
-
-        FlushLogFile();
-
-        if (CommandLineOptions.Clo.RestartProverPerVC && Process != null)
-          Process.NeedsRestart = true;
-
-        return globalResult;
-
-      } finally {
-        currentErrorHandler = null;
-      }
-    }
-
-    public override string[] CalculatePath(int controlFlowConstant) {
-      SendThisVC("(get-value ((ControlFlow " + controlFlowConstant + " 0)))");
-      var path = new List<string>();
-      while (true) {
-        var resp = Process.GetProverResponse();
-        if (resp == null) break;
-        if (!(resp.Name == "" && resp.ArgCount == 1)) break;
-        resp = resp.Arguments[0];
-        if (!(resp.Name == "" && resp.ArgCount == 2)) break;
-        resp = resp.Arguments[1];
-        var v = resp.Name;
-        if (v == "-" && resp.ArgCount == 1) {
-          v = resp.Arguments[0].Name;
-          path.Add(v);
-          break;
-        }
-        else if (resp.ArgCount != 0)
-          break;
-        path.Add(v);
-		if (v.Equals("0"))
-		  throw new UnexpectedProverOutputException("because of (get-value ((ControlFlow " + controlFlowConstant + " " + v + ")))");
-        SendThisVC("(get-value ((ControlFlow " + controlFlowConstant + " " + v + ")))");
-      }
-      return path.ToArray();
-    }
-
-    private Model GetErrorModel() {
-      if (!options.ExpectingModel())
-        return null;
-      SendThisVC("(get-model)");
-      Process.Ping();
-      Model theModel = null;
-      while (true) {
-        var resp = Process.GetProverResponse();
-        if (resp == null || Process.IsPong(resp))
-          break;
-        if (theModel != null)
-          HandleProverError("Expecting only one model but got many");
-        
-        string modelStr = null;
-        if (resp.Name == "model" && resp.ArgCount >= 1) {
-					modelStr = resp.Arguments[0] + "\n";
-					for (int i = 1; i < resp.ArgCount; i++) {
-						if (resp.Arguments[i].ToString().Contains("define-fun") &&!resp.Arguments[i].ToString().Contains("not"))
-							modelStr += resp.Arguments[i] + "\n";
-					}
-        }
-        else if (resp.ArgCount == 0 && resp.Name.Contains("->")) {
-          modelStr = resp.Name;
-        }
-        else {
-          HandleProverError("Unexpected prover response getting model: " + resp.ToString());
-        }
-        List<Model> models = null;
-				try {
-					switch (options.Solver) {
-					case SolverKind.Z3:
-						if (options.SMTLib2Model) {
-							models = Model.ParseModels(new StringReader("Error model: \n" + modelStr), "SMTLIB2");
-						} else {
-							models = Model.ParseModels(new StringReader("Error model: \n" + modelStr), "");
-						}
-						break;
-					case SolverKind.CVC4:
-						models = Model.ParseModels(new StringReader("Error model: \n" + modelStr), "SMTLIB2");
-						break;
-					default:
-						Debug.Assert(false);
-						return null;
-					}
-				}
-        catch (ArgumentException exn) {
-          HandleProverError("Model parsing error: " + exn.Message);
-        }
-        if (models == null)
-          HandleProverError("Could not parse any models");
-        else if (models.Count == 0)
-          HandleProverError("Could not parse any models");
-        else if (models.Count > 1)
-          HandleProverError("Expecting only one model but got many");
-        else
-          theModel = models[0];
-      }
-      return theModel;
-    }
-
-    private string[] GetLabelsInfo()
-    {
-      SendThisVC("(labels)");
-      Process.Ping();
-
-      string[] res = null;
-      while (true) {
-        var resp = Process.GetProverResponse();
-        if (resp == null || Process.IsPong(resp))
-          break;
-        if (res != null)
-          HandleProverError("Expecting only one sequence of labels but got many");
-        if (resp.Name == "labels" && resp.ArgCount >= 1) {
-          res = resp.Arguments.Select(a => a.Name.Replace("|", "")).ToArray();
-        }
-        else {
-          HandleProverError("Unexpected prover response getting labels: " + resp.ToString());
-        }
-      }
-      return res;
-    }
-
-    private Outcome GetResponse()
-    {
-      var result = Outcome.Undetermined;
-      var wasUnknown = false;
-
-      Process.Ping();
-
-      while (true) {
-        var resp = Process.GetProverResponse();
-        if (resp == null || Process.IsPong(resp))
-          break;
-
-        switch (resp.Name) {
-          case "unsat":
-            result = Outcome.Valid;
-            break;
-          case "sat":
-            result = Outcome.Invalid;
-            break;
-          case "unknown":
-            result = Outcome.Invalid;
-            wasUnknown = true;
-            break;
-          default:
-            HandleProverError("Unexpected prover response: " + resp.ToString());
-            break;
-        }
-      }
-
-      if (wasUnknown) {
-        SendThisVC("(get-info :reason-unknown)");
-        Process.Ping();
-
-        while (true) {
-          var resp = Process.GetProverResponse();
-          if (resp == null || Process.IsPong(resp))
-            break;
-
-          if (resp.ArgCount == 1 && resp.Name == ":reason-unknown") {
-            switch (resp[0].Name) {
-              case "memout":
-                currentErrorHandler.OnResourceExceeded("memory");
-                result = Outcome.OutOfMemory;
-                Process.NeedsRestart = true;
-                break;
-                case "timeout": case "canceled":
-                currentErrorHandler.OnResourceExceeded("timeout");
-                result = Outcome.TimeOut;
-                break;
-              default:
-                break;
-            }
-          } else {
-            HandleProverError("Unexpected prover response (getting info about 'unknown' response): " + resp.ToString());
-          }
-        }
-
-      }
-
-      return result;
-    }
-
-    protected string VCExpr2String(VCExpr expr, int polarity)
-    {
-      Contract.Requires(expr != null);
-      Contract.Ensures(Contract.Result<string>() != null);
-
-      DateTime start = DateTime.UtcNow;
-      //if (CommandLineOptions.Clo.Trace)
-      //  Console.Write("Linearising ... ");
-
-      // handle the types in the VCExpr
-      TypeEraser eraser;
-      switch (CommandLineOptions.Clo.TypeEncodingMethod) {
-        case CommandLineOptions.TypeEncoding.Arguments:
-          eraser = new TypeEraserArguments((TypeAxiomBuilderArguments)AxBuilder, gen);
-          break;
-        case CommandLineOptions.TypeEncoding.Monomorphic:
-          eraser = null;
-          break;
-        default:
-          eraser = new TypeEraserPremisses((TypeAxiomBuilderPremisses)AxBuilder, gen);
-          break;
-      }
-      VCExpr exprWithoutTypes = eraser == null ? expr : eraser.Erase(expr, polarity);
-      Contract.Assert(exprWithoutTypes != null);
-
-      LetBindingSorter letSorter = new LetBindingSorter(gen);
-      Contract.Assert(letSorter != null);
-      VCExpr sortedExpr = letSorter.Mutate(exprWithoutTypes, true);
-      Contract.Assert(sortedExpr != null);
-      VCExpr sortedAxioms = letSorter.Mutate(AxBuilder.GetNewAxioms(), true);
-      Contract.Assert(sortedAxioms != null);
-
-      DeclCollector.Collect(sortedAxioms);
-      DeclCollector.Collect(sortedExpr);
-      FeedTypeDeclsToProver();
-
-      
-
-      AddAxiom(SMTLibExprLineariser.ToString(sortedAxioms, Namer, options));
-      string res = SMTLibExprLineariser.ToString(sortedExpr, Namer, options);
-      Contract.Assert(res != null);
-
-      if (CommandLineOptions.Clo.Trace) {
-        DateTime end = DateTime.UtcNow;
-        TimeSpan elapsed = end - start;
-        if (elapsed.TotalSeconds > 0.5)
-          Console.WriteLine("Linearising   [{0} s]", elapsed.TotalSeconds);
-      }
-      return res;
-    }
-
-    // the list of all known axioms, where have to be included in each
-    // verification condition
-    private readonly List<string/*!>!*/> Axioms = new List<string/*!*/>();
-    private bool AxiomsAreSetup = false;
-
-
-
-
-    // similarly, a list of function/predicate declarations
-    private readonly List<string/*!>!*/> TypeDecls = new List<string/*!*/>();
-
-    protected void AddAxiom(string axiom)
-    {
-      Contract.Requires(axiom != null);
-      Axioms.Add(axiom);
-      //      if (thmProver != null) {
-      //        LogActivity(":assume " + axiom);
-      //        thmProver.AddAxioms(axiom);
-      //      }
-    }
-
-    protected void AddTypeDecl(string decl)
-    {
-      Contract.Requires(decl != null);
-      TypeDecls.Add(decl);
-      //     if (thmProver != null) {
-      //       LogActivity(decl);
-      //       thmProver.Feed(decl, 0);
-      //     }
-    }
-
-    ////////////////////////////////////////////////////////////////////////////
-
-    private static string _backgroundPredicates;
-
-    static void InitializeGlobalInformation(string backgroundPred)
-    {
-      Contract.Requires(backgroundPred != null);
-      Contract.Ensures(_backgroundPredicates != null);
-      //throws ProverException, System.IO.FileNotFoundException;
-      if (_backgroundPredicates == null) {
-        string codebaseString =
-          cce.NonNull(Path.GetDirectoryName(cce.NonNull(System.Reflection.Assembly.GetExecutingAssembly().Location)));
-
-        // Initialize '_backgroundPredicates'
-        string univBackPredPath = Path.Combine(codebaseString, backgroundPred);
-        using (StreamReader reader = new System.IO.StreamReader(univBackPredPath)) {
-          _backgroundPredicates = reader.ReadToEnd();
-        }
-      }
-    }
-
-    public override VCExpressionGenerator VCExprGen
-    {
-      get { return this.gen; }
-    }
-
-    //// Push/pop interface
-
-    //List<string> pushedAssertions = new List<string>();
-    //int numRealPushes;
-    public override string VCExpressionToString(VCExpr vc)
-    {
-      return VCExpr2String(vc, 1);
-    }
-
-    public override void PushVCExpression(VCExpr vc)
-    {
-        throw new NotImplementedException();
-
-    }
-
-    public override void Pop()
-    {
-      SendThisVC("(pop 1)");
-      DeclCollector.Pop();
-    }
-
-    public override int NumAxiomsPushed()
-    {
-        throw new NotImplementedException();
-        //return numRealPushes + pushedAssertions.Count;
-    }
-
-    private void FlushPushedAssertions()
-    {
-        throw new NotImplementedException();
-    }
-
-    public override void Assert(VCExpr vc, bool polarity)
-    {
-        string a = "";
-        if (polarity)
-        {
-            a = "(assert " + VCExpr2String(vc, 1) + ")";
-        }
-        else
-        {
-            a = "(assert (not\n" + VCExpr2String(vc, 1) + "\n))";
-        }
-        AssertAxioms();
-        SendThisVC(a);
-    }
-
-    public override void DefineMacro(Macro f, VCExpr vc) {
-      DeclCollector.AddFunction(f);
-      string printedName = Namer.GetQuotedName(f, f.Name);
-      var argTypes = f.InParams.Cast<Variable>().MapConcat(p => DeclCollector.TypeToStringReg(p.TypedIdent.Type), " ");
-      string decl = "(define-fun " + printedName + " (" + argTypes + ") " + DeclCollector.TypeToStringReg(f.OutParams[0].TypedIdent.Type) + " " + VCExpr2String(vc, 1) + ")";
-      AssertAxioms();
-      SendThisVC(decl); 
-    }
-
-    public override void AssertAxioms()
-    {
-        FlushAxioms();
-    }
-
-    public override void Check()
-    {
-        PrepareCommon();
-        SendThisVC("(check-sat)");
-        FlushLogFile();
-    }
-
-    public override void SetTimeOut(int ms)
-    {
-        var name = Z3.SetTimeoutOption();
-        var value = ms.ToString();
-        options.TimeLimit = ms;
-        options.SmtOptions.RemoveAll(ov => ov.Option == name);
-        options.AddSmtOption(name, value);
-        SendThisVC(string.Format("(set-option :{0} {1})", name, value));
-    }
-
-    public override object Evaluate(VCExpr expr)
-    {
-        string vcString = VCExpr2String(expr, 1);
-        SendThisVC("(get-value (" + vcString + "))");
-        var resp = Process.GetProverResponse();
-        if (resp == null) throw new VCExprEvaluationException();
-        if (!(resp.Name == "" && resp.ArgCount == 1)) throw new VCExprEvaluationException();
-        resp = resp.Arguments[0];
-        if (resp.Name == "")
-        {
-            // evaluating an expression
-            if (resp.ArgCount == 2)
-                resp = resp.Arguments[1];
-            else
-                throw new VCExprEvaluationException();
-        }
-        else
-        {
-            // evaluating a variable
-            if (resp.ArgCount == 1)
-                resp = resp.Arguments[0];
-            else
-                throw new VCExprEvaluationException();
-        }
-        if (resp.Name == "-" && resp.ArgCount == 1)
-            return Microsoft.Basetypes.BigNum.FromString("-" + resp.Arguments[0].Name);
-        if (resp.ArgCount != 0)
-            throw new VCExprEvaluationException();
-        if (expr.Type.Equals(Boogie.Type.Bool))
-            return bool.Parse(resp.Name);
-        else if (expr.Type.Equals(Boogie.Type.Int))
-            return Microsoft.Basetypes.BigNum.FromString(resp.Name); 
-        else
-            return resp.Name;
-    }
-
-    /// <summary>
-    /// Extra state for ApiChecker (used by stratifiedInlining)
-    /// </summary>
-    static int nameCounter = 0;
-
-    public override Outcome CheckAssumptions(List<VCExpr> assumptions, out List<int> unsatCore, ErrorHandler handler)
-    {
-        unsatCore = new List<int>();
-
-        Push();
-        // Name the assumptions
-        var nameToAssumption = new Dictionary<string, int>();
-        int i = 0;
-        foreach (var vc in assumptions)
-        {
-            var name = "a" + nameCounter.ToString();
-            nameCounter++;
-            nameToAssumption.Add(name, i);
-
-            string vcString = VCExpr2String(vc, 1);
-            AssertAxioms();
-            SendThisVC(string.Format("(assert (! {0} :named {1}))", vcString, name));
-            i++;
-        }
-        Check();
-
-        var outcome = CheckOutcomeCore(handler);
-
-        if (outcome != Outcome.Valid) {
-          Pop();
-          return outcome;
-        }
-
-        Contract.Assert(usingUnsatCore, "SMTLib prover not setup for computing unsat cores");
-        SendThisVC("(get-unsat-core)");
-        var resp = Process.GetProverResponse();
-        unsatCore = new List<int>();
-        if (resp.Name != "") unsatCore.Add(nameToAssumption[resp.Name]);
-        foreach (var s in resp.Arguments) unsatCore.Add(nameToAssumption[s.Name]);
-
-        FlushLogFile();
-        Pop();
-        return outcome;
-    }
-
-    public override void Push()
-    {
-        SendThisVC("(push 1)");
-        DeclCollector.Push();
-    }
-
-    public override Outcome CheckAssumptions(List<VCExpr> hardAssumptions, List<VCExpr> softAssumptions, out List<int> unsatisfiedSoftAssumptions, ErrorHandler handler) {
-      unsatisfiedSoftAssumptions = new List<int>();
-
-      // First, convert both hard and soft assumptions to SMTLIB strings
-      List<string> hardAssumptionStrings = new List<string>();
-      foreach (var a in hardAssumptions) {
-        hardAssumptionStrings.Add(VCExpr2String(a, 1));
-      }
-      List<string> currAssumptionStrings = new List<string>();
-      foreach (var a in softAssumptions) {
-        currAssumptionStrings.Add(VCExpr2String(a, 1));
-      }
-
-      Push();
-      AssertAxioms();
-      foreach (var a in hardAssumptionStrings) {
-        SendThisVC("(assert " + a + ")");
-      }
-      Check();
-      Outcome outcome = GetResponse();
-      if (outcome != Outcome.Invalid) {
-        Pop();
-        return outcome;
-      }
-
-      int k = 0;
-      List<string> relaxVars = new List<string>();
-      while (true) {
-        Push();
-        foreach (var a in currAssumptionStrings) {
-          SendThisVC("(assert " + a + ")");
-        }
-        Check();
-        outcome = CheckOutcomeCore(handler);
-        if (outcome != Outcome.Valid)
-          break;
-        Pop();
-        string relaxVar = "relax_" + k;
-        relaxVars.Add(relaxVar);
-        SendThisVC("(declare-fun " + relaxVar + " () Int)");
-        List<string> nextAssumptionStrings = new List<string>();
-        for (int i = 0; i < currAssumptionStrings.Count; i++) {
-          string constraint = "(= " + relaxVar + " " + i + ")";
-          nextAssumptionStrings.Add("(or " + currAssumptionStrings[i] + " " + constraint + ")");
-        }
-        currAssumptionStrings = nextAssumptionStrings;
-        k++;
-      }
-
-      if (outcome == Outcome.Invalid) {
-        foreach (var relaxVar in relaxVars) {
-          SendThisVC("(get-value (" + relaxVar + "))");
-          FlushLogFile();
-          var resp = Process.GetProverResponse();
-          if (resp == null) break;
-          if (!(resp.Name == "" && resp.ArgCount == 1)) break;
-          resp = resp.Arguments[0];
-          if (!(resp.Name != "" && resp.ArgCount == 1)) break;
-          resp = resp.Arguments[0]; 
-          if (resp.ArgCount != 0)
-            break;
-          int v;
-          if (int.TryParse(resp.Name, out v))
-            unsatisfiedSoftAssumptions.Add(v);
-          else
-            break;
-        }
-        Pop();
-      }
-
-      Pop();
-      return outcome;
-    }
-  }
-
-  public class SMTLibProverContext : DeclFreeProverContext
-  {
-    internal SMTLibProcessTheoremProver parent;
-
-    public readonly Dictionary<CtorType, List<Function>> KnownDatatypeConstructors = new Dictionary<CtorType, List<Function>>();
-
-    public SMTLibProverContext(VCExpressionGenerator gen,
-                               VCGenerationOptions genOptions)
-      : base(gen, genOptions)
-    {
-    }
-
-    protected SMTLibProverContext(SMTLibProverContext par)
-      : base(par)
-    {
-    }
-
-    public override object Clone()
-    {
-      return new SMTLibProverContext(this);
-    }
-
-    public override string Lookup(VCExprVar var)
-    {
-      VCExprVar v = parent.AxBuilder.TryTyped2Untyped(var);
-      if (v != null) {
-        var = v;
-      }
-      return parent.Namer.Lookup(var);
-    }
-
-    public override void DeclareFunction(Function f, string attributes) {
-      if (f is DatatypeConstructor) {
-        CtorType datatype = (CtorType) f.OutParams[0].TypedIdent.Type;
-        if (!KnownDatatypeConstructors.ContainsKey(datatype))
-          KnownDatatypeConstructors[datatype] = new List<Function>();
-        KnownDatatypeConstructors[datatype].Add(f);
-      }
-      base.DeclareFunction(f, attributes);
-    }
-  }
-
-  public class Factory : ProverFactory
-  {
-    public override object SpawnProver(ProverOptions options, object ctxt)
-    {
-      //Contract.Requires(ctxt != null);
-      //Contract.Requires(options != null);
-      Contract.Ensures(Contract.Result<object>() != null);
-
-      return this.SpawnProver(options,
-                              cce.NonNull((SMTLibProverContext)ctxt).ExprGen,
-                              cce.NonNull((SMTLibProverContext)ctxt));
-    }
-
-    public override object NewProverContext(ProverOptions options)
-    {
-      //Contract.Requires(options != null);
-      Contract.Ensures(Contract.Result<object>() != null);
-
-      VCExpressionGenerator gen = new VCExpressionGenerator();
-      List<string>/*!>!*/ proverCommands = new List<string/*!*/>();
-      proverCommands.Add("smtlib");
-      var opts = (SMTLibProverOptions)options ;
-      if (opts.Solver == SolverKind.Z3)
-        proverCommands.Add("z3");
-      else
-        proverCommands.Add("external");
-      VCGenerationOptions genOptions = new VCGenerationOptions(proverCommands);
-      return new SMTLibProverContext(gen, genOptions);
-    }
-
-    public override ProverOptions BlankProverOptions()
-    {
-      return new SMTLibProverOptions();
-    }
-
-    protected virtual SMTLibProcessTheoremProver SpawnProver(ProverOptions options,
-                                                              VCExpressionGenerator gen,
-                                                              SMTLibProverContext ctx)
-    {
-      Contract.Requires(options != null);
-      Contract.Requires(gen != null);
-      Contract.Requires(ctx != null);
-      Contract.Ensures(Contract.Result<SMTLibProcessTheoremProver>() != null);
-
-      return new SMTLibProcessTheoremProver(options, gen, ctx);
-    }
-
-    public override bool SupportsLabels(ProverOptions options)
-    {
-      return ((SMTLibProverOptions)options).SupportsLabels;
-    }
-  }
-}
+//-----------------------------------------------------------------------------
+//
+// Copyright (C) Microsoft Corporation.  All Rights Reserved.
+//
+//-----------------------------------------------------------------------------
+using System;
+using System.Collections;
+using System.Collections.Generic;
+using System.Threading;
+using System.IO;
+
+//using ExternalProver;
+using System.Linq;
+using System.Diagnostics;
+using System.Diagnostics.Contracts;
+using Microsoft.Boogie.AbstractInterpretation;
+using Microsoft.Boogie;
+using Microsoft.Boogie.VCExprAST;
+using Microsoft.Boogie.Clustering;
+using Microsoft.Boogie.TypeErasure;
+using System.Text;
+using RPFP = Microsoft.Boogie.RPFP;
+
+namespace Microsoft.Boogie.SMTLib
+{
+	public class SMTLibProcessTheoremProver : ProverInterface
+	{
+		private readonly SMTLibProverContext ctx;
+		private readonly VCExpressionGenerator gen;
+		private readonly SMTLibProverOptions options;
+		private bool usingUnsatCore;
+		private RPFP rpfp = null;
+
+		[ContractInvariantMethod]
+		void ObjectInvariant ()
+		{
+			Contract.Invariant (ctx != null);
+			Contract.Invariant (AxBuilder != null);
+			Contract.Invariant (Namer != null);
+			Contract.Invariant (DeclCollector != null);
+			Contract.Invariant (cce.NonNullElements (Axioms));
+			Contract.Invariant (cce.NonNullElements (TypeDecls));
+			Contract.Invariant (_backgroundPredicates != null);
+
+		}
+
+		[NotDelayed]
+		public SMTLibProcessTheoremProver (ProverOptions options, VCExpressionGenerator gen,
+		                                    SMTLibProverContext ctx)
+		{
+			Contract.Requires (options != null);
+			Contract.Requires (gen != null);
+			Contract.Requires (ctx != null);
+			InitializeGlobalInformation ("UnivBackPred2.smt2");
+
+			this.options = (SMTLibProverOptions)options;
+			this.ctx = ctx;
+			this.gen = gen;
+			this.usingUnsatCore = false;
+
+			SetupAxiomBuilder (gen);
+
+			Namer = new SMTLibNamer ();
+			ctx.parent = this;
+			this.DeclCollector = new TypeDeclCollector ((SMTLibProverOptions)options, Namer);
+
+			SetupProcess ();
+
+			if (CommandLineOptions.Clo.StratifiedInlining > 0 || CommandLineOptions.Clo.ContractInfer) {
+				// Prepare for ApiChecker usage
+				if (options.LogFilename != null && currentLogFile == null) {
+					currentLogFile = OpenOutputFile ("");
+				}
+				if (CommandLineOptions.Clo.ContractInfer) {
+					SendThisVC ("(set-option :produce-unsat-cores true)");
+					this.usingUnsatCore = true;
+				}
+				PrepareCommon ();
+			}
+		}
+
+		private void SetupAxiomBuilder (VCExpressionGenerator gen)
+		{
+			switch (CommandLineOptions.Clo.TypeEncodingMethod) {
+			case CommandLineOptions.TypeEncoding.Arguments:
+				AxBuilder = new TypeAxiomBuilderArguments (gen);
+				AxBuilder.Setup ();
+				break;
+			case CommandLineOptions.TypeEncoding.Monomorphic:
+				AxBuilder = new TypeAxiomBuilderPremisses (gen);
+				break;
+			default:
+				AxBuilder = new TypeAxiomBuilderPremisses (gen);
+				AxBuilder.Setup ();
+				break;
+			}
+		}
+
+		ProcessStartInfo ComputeProcessStartInfo ()
+		{
+			var path = this.options.ProverPath;
+			switch (options.Solver) {
+			case SolverKind.Z3:
+				if (path == null)
+					path = Z3.ExecutablePath ();
+				return SMTLibProcess.ComputerProcessStartInfo (path, "AUTO_CONFIG=false -smt2 -in");
+			case SolverKind.CVC4:
+				if (path == null)
+					path = "cvc4";
+				return SMTLibProcess.ComputerProcessStartInfo (path, "--lang=smt --no-strict-parsing --no-condense-function-values --incremental");
+			default:
+				Debug.Assert (false);
+				return null;
+			}
+		}
+
+		void SetupProcess ()
+		{
+			if (Process != null)
+				return;
+
+			var psi = ComputeProcessStartInfo ();
+			Process = new SMTLibProcess (psi, this.options);
+			Process.ErrorHandler += this.HandleProverError;
+		}
+
+		void PossiblyRestart ()
+		{
+			if (Process != null && Process.NeedsRestart) {
+				Process.Close ();
+				Process = null;
+				SetupProcess ();
+				Process.Send (common.ToString ());
+			}
+		}
+
+		public override ProverContext Context {
+			get {
+				Contract.Ensures (Contract.Result<ProverContext> () != null);
+
+				return ctx;
+			}
+		}
+
+		internal TypeAxiomBuilder AxBuilder { get; private set; }
+
+		internal readonly UniqueNamer Namer;
+		readonly TypeDeclCollector DeclCollector;
+		SMTLibProcess Process;
+		readonly List<string> proverErrors = new List<string> ();
+		readonly List<string> proverWarnings = new List<string> ();
+		readonly StringBuilder common = new StringBuilder ();
+		TextWriter currentLogFile;
+		volatile ErrorHandler currentErrorHandler;
+
+		private void FeedTypeDeclsToProver ()
+		{
+			foreach (string s in DeclCollector.GetNewDeclarations()) {
+				Contract.Assert (s != null);
+				AddTypeDecl (s);
+			}
+		}
+
+		private string Sanitize (string msg)
+		{
+			var idx = msg.IndexOf ('\n');
+			if (idx > 0)
+				msg = msg.Replace ("\r", "").Replace ("\n", "\r\n");
+			return msg;
+		}
+
+		private void SendCommon (string s)
+		{
+			Send (s, true);
+		}
+
+		private void SendThisVC (string s)
+		{
+			Send (s, false);
+		}
+
+		private void Send (string s, bool isCommon)
+		{
+			s = Sanitize (s);
+
+			if (isCommon)
+				common.Append (s).Append ("\r\n");
+
+			if (Process != null)
+				Process.Send (s);
+			if (currentLogFile != null)
+				currentLogFile.WriteLine (s);
+		}
+
+		private void FindDependentTypes (Type type, List<CtorType> dependentTypes)
+		{
+			MapType mapType = type as MapType;
+			if (mapType != null) {
+				foreach (Type t in mapType.Arguments) {
+					FindDependentTypes (t, dependentTypes);
+				}
+				FindDependentTypes (mapType.Result, dependentTypes);
+			}
+			CtorType ctorType = type as CtorType;
+			if (ctorType != null && ctx.KnownDatatypeConstructors.ContainsKey (ctorType)) {
+				dependentTypes.Add (ctorType);
+			}
+		}
+
+		private void PrepareCommon ()
+		{
+			if (common.Length == 0) {
+				SendCommon ("(set-option :print-success false)");
+				SendCommon ("(set-info :smt-lib-version 2.0)");
+				if (options.ProduceModel ())
+					SendCommon ("(set-option :produce-models true)");
+				foreach (var opt in options.SmtOptions) {
+					SendCommon ("(set-option :" + opt.Option + " " + opt.Value + ")");
+				}
+
+				if (!string.IsNullOrEmpty (options.Logic)) {
+					SendCommon ("(set-logic " + options.Logic + ")");
+				}
+
+				SendCommon ("; done setting options\n");
+				SendCommon (_backgroundPredicates);
+
+				if (options.UseTickleBool) {
+					SendCommon ("(declare-fun tickleBool (Bool) Bool)");
+					SendCommon ("(assert (and (tickleBool true) (tickleBool false)))");
+				}
+
+				if (ctx.KnownDatatypeConstructors.Count > 0) {
+					GraphUtil.Graph<CtorType> dependencyGraph = new GraphUtil.Graph<CtorType> ();
+					foreach (CtorType datatype in ctx.KnownDatatypeConstructors.Keys) {
+						dependencyGraph.AddSource (datatype);
+						foreach (Function f in ctx.KnownDatatypeConstructors[datatype]) {
+							List<CtorType> dependentTypes = new List<CtorType> ();
+							foreach (Variable v in f.InParams) {
+								FindDependentTypes (v.TypedIdent.Type, dependentTypes);
+							}
+							foreach (CtorType result in dependentTypes) {
+								dependencyGraph.AddEdge (datatype, result);
+							}
+						}
+					}
+					GraphUtil.StronglyConnectedComponents<CtorType> sccs = new GraphUtil.StronglyConnectedComponents<CtorType> (dependencyGraph.Nodes, dependencyGraph.Predecessors, dependencyGraph.Successors);
+					sccs.Compute ();
+					foreach (GraphUtil.SCC<CtorType> scc in sccs) {
+						string datatypeString = "";
+						foreach (CtorType datatype in scc) {
+							datatypeString += "(" + SMTLibExprLineariser.TypeToString (datatype) + " ";
+							foreach (Function f in ctx.KnownDatatypeConstructors[datatype]) {
+								string quotedConstructorName = Namer.GetQuotedName (f, f.Name);
+								if (f.InParams.Length == 0) {
+									datatypeString += quotedConstructorName + " ";
+								} else {
+									datatypeString += "(" + quotedConstructorName + " ";
+									foreach (Variable v in f.InParams) {
+										string quotedSelectorName = Namer.GetQuotedName (v, v.Name + "#" + f.Name);
+										datatypeString += "(" + quotedSelectorName + " " + DeclCollector.TypeToStringReg (v.TypedIdent.Type) + ") ";
+									}
+									datatypeString += ") ";
+								}
+							}
+							datatypeString += ") ";
+						}
+						List<string> decls = DeclCollector.GetNewDeclarations ();
+						foreach (string decl in decls) {
+							SendCommon (decl);
+						}
+						SendCommon ("(declare-datatypes () (" + datatypeString + "))");
+					}
+				}
+			}
+
+			if (!AxiomsAreSetup) {
+				var axioms = ctx.Axioms;
+				var nary = axioms as VCExprNAry;
+				if (nary != null && nary.Op == VCExpressionGenerator.AndOp)
+					foreach (var expr in nary.UniformArguments) {
+						var str = VCExpr2String (expr, -1);
+						if (str != "true")
+							AddAxiom (str);
+					}
+				else
+					AddAxiom (VCExpr2String (axioms, -1));
+				AxiomsAreSetup = true;
+			}
+		}
+
+		public override int FlushAxiomsToTheoremProver ()
+		{
+			// we feed the axioms when begincheck is called.
+			return 0;
+		}
+
+		private void FlushAxioms ()
+		{
+			TypeDecls.Iter (SendCommon);
+			TypeDecls.Clear ();
+			foreach (string s in Axioms) {
+				Contract.Assert (s != null);
+				if (s != "true")
+					SendCommon ("(assert " + s + ")");
+			}
+			Axioms.Clear ();
+			//FlushPushedAssertions();
+		}
+
+		private void CloseLogFile ()
+		{
+			if (currentLogFile != null) {
+				currentLogFile.Close ();
+				currentLogFile = null;
+			}
+		}
+
+		private void FlushLogFile ()
+		{
+			if (currentLogFile != null) {
+				currentLogFile.Flush ();
+			}
+		}
+
+		public override void Close ()
+		{
+			base.Close ();
+			CloseLogFile ();
+			if (Process != null)
+				Process.Close ();
+		}
+
+		public override void BeginCheck (string descriptiveName, VCExpr vc, ErrorHandler handler)
+		{
+			//Contract.Requires(descriptiveName != null);
+			//Contract.Requires(vc != null);
+			//Contract.Requires(handler != null);
+			rpfp = null;
+
+			if (options.SeparateLogFiles)
+				CloseLogFile (); // shouldn't really happen
+
+			if (options.LogFilename != null && currentLogFile == null) {
+				currentLogFile = OpenOutputFile (descriptiveName);
+				currentLogFile.Write (common.ToString ());
+			}
+
+			PrepareCommon ();
+			string vcString = "(assert (not\n" + VCExpr2String (vc, 1) + "\n))";
+			FlushAxioms ();
+
+			PossiblyRestart ();
+
+			SendThisVC ("(push 1)");
+			SendThisVC ("(set-info :boogie-vc-id " + SMTLibNamer.QuoteId (descriptiveName) + ")");
+			SendThisVC (vcString);
+			FlushLogFile ();
+
+			if (Process != null) {
+				Process.PingPong (); // flush any errors
+
+				if (Process.Inspector != null)
+					Process.Inspector.NewProblem (descriptiveName, vc, handler);
+			}
+
+			SendThisVC ("(check-sat)");
+			FlushLogFile ();
+		}
+
+		public override void Reset ()
+		{
+			if (options.Solver == SolverKind.Z3) {
+				SendThisVC ("(reset)");
+      
+				if (0 < common.Length) {
+					var c = common.ToString ();
+					Process.Send (c);
+					if (currentLogFile != null) {
+						currentLogFile.WriteLine (c);
+					}
+				}
+			}
+		}
+
+		public override void FullReset ()
+		{
+			if (options.Solver == SolverKind.Z3) {
+				Namer.Reset ();
+				common.Clear ();
+				SetupAxiomBuilder (gen);
+				Axioms.Clear ();
+				TypeDecls.Clear ();
+				AxiomsAreSetup = false;
+				ctx.Reset ();
+				ctx.KnownDatatypeConstructors.Clear ();
+				ctx.parent = this;
+				DeclCollector.Reset ();
+				SendThisVC ("; doing a full reset...");
+			}
+		}
+
+		private RPFP.Node SExprToCex (SExpr resp, ErrorHandler handler, 
+		                               Dictionary<int,Dictionary<string,string>> varSubst)
+		{
+			Dictionary<string, RPFP.Node> nmap = new Dictionary<string,RPFP.Node> ();
+			Dictionary<string, RPFP.Node> pmap = new Dictionary<string,RPFP.Node> ();
+
+			foreach (var node in rpfp.nodes)
+				pmap.Add ((node.Name as VCExprBoogieFunctionOp).Func.Name, node);
+
+			RPFP.Node topnode = null;
+			var lines = resp.Arguments;
+
+			// last line of derivation is from query, skip it
+			for (int i = 0; i < lines.Length-1; i++) {
+				var line = lines [i];
+				if (line.ArgCount != 6) {
+					HandleProverError ("bad derivation line from prover: " + line.ToString ());
+					return null;
+				}
+				var name = line [0];
+				var conseq = line [1];
+				var rule = line [2];
+				var subst = line [3];
+				var labs = line [4];
+				var refs = line [5];
+				var predName = conseq.Name;
+				{
+					string spacer = "@@"; // Hack! UniqueNamer is adding these and I can't stop it!
+					int pos = predName.LastIndexOf (spacer);
+					if (pos >= 0)
+						predName = predName.Substring (0, pos);
+				}
+				RPFP.Node node = null;
+				if (!pmap.TryGetValue (predName, out node)) {
+					HandleProverError ("unknown predicate from prover: " + predName.ToString ());
+					return null;
+				}
+				RPFP.Node cexnode = rpfp.CloneNode (node);
+				cexnode.map = node;
+				nmap.Add (name.Name, cexnode);
+				List<RPFP.Node> Chs = new List<RPFP.Node> ();
+
+				if (refs.Name != "ref") {
+					HandleProverError ("bad references from prover: " + refs.ToString ());
+					return null;
+				}
+				foreach (var c in refs.Arguments) {
+					if (c.Name == "true")
+						Chs.Add (null);
+					else {
+						RPFP.Node ch = null;
+						if (!nmap.TryGetValue (c.Name, out ch)) {
+							HandleProverError ("unknown reference from prover: " + c.ToString ());
+							return null;
+						}
+						Chs.Add (ch);
+					}
+				}
+
+				if (!rule.Name.StartsWith ("rule!")) {
+					HandleProverError ("bad rule name from prover: " + refs.ToString ());
+					return null;
+				}
+				int ruleNum = Convert.ToInt32 (rule.Name.Substring (5)) - 1;
+				if (ruleNum < 0 || ruleNum > rpfp.edges.Count) {
+					HandleProverError ("bad rule name from prover: " + refs.ToString ());
+					return null;
+				}
+				RPFP.Edge orig_edge = rpfp.edges [ruleNum];
+				RPFP.Edge e = rpfp.CreateEdge (cexnode, orig_edge.F, Chs.ToArray ());
+				e.map = orig_edge;
+				topnode = cexnode;
+
+				if (labs.Name != "labels") {
+					HandleProverError ("bad labels from prover: " + labs.ToString ());
+					return null;
+				}
+				e.labels = new HashSet<string> ();
+				foreach (var l in labs.Arguments)
+					e.labels.Add (l.Name);
+
+				if (subst.Name != "subst") {
+					HandleProverError ("bad subst from prover: " + subst.ToString ());
+					return null;
+				}
+				Dictionary<string, string> dict = new Dictionary<string, string> ();
+				varSubst [e.number] = dict;
+				foreach (var s in subst.Arguments) {
+					if (s.Name != "=" || s.Arguments.Length != 2) {
+						HandleProverError ("bad equation from prover: " + s.ToString ());
+						return null;
+					}
+					string uniqueName = s.Arguments [0].Name;
+					string spacer = "@@"; // Hack! UniqueNamer is adding these and I can't stop it!
+					int pos = uniqueName.LastIndexOf (spacer);
+					if (pos >= 0)
+						uniqueName = uniqueName.Substring (0, pos);
+					dict.Add (uniqueName, s.Arguments [1].ToString ());
+				}
+
+			}
+			if (topnode == null) {
+				HandleProverError ("empty derivation from prover: " + resp.ToString ());
+			}
+			return topnode;
+		}
+
+		private Model SExprToModel (SExpr resp, ErrorHandler handler)
+		{
+			// Concatenate all the arguments
+			string modelString = resp [0].Name;
+			// modelString = modelString.Substring(7, modelString.Length - 8); // remove "(model " and final ")"
+			var models = Model.ParseModels (new StringReader ("Z3 error model: \n" + modelString), "");
+			if (models == null || models.Count == 0) {
+				HandleProverError ("no model from prover: " + resp.ToString ());
+			}
+			return models [0];
+		}
+
+		private string QuantifiedVCExpr2String (VCExpr x)
+		{
+			return VCExpr2String (x, 1); 
+#if false
+        if (!(x is VCExprQuantifier))
+            return VCExpr2String(x, 1);
+        VCExprQuantifier node = (x as VCExprQuantifier);
+        if(node.BoundVars.Count == 0)
+            return VCExpr2String(x, 1);
+
+        StringWriter wr = new StringWriter();
+
+        string kind = node.Quan == Quantifier.ALL ? "forall" : "exists"; 
+        wr.Write("({0} (", kind);
+
+        for (int i = 0; i < node.BoundVars.Count; i++)
+        {
+            VCExprVar var = node.BoundVars[i];
+            Contract.Assert(var != null);
+            string printedName = Namer.GetQuotedName(var, var.Name);
+            Contract.Assert(printedName != null);
+            wr.Write("({0} {1}) ", printedName, SMTLibExprLineariser.TypeToString(var.Type));
+        }
+
+        wr.Write(") ");
+        wr.Write(VCExpr2String(node.Body, 1));
+        wr.Write(")");
+        string res = wr.ToString();
+        return res;
+#endif
+		}
+
+		public override Outcome CheckRPFP (string descriptiveName, RPFP _rpfp, ErrorHandler handler, 
+		                                    out RPFP.Node cex,
+		                                    Dictionary<int,Dictionary<string,string>> varSubst)
+		{
+			//Contract.Requires(descriptiveName != null);
+			//Contract.Requires(vc != null);
+			//Contract.Requires(handler != null);
+			rpfp = _rpfp;
+			cex = null;
+
+			if (options.SeparateLogFiles)
+				CloseLogFile (); // shouldn't really happen
+
+			if (options.LogFilename != null && currentLogFile == null) {
+				currentLogFile = OpenOutputFile (descriptiveName);
+				currentLogFile.Write (common.ToString ());
+			}
+
+			Push ();
+			SendThisVC ("(fixedpoint-push)");
+			foreach (var node in rpfp.nodes) {
+				DeclCollector.RegisterRelation ((node.Name as VCExprBoogieFunctionOp).Func);
+			}
+
+			PrepareCommon ();
+
+			LineariserOptions.Default.LabelsBelowQuantifiers = true;
+			List<string> ruleStrings = new List<string> ();
+			foreach (var edge in rpfp.edges) {
+				string ruleString = "(rule " + QuantifiedVCExpr2String (rpfp.GetRule (edge)) + "\n)";
+				ruleStrings.Add (ruleString);
+			}
+			string queryString = "(query " + QuantifiedVCExpr2String (rpfp.GetQuery ()) + "\n   :engine duality\n  :print-certificate true\n";
+       
+#if true
+			if (CommandLineOptions.Clo.StratifiedInlining != 0)
+				queryString += "    :stratified-inlining true\n";
+			if (CommandLineOptions.Clo.RecursionBound > 0)
+				queryString += "    :recursion-bound " + Convert.ToString (CommandLineOptions.Clo.RecursionBound) + "\n";
+#endif
+			queryString += ")";
+			LineariserOptions.Default.LabelsBelowQuantifiers = false;
+			FlushAxioms ();
+
+			PossiblyRestart ();
+
+			SendThisVC ("(set-info :boogie-vc-id " + SMTLibNamer.QuoteId (descriptiveName) + ")");
+			foreach (var rs in ruleStrings)
+				SendThisVC (rs);
+			FlushLogFile ();
+
+			if (Process != null) {
+				Process.PingPong (); // flush any errors
+
+#if false
+            // TODO: this is not going to work
+            if (Process.Inspector != null)
+                Process.Inspector.NewProblem(descriptiveName, vc, handler);
+#endif
+			}
+
+			SendThisVC (queryString);
+			FlushLogFile ();
+
+			var result = Outcome.Undetermined;
+
+			if (Process != null) {
+            
+				var resp = Process.GetProverResponse ();
+            
+				switch (resp.Name) {
+				case "unsat":
+					result = Outcome.Valid;
+					break;
+				case "sat":
+					result = Outcome.Invalid;
+					break;
+				case "unknown":
+					result = Outcome.Invalid;
+					break;
+				default:
+					HandleProverError ("Unexpected prover response: " + resp.ToString ());
+					break;
+				}
+            
+				switch (result) {
+				case Outcome.Invalid:
+					{
+						resp = Process.GetProverResponse ();
+						if (resp.Name == "derivation") {
+							cex = SExprToCex (resp, handler, varSubst);
+						} else
+							HandleProverError ("Unexpected prover response: " + resp.ToString ());
+						resp = Process.GetProverResponse ();
+						if (resp.Name == "model") {
+							var model = SExprToModel (resp, handler);
+							cex.owner.SetBackgroundModel (model);
+						} else
+							HandleProverError ("Unexpected prover response: " + resp.ToString ());
+						break;
+					}
+				default:
+					break;
+				}
+
+#if false
+            while (true)
+            {
+                resp = Process.GetProverResponse();
+                if (resp == null || Process.IsPong(resp))
+                    break;
+                HandleProverError("Unexpected prover response: " + resp.ToString());
+            }
+#endif
+			}
+			SendThisVC ("(fixedpoint-pop)");
+			Pop ();
+			AxiomsAreSetup = false;
+			return result;
+		}
+
+		private static HashSet<string> usedLogNames = new HashSet<string> ();
+
+		private TextWriter OpenOutputFile (string descriptiveName)
+		{
+			Contract.Requires (descriptiveName != null);
+			Contract.Ensures (Contract.Result<TextWriter> () != null);
+
+			string filename = options.LogFilename;
+			filename = Helpers.SubstituteAtPROC (descriptiveName, cce.NonNull (filename));
+			var curFilename = filename;
+
+			lock (usedLogNames) {
+				int n = 1;
+				while (usedLogNames.Contains(curFilename)) {
+					curFilename = filename + "." + n++;
+				}
+				usedLogNames.Add (curFilename);
+			}
+
+			return new StreamWriter (curFilename, false);
+		}
+
+		private void FlushProverWarnings ()
+		{
+			var handler = currentErrorHandler;
+			if (handler != null) {
+				lock (proverWarnings) {
+					proverWarnings.Iter (handler.OnProverWarning);
+					proverWarnings.Clear ();
+				}
+			}
+		}
+
+		private void HandleProverError (string s)
+		{
+			s = s.Replace ("\r", "");
+			lock (proverWarnings) {
+				while (s.StartsWith("WARNING: ")) {
+					var idx = s.IndexOf ('\n');
+					var warn = s;
+					if (idx > 0) {
+						warn = s.Substring (0, idx);
+						s = s.Substring (idx + 1);
+					} else {
+						s = "";
+					}
+					warn = warn.Substring (9);
+					proverWarnings.Add (warn);
+				}
+			}
+
+			FlushProverWarnings ();
+
+			if (s == "")
+				return;
+
+			lock (proverErrors) {
+				proverErrors.Add (s);
+				Console.WriteLine ("Prover error: " + s);
+			}
+		}
+
+		[NoDefaultContract]
+		public override Outcome CheckOutcome (ErrorHandler handler)
+		{
+			Contract.EnsuresOnThrow<UnexpectedProverOutputException> (true);
+
+			var result = CheckOutcomeCore (handler);
+			SendThisVC ("(pop 1)");
+			FlushLogFile ();
+
+			return result;
+		}
+
+		[NoDefaultContract]
+		public override Outcome CheckOutcomeCore (ErrorHandler handler)
+		{  
+			Contract.EnsuresOnThrow<UnexpectedProverOutputException> (true);
+      
+			var result = Outcome.Undetermined;
+
+			if (Process == null)
+				return result;
+
+			try {
+				currentErrorHandler = handler;
+				FlushProverWarnings ();
+
+				var errorsLeft = CommandLineOptions.Clo.ProverCCLimit;
+				if (errorsLeft < 1)
+					errorsLeft = 1;
+
+				var globalResult = Outcome.Undetermined;
+
+				while (true) {
+					errorsLeft--;
+					string[] labels = null;
+
+					result = GetResponse ();
+					if (globalResult == Outcome.Undetermined)
+						globalResult = result;
+
+					if (result == Outcome.Invalid || result == Outcome.TimeOut || result == Outcome.OutOfMemory) {
+						IList<string> xlabels;
+						if (CommandLineOptions.Clo.UseLabels) {
+							labels = GetLabelsInfo ();
+							if (labels == null) {
+								xlabels = new string[] { };
+              }
+              else
+              {
+                xlabels = labels.Select(a => a.Replace("@", "").Replace("+", "")).ToList();
+              }
+            }
+            else {
+              labels = CalculatePath(handler.StartingProcId());
+              xlabels = labels;
+            }
+            Model model = GetErrorModel();
+            handler.OnModel(xlabels, model);
+          }
+
+          if (labels == null || !labels.Any() || errorsLeft == 0) break;
+
+          if (CommandLineOptions.Clo.UseLabels) {
+            var negLabels = labels.Where(l => l.StartsWith("@")).ToArray();
+            var posLabels = labels.Where(l => !l.StartsWith("@"));
+            Func<string, string> lbl = (s) => SMTLibNamer.QuoteId(SMTLibNamer.LabelVar(s));
+            if (!options.MultiTraces)
+              posLabels = Enumerable.Empty<string>();
+            var conjuncts = posLabels.Select(s => "(not " + lbl(s) + ")").Concat(negLabels.Select(lbl)).ToArray();
+            string expr = conjuncts.Length == 1 ? conjuncts[0] : ("(or " + conjuncts.Concat(" ") + ")"); ;
+            if (!conjuncts.Any())
+            {
+              expr = "false";
+            }
+            SendThisVC("(assert " + expr + ")");
+            SendThisVC("(check-sat)");
+          }
+          else {
+            string source = labels[labels.Length - 2];
+            string target = labels[labels.Length - 1];
+            SendThisVC("(assert (not (= (ControlFlow 0 " + source + ") (- " + target + "))))");
+            SendThisVC("(check-sat)");
+          }
+        }
+
+        FlushLogFile();
+
+        if (CommandLineOptions.Clo.RestartProverPerVC && Process != null)
+          Process.NeedsRestart = true;
+
+        return globalResult;
+
+      } finally {
+        currentErrorHandler = null;
+      }
+    }
+
+    public override string[] CalculatePath(int controlFlowConstant) {
+      SendThisVC("(get-value ((ControlFlow " + controlFlowConstant + " 0)))");
+      var path = new List<string>();
+      while (true) {
+        var resp = Process.GetProverResponse();
+        if (resp == null) break;
+        if (!(resp.Name == "" && resp.ArgCount == 1)) break;
+        resp = resp.Arguments[0];
+        if (!(resp.Name == "" && resp.ArgCount == 2)) break;
+        resp = resp.Arguments[1];
+        var v = resp.Name;
+        if (v == "-" && resp.ArgCount == 1) {
+          v = resp.Arguments[0].Name;
+          path.Add(v);
+          break;
+        }
+        else if (resp.ArgCount != 0)
+          break;
+        path.Add(v);
+		if (v.Equals("0"))
+		  throw new UnexpectedProverOutputException("because of (get-value ((ControlFlow " + controlFlowConstant + " " + v + ")))");
+        SendThisVC("(get-value ((ControlFlow " + controlFlowConstant + " " + v + ")))");
+      }
+      return path.ToArray();
+    }
+
+    private Model GetErrorModel() {
+      if (!options.ExpectingModel())
+        return null;
+      SendThisVC("(get-model)");
+      Process.Ping();
+      Model theModel = null;
+      while (true) {
+        var resp = Process.GetProverResponse();
+        if (resp == null || Process.IsPong(resp))
+          break;
+        if (theModel != null)
+          HandleProverError("Expecting only one model but got many");
+        
+        string modelStr = null;
+        if (resp.Name == "model" && resp.ArgCount >= 1) {
+					modelStr = resp.Arguments[0] + "\n";
+					for (int i = 1; i < resp.ArgCount; i++) {
+						if (resp.Arguments[i].ToString().Contains("define-fun") &&!resp.Arguments[i].ToString().Contains("not"))
+							modelStr += resp.Arguments[i] + "\n";
+					}
+        }
+        else if (resp.ArgCount == 0 && resp.Name.Contains("->")) {
+          modelStr = resp.Name;
+        }
+        else {
+          HandleProverError("Unexpected prover response getting model: " + resp.ToString());
+        }
+        List<Model> models = null;
+				try {
+					switch (options.Solver) {
+					case SolverKind.Z3:
+						if (options.SMTLib2Model) {
+							models = Model.ParseModels(new StringReader("Error model: \n" + modelStr), "SMTLIB2");
+						} else {
+							models = Model.ParseModels(new StringReader("Error model: \n" + modelStr), "");
+						}
+						break;
+					case SolverKind.CVC4:
+						models = Model.ParseModels(new StringReader("Error model: \n" + modelStr), "SMTLIB2");
+						break;
+					default:
+						Debug.Assert(false);
+						return null;
+					}
+				}
+        catch (ArgumentException exn) {
+          HandleProverError("Model parsing error: " + exn.Message);
+        }
+        if (models == null)
+          HandleProverError("Could not parse any models");
+        else if (models.Count == 0)
+          HandleProverError("Could not parse any models");
+        else if (models.Count > 1)
+          HandleProverError("Expecting only one model but got many");
+        else
+          theModel = models[0];
+      }
+      return theModel;
+    }
+
+    private string[] GetLabelsInfo()
+    {
+      SendThisVC("(labels)");
+      Process.Ping();
+
+      string[] res = null;
+      while (true) {
+        var resp = Process.GetProverResponse();
+        if (resp == null || Process.IsPong(resp))
+          break;
+        if (res != null)
+          HandleProverError("Expecting only one sequence of labels but got many");
+        if (resp.Name == "labels" && resp.ArgCount >= 1) {
+          res = resp.Arguments.Select(a => a.Name.Replace("|", "")).ToArray();
+        }
+        else {
+          HandleProverError("Unexpected prover response getting labels: " + resp.ToString());
+        }
+      }
+      return res;
+    }
+
+    private Outcome GetResponse()
+    {
+      var result = Outcome.Undetermined;
+      var wasUnknown = false;
+
+      Process.Ping();
+
+      while (true) {
+        var resp = Process.GetProverResponse();
+        if (resp == null || Process.IsPong(resp))
+          break;
+
+        switch (resp.Name) {
+          case "unsat":
+            result = Outcome.Valid;
+            break;
+          case "sat":
+            result = Outcome.Invalid;
+            break;
+          case "unknown":
+            result = Outcome.Invalid;
+            wasUnknown = true;
+            break;
+          default:
+            HandleProverError("Unexpected prover response: " + resp.ToString());
+            break;
+        }
+      }
+
+      if (wasUnknown) {
+        SendThisVC("(get-info :reason-unknown)");
+        Process.Ping();
+
+        while (true) {
+          var resp = Process.GetProverResponse();
+          if (resp == null || Process.IsPong(resp))
+            break;
+
+          if (resp.ArgCount == 1 && resp.Name == ":reason-unknown") {
+            switch (resp[0].Name) {
+              case "memout":
+                currentErrorHandler.OnResourceExceeded("memory");
+                result = Outcome.OutOfMemory;
+                Process.NeedsRestart = true;
+                break;
+                case "timeout": case "canceled":
+                currentErrorHandler.OnResourceExceeded("timeout");
+                result = Outcome.TimeOut;
+                break;
+              default:
+                break;
+            }
+          } else {
+            HandleProverError("Unexpected prover response (getting info about 'unknown' response): " + resp.ToString());
+          }
+        }
+
+      }
+
+      return result;
+    }
+
+    protected string VCExpr2String(VCExpr expr, int polarity)
+    {
+      Contract.Requires(expr != null);
+      Contract.Ensures(Contract.Result<string>() != null);
+
+      DateTime start = DateTime.UtcNow;
+      //if (CommandLineOptions.Clo.Trace)
+      //  Console.Write("Linearising ... ");
+
+      // handle the types in the VCExpr
+      TypeEraser eraser;
+      switch (CommandLineOptions.Clo.TypeEncodingMethod) {
+        case CommandLineOptions.TypeEncoding.Arguments:
+          eraser = new TypeEraserArguments((TypeAxiomBuilderArguments)AxBuilder, gen);
+          break;
+        case CommandLineOptions.TypeEncoding.Monomorphic:
+          eraser = null;
+          break;
+        default:
+          eraser = new TypeEraserPremisses((TypeAxiomBuilderPremisses)AxBuilder, gen);
+          break;
+      }
+      VCExpr exprWithoutTypes = eraser == null ? expr : eraser.Erase(expr, polarity);
+      Contract.Assert(exprWithoutTypes != null);
+
+      LetBindingSorter letSorter = new LetBindingSorter(gen);
+      Contract.Assert(letSorter != null);
+      VCExpr sortedExpr = letSorter.Mutate(exprWithoutTypes, true);
+      Contract.Assert(sortedExpr != null);
+      VCExpr sortedAxioms = letSorter.Mutate(AxBuilder.GetNewAxioms(), true);
+      Contract.Assert(sortedAxioms != null);
+
+      DeclCollector.Collect(sortedAxioms);
+      DeclCollector.Collect(sortedExpr);
+      FeedTypeDeclsToProver();
+
+      
+
+      AddAxiom(SMTLibExprLineariser.ToString(sortedAxioms, Namer, options));
+      string res = SMTLibExprLineariser.ToString(sortedExpr, Namer, options);
+      Contract.Assert(res != null);
+
+      if (CommandLineOptions.Clo.Trace) {
+        DateTime end = DateTime.UtcNow;
+        TimeSpan elapsed = end - start;
+        if (elapsed.TotalSeconds > 0.5)
+          Console.WriteLine("Linearising   [{0} s]", elapsed.TotalSeconds);
+      }
+      return res;
+    }
+
+    // the list of all known axioms, where have to be included in each
+    // verification condition
+    private readonly List<string/*!>!*/> Axioms = new List<string/*!*/>();
+    private bool AxiomsAreSetup = false;
+
+
+
+
+    // similarly, a list of function/predicate declarations
+    private readonly List<string/*!>!*/> TypeDecls = new List<string/*!*/>();
+
+    protected void AddAxiom(string axiom)
+    {
+      Contract.Requires(axiom != null);
+      Axioms.Add(axiom);
+      //      if (thmProver != null) {
+      //        LogActivity(":assume " + axiom);
+      //        thmProver.AddAxioms(axiom);
+      //      }
+    }
+
+    protected void AddTypeDecl(string decl)
+    {
+      Contract.Requires(decl != null);
+      TypeDecls.Add(decl);
+      //     if (thmProver != null) {
+      //       LogActivity(decl);
+      //       thmProver.Feed(decl, 0);
+      //     }
+    }
+
+    ////////////////////////////////////////////////////////////////////////////
+
+    private static string _backgroundPredicates;
+
+    static void InitializeGlobalInformation(string backgroundPred)
+    {
+      Contract.Requires(backgroundPred != null);
+      Contract.Ensures(_backgroundPredicates != null);
+      //throws ProverException, System.IO.FileNotFoundException;
+      if (_backgroundPredicates == null) {
+        string codebaseString =
+          cce.NonNull(Path.GetDirectoryName(cce.NonNull(System.Reflection.Assembly.GetExecutingAssembly().Location)));
+
+        // Initialize '_backgroundPredicates'
+        string univBackPredPath = Path.Combine(codebaseString, backgroundPred);
+        using (StreamReader reader = new System.IO.StreamReader(univBackPredPath)) {
+          _backgroundPredicates = reader.ReadToEnd();
+        }
+      }
+    }
+
+    public override VCExpressionGenerator VCExprGen
+    {
+      get { return this.gen; }
+    }
+
+    //// Push/pop interface
+
+    //List<string> pushedAssertions = new List<string>();
+    //int numRealPushes;
+    public override string VCExpressionToString(VCExpr vc)
+    {
+      return VCExpr2String(vc, 1);
+    }
+
+    public override void PushVCExpression(VCExpr vc)
+    {
+        throw new NotImplementedException();
+
+    }
+
+    public override void Pop()
+    {
+      SendThisVC("(pop 1)");
+      DeclCollector.Pop();
+    }
+
+    public override int NumAxiomsPushed()
+    {
+        throw new NotImplementedException();
+        //return numRealPushes + pushedAssertions.Count;
+    }
+
+    private void FlushPushedAssertions()
+    {
+        throw new NotImplementedException();
+    }
+
+    public override void Assert(VCExpr vc, bool polarity)
+    {
+        string a = "";
+        if (polarity)
+        {
+            a = "(assert " + VCExpr2String(vc, 1) + ")";
+        }
+        else
+        {
+            a = "(assert (not\n" + VCExpr2String(vc, 1) + "\n))";
+        }
+        AssertAxioms();
+        SendThisVC(a);
+    }
+
+    public override void DefineMacro(Macro f, VCExpr vc) {
+      DeclCollector.AddFunction(f);
+      string printedName = Namer.GetQuotedName(f, f.Name);
+      var argTypes = f.InParams.Cast<Variable>().MapConcat(p => DeclCollector.TypeToStringReg(p.TypedIdent.Type), " ");
+      string decl = "(define-fun " + printedName + " (" + argTypes + ") " + DeclCollector.TypeToStringReg(f.OutParams[0].TypedIdent.Type) + " " + VCExpr2String(vc, 1) + ")";
+      AssertAxioms();
+      SendThisVC(decl); 
+    }
+
+    public override void AssertAxioms()
+    {
+        FlushAxioms();
+    }
+
+    public override void Check()
+    {
+        PrepareCommon();
+        SendThisVC("(check-sat)");
+        FlushLogFile();
+    }
+
+    public override void SetTimeOut(int ms)
+    {
+        var name = Z3.SetTimeoutOption();
+        var value = ms.ToString();
+        options.TimeLimit = ms;
+        options.SmtOptions.RemoveAll(ov => ov.Option == name);
+        options.AddSmtOption(name, value);
+        SendThisVC(string.Format("(set-option :{0} {1})", name, value));
+    }
+
+    public override object Evaluate(VCExpr expr)
+    {
+        string vcString = VCExpr2String(expr, 1);
+        SendThisVC("(get-value (" + vcString + "))");
+        var resp = Process.GetProverResponse();
+        if (resp == null) throw new VCExprEvaluationException();
+        if (!(resp.Name == "" && resp.ArgCount == 1)) throw new VCExprEvaluationException();
+        resp = resp.Arguments[0];
+        if (resp.Name == "")
+        {
+            // evaluating an expression
+            if (resp.ArgCount == 2)
+                resp = resp.Arguments[1];
+            else
+                throw new VCExprEvaluationException();
+        }
+        else
+        {
+            // evaluating a variable
+            if (resp.ArgCount == 1)
+                resp = resp.Arguments[0];
+            else
+                throw new VCExprEvaluationException();
+        }
+        if (resp.Name == "-" && resp.ArgCount == 1)
+            return Microsoft.Basetypes.BigNum.FromString("-" + resp.Arguments[0].Name);
+        if (resp.ArgCount != 0)
+            throw new VCExprEvaluationException();
+        if (expr.Type.Equals(Boogie.Type.Bool))
+            return bool.Parse(resp.Name);
+        else if (expr.Type.Equals(Boogie.Type.Int))
+            return Microsoft.Basetypes.BigNum.FromString(resp.Name); 
+        else
+            return resp.Name;
+    }
+
+    /// <summary>
+    /// Extra state for ApiChecker (used by stratifiedInlining)
+    /// </summary>
+    static int nameCounter = 0;
+
+    public override Outcome CheckAssumptions(List<VCExpr> assumptions, out List<int> unsatCore, ErrorHandler handler)
+    {
+        unsatCore = new List<int>();
+
+        Push();
+        // Name the assumptions
+        var nameToAssumption = new Dictionary<string, int>();
+        int i = 0;
+        foreach (var vc in assumptions)
+        {
+            var name = "a" + nameCounter.ToString();
+            nameCounter++;
+            nameToAssumption.Add(name, i);
+
+            string vcString = VCExpr2String(vc, 1);
+            AssertAxioms();
+            SendThisVC(string.Format("(assert (! {0} :named {1}))", vcString, name));
+            i++;
+        }
+        Check();
+
+        var outcome = CheckOutcomeCore(handler);
+
+        if (outcome != Outcome.Valid) {
+          Pop();
+          return outcome;
+        }
+
+        Contract.Assert(usingUnsatCore, "SMTLib prover not setup for computing unsat cores");
+        SendThisVC("(get-unsat-core)");
+        var resp = Process.GetProverResponse();
+        unsatCore = new List<int>();
+        if (resp.Name != "") unsatCore.Add(nameToAssumption[resp.Name]);
+        foreach (var s in resp.Arguments) unsatCore.Add(nameToAssumption[s.Name]);
+
+        FlushLogFile();
+        Pop();
+        return outcome;
+    }
+
+    public override void Push()
+    {
+        SendThisVC("(push 1)");
+        DeclCollector.Push();
+    }
+
+    public override Outcome CheckAssumptions(List<VCExpr> hardAssumptions, List<VCExpr> softAssumptions, out List<int> unsatisfiedSoftAssumptions, ErrorHandler handler) {
+      unsatisfiedSoftAssumptions = new List<int>();
+
+      // First, convert both hard and soft assumptions to SMTLIB strings
+      List<string> hardAssumptionStrings = new List<string>();
+      foreach (var a in hardAssumptions) {
+        hardAssumptionStrings.Add(VCExpr2String(a, 1));
+      }
+      List<string> currAssumptionStrings = new List<string>();
+      foreach (var a in softAssumptions) {
+        currAssumptionStrings.Add(VCExpr2String(a, 1));
+      }
+
+      Push();
+      AssertAxioms();
+      foreach (var a in hardAssumptionStrings) {
+        SendThisVC("(assert " + a + ")");
+      }
+      Check();
+      Outcome outcome = GetResponse();
+      if (outcome != Outcome.Invalid) {
+        Pop();
+        return outcome;
+      }
+
+      int k = 0;
+      List<string> relaxVars = new List<string>();
+      while (true) {
+        Push();
+        foreach (var a in currAssumptionStrings) {
+          SendThisVC("(assert " + a + ")");
+        }
+        Check();
+        outcome = CheckOutcomeCore(handler);
+        if (outcome != Outcome.Valid)
+          break;
+        Pop();
+        string relaxVar = "relax_" + k;
+        relaxVars.Add(relaxVar);
+        SendThisVC("(declare-fun " + relaxVar + " () Int)");
+        List<string> nextAssumptionStrings = new List<string>();
+        for (int i = 0; i < currAssumptionStrings.Count; i++) {
+          string constraint = "(= " + relaxVar + " " + i + ")";
+          nextAssumptionStrings.Add("(or " + currAssumptionStrings[i] + " " + constraint + ")");
+        }
+        currAssumptionStrings = nextAssumptionStrings;
+        k++;
+      }
+
+      if (outcome == Outcome.Invalid) {
+        foreach (var relaxVar in relaxVars) {
+          SendThisVC("(get-value (" + relaxVar + "))");
+          FlushLogFile();
+          var resp = Process.GetProverResponse();
+          if (resp == null) break;
+          if (!(resp.Name == "" && resp.ArgCount == 1)) break;
+          resp = resp.Arguments[0];
+          if (!(resp.Name != "" && resp.ArgCount == 1)) break;
+          resp = resp.Arguments[0]; 
+          if (resp.ArgCount != 0)
+            break;
+          int v;
+          if (int.TryParse(resp.Name, out v))
+            unsatisfiedSoftAssumptions.Add(v);
+          else
+            break;
+        }
+        Pop();
+      }
+
+      Pop();
+      return outcome;
+    }
+  }
+
+  public class SMTLibProverContext : DeclFreeProverContext
+  {
+    internal SMTLibProcessTheoremProver parent;
+
+    public readonly Dictionary<CtorType, List<Function>> KnownDatatypeConstructors = new Dictionary<CtorType, List<Function>>();
+
+    public SMTLibProverContext(VCExpressionGenerator gen,
+                               VCGenerationOptions genOptions)
+      : base(gen, genOptions)
+    {
+    }
+
+    protected SMTLibProverContext(SMTLibProverContext par)
+      : base(par)
+    {
+    }
+
+    public override object Clone()
+    {
+      return new SMTLibProverContext(this);
+    }
+
+    public override string Lookup(VCExprVar var)
+    {
+      VCExprVar v = parent.AxBuilder.TryTyped2Untyped(var);
+      if (v != null) {
+        var = v;
+      }
+      return parent.Namer.Lookup(var);
+    }
+
+    public override void DeclareFunction(Function f, string attributes) {
+      if (f is DatatypeConstructor) {
+        CtorType datatype = (CtorType) f.OutParams[0].TypedIdent.Type;
+        if (!KnownDatatypeConstructors.ContainsKey(datatype))
+          KnownDatatypeConstructors[datatype] = new List<Function>();
+        KnownDatatypeConstructors[datatype].Add(f);
+      }
+      base.DeclareFunction(f, attributes);
+    }
+  }
+
+  public class Factory : ProverFactory
+  {
+    public override object SpawnProver(ProverOptions options, object ctxt)
+    {
+      //Contract.Requires(ctxt != null);
+      //Contract.Requires(options != null);
+      Contract.Ensures(Contract.Result<object>() != null);
+
+      return this.SpawnProver(options,
+                              cce.NonNull((SMTLibProverContext)ctxt).ExprGen,
+                              cce.NonNull((SMTLibProverContext)ctxt));
+    }
+
+    public override object NewProverContext(ProverOptions options)
+    {
+      //Contract.Requires(options != null);
+      Contract.Ensures(Contract.Result<object>() != null);
+
+      VCExpressionGenerator gen = new VCExpressionGenerator();
+      List<string>/*!>!*/ proverCommands = new List<string/*!*/>();
+      proverCommands.Add("smtlib");
+      var opts = (SMTLibProverOptions)options ;
+      if (opts.Solver == SolverKind.Z3)
+        proverCommands.Add("z3");
+      else
+        proverCommands.Add("external");
+      VCGenerationOptions genOptions = new VCGenerationOptions(proverCommands);
+      return new SMTLibProverContext(gen, genOptions);
+    }
+
+    public override ProverOptions BlankProverOptions()
+    {
+      return new SMTLibProverOptions();
+    }
+
+    protected virtual SMTLibProcessTheoremProver SpawnProver(ProverOptions options,
+                                                              VCExpressionGenerator gen,
+                                                              SMTLibProverContext ctx)
+    {
+      Contract.Requires(options != null);
+      Contract.Requires(gen != null);
+      Contract.Requires(ctx != null);
+      Contract.Ensures(Contract.Result<SMTLibProcessTheoremProver>() != null);
+
+      return new SMTLibProcessTheoremProver(options, gen, ctx);
+    }
+
+    public override bool SupportsLabels(ProverOptions options)
+    {
+      return ((SMTLibProverOptions)options).SupportsLabels;
+    }
+  }
+}