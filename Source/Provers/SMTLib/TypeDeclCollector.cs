//-----------------------------------------------------------------------------
//
// Copyright (C) Microsoft Corporation.  All Rights Reserved.
//
//-----------------------------------------------------------------------------
using System;
using System.Collections;
using System.Collections.Generic;
using System.Linq;
using System.Diagnostics;
using System.Diagnostics.Contracts;
using Microsoft.Boogie.VCExprAST;

namespace Microsoft.Boogie.SMTLib
{
  // Visitor for collecting the occurring function symbols in a VCExpr,
  // and for creating the corresponding declarations

  public class TypeDeclCollector : BoundVarTraversingVCExprVisitor<bool, bool> {

    private readonly UniqueNamer Namer;
    private readonly SMTLibProverOptions Options;
    private HashSet<Function/*!*/>/*!*/ RegisteredRelations = new HashSet<Function>();

    [ContractInvariantMethod]
void ObjectInvariant() 
{
    Contract.Invariant(Namer!=null);
      Contract.Invariant(AllDecls != null);
      Contract.Invariant(IncDecls != null);
      Contract.Invariant(KnownFunctions != null);
      Contract.Invariant(KnownVariables != null);
}


    public TypeDeclCollector(SMTLibProverOptions opts, UniqueNamer namer) {
      Contract.Requires(namer != null);
      this.Namer = namer;
      this.Options = opts;
      InitializeKnownDecls();
    }

    // not used
    protected override bool StandardResult(VCExpr node, bool arg) {
      //Contract.Requires(node != null);
      return true;
    }

    private readonly List<string/*!>!*/> AllDecls = new List<string/*!*/> ();
    private readonly List<string/*!>!*/> IncDecls = new List<string/*!*/> ();

    // In order to support push/pop interface of the theorem prover, the "known" declarations
    // must be kept in a stack

    private HashSet<Function/*!*/>/*!*/ KnownFunctions
    {
        get { return _KnownFunctions.Peek(); }
    }

    private HashSet<VCExprVar/*!*/>/*!*/ KnownVariables
    {
        get { return _KnownVariables.Peek(); }
    }

    private HashSet<Type/*!*/>/*!*/ KnownTypes
    {
        get { return _KnownTypes.Peek(); }
    }

    private HashSet<string/*!*/>/*!*/ KnownStoreFunctions
    {
        get { return _KnownStoreFunctions.Peek(); }
    }

    private HashSet<string/*!*/>/*!*/ KnownSelectFunctions
    {
        get { return _KnownSelectFunctions.Peek(); }
    }

    private HashSet<string> KnownLBL
    {
        get { return _KnownLBL.Peek(); }
    }

    // ------
    private readonly Stack<HashSet<Function/*!*/>/*!*/> _KnownFunctions = new Stack<HashSet<Function/*!*/>>();
    private readonly Stack<HashSet<VCExprVar/*!*/>/*!*/> _KnownVariables = new Stack<HashSet<VCExprVar/*!*/>>();

    private readonly Stack<HashSet<Type/*!*/>/*!*/> _KnownTypes = new Stack<HashSet<Type>>();
    private readonly Stack<HashSet<string/*!*/>/*!*/> _KnownStoreFunctions = new Stack<HashSet<string>>();
    private readonly Stack<HashSet<string/*!*/>/*!*/> _KnownSelectFunctions = new Stack<HashSet<string>>();
    private readonly Stack<HashSet<string>> _KnownLBL = new Stack<HashSet<string>>();
		
	// lets RPFP checker capture decls	
	public abstract class DeclHandler {
		public abstract void VarDecl(VCExprVar v);
		public abstract void FuncDecl(Function f);
	}
		
	private DeclHandler declHandler = null;

	public void SetDeclHandler(DeclHandler _d){
		declHandler = _d;
	}
		
    private void InitializeKnownDecls()
    {
        _KnownFunctions.Push(new HashSet<Function>());
        _KnownVariables.Push(new HashSet<VCExprVar>());
        _KnownTypes.Push(new HashSet<Type>());
        _KnownStoreFunctions.Push(new HashSet<string>());
        _KnownSelectFunctions.Push(new HashSet<string>());
        _KnownLBL.Push(new HashSet<string>());
    }

    public void Reset()
    {
      _KnownFunctions.Clear();
      _KnownVariables.Clear();
      _KnownTypes.Clear();
      _KnownStoreFunctions.Clear();
      _KnownSelectFunctions.Clear();
      _KnownLBL.Clear();
      AllDecls.Clear();
      IncDecls.Clear();
      InitializeKnownDecls();
    }

    public void Push()
    {
        Contract.Assert(_KnownFunctions.Count > 0);
        _KnownFunctions.Push(new HashSet<Function>(_KnownFunctions.Peek()));
        _KnownVariables.Push(new HashSet<VCExprVar>(_KnownVariables.Peek()));
        _KnownTypes.Push(new HashSet<Type>(_KnownTypes.Peek()));
        _KnownStoreFunctions.Push(new HashSet<string>(_KnownStoreFunctions.Peek()));
        _KnownSelectFunctions.Push(new HashSet<string>(_KnownSelectFunctions.Peek()));
        _KnownLBL.Push(new HashSet<string>(_KnownLBL.Peek()));
    }

    public void Pop()
    {
        Contract.Assert(_KnownFunctions.Count > 1);
        _KnownFunctions.Pop();
        _KnownVariables.Pop();
        _KnownTypes.Pop();
        _KnownStoreFunctions.Pop();
        _KnownSelectFunctions.Pop();
        _KnownLBL.Pop();
    }

    public List<string/*!>!*/> AllDeclarations { get {
      Contract.Ensures(cce.NonNullElements(Contract.Result<List<string>>() ));

      List<string>/*!>!*/ res = new List<string/*!*/> ();
      res.AddRange(AllDecls);
      return res;
    } }

    public List<string/*!>!*/> GetNewDeclarations() {
      Contract.Ensures(cce.NonNullElements(Contract.Result<List<string>>() ));
      List<string>/*!>!*/ res = new List<string/*!*/>();
      res.AddRange(IncDecls);
      IncDecls.Clear();
      return res;
    }

    private void AddDeclaration(string decl) {
      Contract.Requires(decl != null);
      AllDecls.Add(decl);
      IncDecls.Add(decl);
    }

    public void Collect(VCExpr expr) {
      Contract.Requires(expr != null);
      Traverse(expr, true);
    }

    ///////////////////////////////////////////////////////////////////////////

    private static string TypeToString(Type t) {
      Contract.Requires(t != null);
      Contract.Ensures(Contract.Result<string>() != null);

      return SMTLibExprLineariser.TypeToString(t);
    }

    public string TypeToStringReg(Type t)
    {
      RegisterType(t);
      return TypeToString(t);
    }

    public void AddFunction(Function func) {
      if (KnownFunctions.Contains(func))
        return;
      KnownFunctions.Add(func);
	  if(declHandler != null)
		declHandler.FuncDecl(func);
    }

    public void RegisterRelation(Function func)
    {
      if (RegisteredRelations.Contains(func))
        return;
      RegisteredRelations.Add(func);
    }

    public override bool Visit(VCExprNAry node, bool arg) {
      Contract.Requires(node != null);

      if (node.Op is VCExprStoreOp) RegisterStore(node);
      else if (node.Op is VCExprSelectOp) RegisterSelect(node);
      else if (node.Op is VCExprSoftOp) {
        var exprVar = node[0] as VCExprVar;
        AddDeclaration(string.Format("(declare-fun {0} () Bool)", exprVar.Name));
        AddDeclaration(string.Format("(assert-soft {0} :weight {1})", exprVar.Name, ((VCExprSoftOp)node.Op).Weight));
      } else if (node.Op.Equals(VCExpressionGenerator.NamedAssumeOp)) {
        var exprVar = node[0] as VCExprVar;
        AddDeclaration(string.Format("(declare-fun {0} () Bool)", exprVar.Name));
        if (CommandLineOptions.Clo.PrintNecessaryAssumes)
        {
          AddDeclaration(string.Format("(assert (! {0} :named {1}))", exprVar.Name, "aux$$" + exprVar.Name));
        }
      } else {
        VCExprBoogieFunctionOp op = node.Op as VCExprBoogieFunctionOp;
        if (op != null && 
          !(op.Func is DatatypeConstructor) && !(op.Func is DatatypeMembership) && !(op.Func is DatatypeSelector) && 
          !KnownFunctions.Contains(op.Func)) {
          Function f = op.Func;
          Contract.Assert(f != null);
          
          var builtin = SMTLibExprLineariser.ExtractBuiltin(f);
          if (builtin == null) {
            string printedName = Namer.GetQuotedName(f, f.Name);
            Contract.Assert(printedName != null);

            Contract.Assert(f.OutParams.Count == 1);
            var argTypes = f.InParams.Cast<Variable>().MapConcat(p => TypeToStringReg(p.TypedIdent.Type), " ");
            string decl;
            if(RegisteredRelations.Contains(op.Func))
                decl = "(declare-rel " + printedName + " (" + argTypes + ") " + ")";
            else
                decl = "(declare-fun " + printedName + " (" + argTypes + ") " + TypeToStringReg(f.OutParams[0].TypedIdent.Type) + ")";
            AddDeclaration(decl);
            if (declHandler != null) declHandler.FuncDecl(f);
          }
          KnownFunctions.Add(f);
        } else {
          var lab = node.Op as VCExprLabelOp;
          if (lab != null && !KnownLBL.Contains(lab.label)) {
            KnownLBL.Add(lab.label);
            var name = SMTLibNamer.QuoteId(SMTLibNamer.LabelVar(lab.label));
            AddDeclaration("(declare-fun " + name + " () Bool)");
          }
        }
      }

      return base.Visit(node, arg);
    }

    public override bool Visit(VCExprVar node, bool arg) {
      Contract.Requires(node != null);
      if (!BoundTermVars.Contains(node) && !KnownVariables.Contains(node)) {
        string printedName = Namer.GetQuotedName(node, node.Name);
        Contract.Assert(printedName!=null);
        RegisterType(node.Type);
        string decl =
          "(declare-fun " + printedName + " () " + TypeToString(node.Type) + ")";
        if (!(printedName.StartsWith("assume$$") || printedName.StartsWith("soft$$") || printedName.StartsWith("try$$")))
        {
<<<<<<< HEAD
        AddDeclaration(decl);
=======
          AddDeclaration(decl);
>>>>>>> 87e1e7b3
        }
        KnownVariables.Add(node);
		if(declHandler != null)
			declHandler.VarDecl(node);
      }

      return base.Visit(node, arg);
    }

    public override bool Visit(VCExprQuantifier node, bool arg)
    {
      Contract.Requires(node != null);
      foreach (VCExprVar v in node.BoundVars) {
        Contract.Assert(v != null);
        RegisterType(v.Type);
      }

      return base.Visit(node, arg);
    } 

    private void RegisterType(Type type)
    {
      Contract.Requires(type != null);
      if (KnownTypes.Contains(type)) return;

      if (type.IsMap && CommandLineOptions.Clo.MonomorphicArrays) {
        KnownTypes.Add(type);
        MapType mapType = type.AsMap;
        Contract.Assert(mapType != null);

        foreach (Type t in mapType.Arguments) {
          Contract.Assert(t != null);
          RegisterType(t);
        }
        RegisterType(mapType.Result);

        if (!CommandLineOptions.Clo.UseArrayTheory)
          AddDeclaration("(declare-sort " + TypeToString(type) + " 0)");

        return;
      }

<<<<<<< HEAD
      if (type.IsBool || type.IsInt || type.IsReal || type.IsFloat || type.IsBv)
=======
      if (type.IsBool || type.IsInt || type.IsReal || type.IsBv)
>>>>>>> 87e1e7b3
        return;

      CtorType ctorType = type as CtorType;
      if (ctorType != null && ctorType.IsDatatype())
        return;

      if (CommandLineOptions.Clo.TypeEncodingMethod == CommandLineOptions.TypeEncoding.Monomorphic) {
        AddDeclaration("(declare-sort " + TypeToString(type) + " 0)");
        KnownTypes.Add(type);
        return;
      }
    }  

    private void RegisterSelect(VCExprNAry node)
    {
      RegisterType(node[0].Type);

      if (CommandLineOptions.Clo.UseArrayTheory)
        return;

      string name = SimplifyLikeExprLineariser.SelectOpName(node);
      name = Namer.GetQuotedName(name, name);

      if (!KnownSelectFunctions.Contains(name)) {
        string decl = "(declare-fun " + name + " (" + node.MapConcat(n => TypeToString(n.Type), " ") + ") " + TypeToString(node.Type) + ")";
        AddDeclaration(decl);
        KnownSelectFunctions.Add(name);
      }
    }

    private void RegisterStore(VCExprNAry node)
    {
      RegisterType(node.Type);        // this is the map type, registering it should register also the index and value types

      if (CommandLineOptions.Clo.UseArrayTheory)
        return;

      string name = SimplifyLikeExprLineariser.StoreOpName(node);
      name = Namer.GetQuotedName(name, name);

      if (!KnownStoreFunctions.Contains(name)) {
        string decl = "(declare-fun " + name + " (" + node.MapConcat(n => TypeToString(n.Type), " ") + ") " + TypeToString(node.Type) + ")";
        AddDeclaration(decl);

        if (CommandLineOptions.Clo.MonomorphicArrays) {
          var sel = SimplifyLikeExprLineariser.SelectOpName(node);
          sel = Namer.GetQuotedName(sel, sel);
          
          if (!KnownSelectFunctions.Contains(sel)) {
            // need to declare it before reference
            var args = node.SkipEnd(1);
            var ret = node.Last();
            string seldecl = "(declare-fun " + sel + " (" + args.MapConcat(n => TypeToString(n.Type), " ") + ") " + TypeToString(ret.Type) + ")";
            AddDeclaration(seldecl);
            KnownSelectFunctions.Add(sel);
          }

          string ax1 = "(assert (forall (";
          string ax2 = "(assert (forall (";

          string argX = "", argY = "";
          string dist = "";
          for (int i = 0; i < node.Arity; i++) {
            var t = " " + TypeToString(node[i].Type);
            var x = " ?x" + i;
            var y = " ?y" + i;
            ax1 += " (" + x + t + ")";
            ax2 += " (" + x + t + ")";
            if (i != 0 && i != node.Arity - 1) {
              argX += x;
              argY += y;
              ax2 += " (" + y + t + ")";
              dist += " (not (=" + x + y + "))";
            }
          }
          string v = " ?x" + (node.Arity - 1);
          ax1 += ") (= (" + sel + " (" + name + " ?x0" + argX + v + ")" + argX + ") " + v + ")";
          ax1 += "))";

          if (node.Arity > 3)
            dist = "(or " + dist + ")";
          ax2 += ") (=> " + dist + " (= (" + sel + " (" + name + " ?x0" + argX + v + ")" + argY + ") (" + sel + " ?x0" + argY + ")))";
          ax2 += "))";

          AddDeclaration(ax1);
          AddDeclaration(ax2);
        }

        KnownStoreFunctions.Add(name);
      }
      //
    }

  }

}<|MERGE_RESOLUTION|>--- conflicted
+++ resolved
@@ -268,11 +268,7 @@
           "(declare-fun " + printedName + " () " + TypeToString(node.Type) + ")";
         if (!(printedName.StartsWith("assume$$") || printedName.StartsWith("soft$$") || printedName.StartsWith("try$$")))
         {
-<<<<<<< HEAD
-        AddDeclaration(decl);
-=======
           AddDeclaration(decl);
->>>>>>> 87e1e7b3
         }
         KnownVariables.Add(node);
 		if(declHandler != null)
@@ -315,11 +311,7 @@
         return;
       }
 
-<<<<<<< HEAD
-      if (type.IsBool || type.IsInt || type.IsReal || type.IsFloat || type.IsBv)
-=======
       if (type.IsBool || type.IsInt || type.IsReal || type.IsBv)
->>>>>>> 87e1e7b3
         return;
 
       CtorType ctorType = type as CtorType;
